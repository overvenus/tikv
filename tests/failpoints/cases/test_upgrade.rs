--- conflicted
+++ resolved
@@ -292,14 +292,13 @@
     // Update upgraded engines.
     // Create a kv engine.
     let kv_engine =
-<<<<<<< HEAD
         rocks::util::new_engine(tmp_path_kv.to_str().unwrap(), None, ALL_CFS, None).unwrap();
-    let engines = Engines::new(Arc::new(kv_engine), Arc::new(raft_engine));
-=======
-        rocksdb_util::new_engine(tmp_path_kv.to_str().unwrap(), None, ALL_CFS, None).unwrap();
     let shared_block_cache = false;
-    let engines = Engines::new(Arc::new(kv_engine), Arc::new(raft_engine), shared_block_cache);
->>>>>>> 6132a4ee
+    let engines = Engines::new(
+        Arc::new(kv_engine),
+        Arc::new(raft_engine),
+        shared_block_cache,
+    );
     cluster.dbs[0] = engines.clone();
     cluster.paths[0] = tmp_dir;
     cluster.engines.insert(STOER_ID, engines);
