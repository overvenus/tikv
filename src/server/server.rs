// Copyright 2016 TiKV Project Authors. Licensed under Apache-2.0.

use std::{
    i32,
    net::{IpAddr, SocketAddr},
    str::FromStr,
    sync::Arc,
    time::{Duration, Instant, SystemTime, UNIX_EPOCH},
};

use api_version::KvFormat;
use futures::{compat::Stream01CompatExt, stream::StreamExt};
use grpcio::{ChannelBuilder, Environment, ResourceQuota, Server as GrpcServer, ServerBuilder};
use grpcio_health::{create_health, HealthService, ServingStatus};
use kvproto::tikvpb::*;
<<<<<<< HEAD
use raftstore::store::{
    contain_tiflash_engine_label, CheckLeaderTask, SnapManager, TabletSnapManager,
};
=======
use raftstore::store::{CheckLeaderTask, SnapManager, TabletSnapManager};
use resource_control::ResourceGroupManager;
>>>>>>> 98910268
use security::SecurityManager;
use tikv_util::{
    config::VersionTrack,
    sys::{get_global_memory_usage, record_global_memory_usage},
    timer::GLOBAL_TIMER_HANDLE,
    worker::{LazyWorker, Scheduler, Worker},
    Either,
};
use tokio::runtime::{Builder as RuntimeBuilder, Handle as RuntimeHandle, Runtime};
use tokio_timer::timer::Handle;

use super::{
    load_statistics::*,
    metrics::{MEMORY_USAGE_GAUGE, SERVER_INFO_GAUGE_VEC},
    raft_client::{ConnectionBuilder, RaftClient},
    resolve::StoreAddrResolver,
    service::*,
    snap::{Runner as SnapHandler, Task as SnapTask},
    tablet_snap::SnapCacheBuilder,
    transport::ServerTransport,
    Config, Error, Result,
};
use crate::{
    coprocessor::Endpoint,
    coprocessor_v2,
    read_pool::ReadPool,
    server::{gc_worker::GcWorker, tablet_snap::TabletRunner, Proxy},
    storage::{lock_manager::LockManager, Engine, Storage},
    tikv_util::sys::thread::ThreadBuildWrapper,
};

const LOAD_STATISTICS_SLOTS: usize = 4;
const LOAD_STATISTICS_INTERVAL: Duration = Duration::from_millis(100);
const MEMORY_USAGE_REFRESH_INTERVAL: Duration = Duration::from_secs(1);
pub const GRPC_THREAD_PREFIX: &str = "grpc-server";
pub const READPOOL_NORMAL_THREAD_PREFIX: &str = "store-read-norm";
pub const STATS_THREAD_PREFIX: &str = "transport-stats";

/// The TiKV server
///
/// It hosts various internal components, including gRPC, the raftstore router
/// and a snapshot worker.
pub struct Server<S: StoreAddrResolver + 'static, E: Engine> {
    env: Arc<Environment>,
    /// A GrpcServer builder or a GrpcServer.
    ///
    /// If the listening port is configured, the server will be started lazily.
    builder_or_server: Option<Either<ServerBuilder, GrpcServer>>,
    grpc_mem_quota: ResourceQuota,
    local_addr: SocketAddr,
    // Transport.
    trans: ServerTransport<E::RaftExtension, S>,
    raft_router: E::RaftExtension,
    // For sending/receiving snapshots.
    snap_mgr: Either<SnapManager, TabletSnapManager>,
    snap_worker: LazyWorker<SnapTask>,

    // Currently load statistics is done in the thread.
    stats_pool: Option<Runtime>,
    grpc_thread_load: Arc<ThreadLoadPool>,
    yatp_read_pool: Option<ReadPool>,
    debug_thread_pool: Arc<Runtime>,
    health_service: HealthService,
    timer: Handle,
}

impl<S, E> Server<S, E>
where
    S: StoreAddrResolver + 'static,
    E: Engine,
    E::RaftExtension: Unpin,
{
    #[allow(clippy::too_many_arguments)]
    pub fn new<L: LockManager, F: KvFormat>(
        store_id: u64,
        cfg: &Arc<VersionTrack<Config>>,
        security_mgr: &Arc<SecurityManager>,
        storage: Storage<E, L, F>,
        copr: Endpoint<E>,
        copr_v2: coprocessor_v2::Endpoint,
        resolver: S,
        snap_mgr: Either<SnapManager, TabletSnapManager>,
        gc_worker: GcWorker<E>,
        check_leader_scheduler: Scheduler<CheckLeaderTask>,
        env: Arc<Environment>,
        yatp_read_pool: Option<ReadPool>,
        debug_thread_pool: Arc<Runtime>,
        health_service: HealthService,
        resource_manager: Option<Arc<ResourceGroupManager>>,
    ) -> Result<Self> {
        // A helper thread (or pool) for transport layer.
        let stats_pool = if cfg.value().stats_concurrency > 0 {
            Some(
                RuntimeBuilder::new_multi_thread()
                    .thread_name(STATS_THREAD_PREFIX)
                    .worker_threads(cfg.value().stats_concurrency)
                    .after_start_wrapper(|| {})
                    .before_stop_wrapper(|| {})
                    .build()
                    .unwrap(),
            )
        } else {
            None
        };
        let grpc_thread_load = Arc::new(ThreadLoadPool::with_threshold(
            cfg.value().heavy_load_threshold,
        ));

        let snap_worker = Worker::new("snap-handler");
        let lazy_worker = snap_worker.lazy_build("snap-handler");
        let raft_ext = storage.get_engine().raft_extension();

        let proxy = Proxy::new(security_mgr.clone(), &env, Arc::new(cfg.value().clone()));
        let kv_service = KvService::new(
            store_id,
            storage,
            gc_worker,
            copr,
            copr_v2,
            lazy_worker.scheduler(),
            check_leader_scheduler,
            Arc::clone(&grpc_thread_load),
            cfg.value().enable_request_batch,
            proxy,
            cfg.value().reject_messages_on_memory_ratio,
            resource_manager,
        );

        let addr = SocketAddr::from_str(&cfg.value().addr)?;
        let ip = format!("{}", addr.ip());
        let mem_quota = ResourceQuota::new(Some("ServerMemQuota"))
            .resize_memory(cfg.value().grpc_memory_pool_quota.0 as usize);
        let channel_args = ChannelBuilder::new(Arc::clone(&env))
            .stream_initial_window_size(cfg.value().grpc_stream_initial_window_size.0 as i32)
            .max_concurrent_stream(cfg.value().grpc_concurrent_stream)
            .max_receive_message_len(-1)
            .set_resource_quota(mem_quota.clone())
            .max_send_message_len(-1)
            .http2_max_ping_strikes(i32::MAX) // For pings without data from clients.
            .keepalive_time(cfg.value().grpc_keepalive_time.into())
            .keepalive_timeout(cfg.value().grpc_keepalive_timeout.into())
            .build_args();

        let builder = {
            let mut sb = ServerBuilder::new(Arc::clone(&env))
                .channel_args(channel_args)
                .register_service(create_tikv(kv_service))
                .register_service(create_health(health_service.clone()));
            sb = security_mgr.bind(sb, &ip, addr.port());
            Either::Left(sb)
        };

        let conn_builder = ConnectionBuilder::new(
            env.clone(),
            Arc::clone(cfg),
            security_mgr.clone(),
            resolver,
            raft_ext.clone(),
            lazy_worker.scheduler(),
            grpc_thread_load.clone(),
        );
        let raft_client = RaftClient::new(conn_builder);

        let trans = ServerTransport::new(raft_client);
        health_service.set_serving_status("", ServingStatus::NotServing);

<<<<<<< HEAD
        let is_tiflash_engine = contain_tiflash_engine_label(&cfg.value().labels);

=======
>>>>>>> 98910268
        let svr = Server {
            env: Arc::clone(&env),
            builder_or_server: Some(builder),
            grpc_mem_quota: mem_quota,
            local_addr: addr,
            trans,
            raft_router: raft_ext,
            snap_mgr,
            snap_worker: lazy_worker,
            stats_pool,
            grpc_thread_load,
            yatp_read_pool,
            debug_thread_pool,
            health_service,
            timer: GLOBAL_TIMER_HANDLE.clone(),
<<<<<<< HEAD
            tiflash_engine: is_tiflash_engine,
=======
>>>>>>> 98910268
        };

        Ok(svr)
    }

    pub fn get_debug_thread_pool(&self) -> &RuntimeHandle {
        self.debug_thread_pool.handle()
    }

    pub fn get_snap_worker_scheduler(&self) -> Scheduler<SnapTask> {
        self.snap_worker.scheduler()
    }

    pub fn transport(&self) -> ServerTransport<E::RaftExtension, S> {
        self.trans.clone()
    }

    pub fn env(&self) -> Arc<Environment> {
        self.env.clone()
    }

    pub fn get_grpc_mem_quota(&self) -> &ResourceQuota {
        &self.grpc_mem_quota
    }

    /// Register a gRPC service.
    /// Register after starting, it fails and returns the service.
    pub fn register_service(&mut self, svc: grpcio::Service) -> Option<grpcio::Service> {
        match self.builder_or_server.take() {
            Some(Either::Left(mut builder)) => {
                builder = builder.register_service(svc);
                self.builder_or_server = Some(Either::Left(builder));
                None
            }
            Some(server) => {
                self.builder_or_server = Some(server);
                Some(svc)
            }
            None => Some(svc),
        }
    }

    /// Build gRPC server and bind to address.
    pub fn build_and_bind(&mut self) -> Result<SocketAddr> {
        let sb = self.builder_or_server.take().unwrap().left().unwrap();
        let server = sb.build()?;
        let (host, port) = server.bind_addrs().next().unwrap();
        let addr = SocketAddr::new(IpAddr::from_str(host)?, port);
        self.local_addr = addr;
        self.builder_or_server = Some(Either::Right(server));
        Ok(addr)
    }

    /// Starts the TiKV server.
    /// Notice: Make sure call `build_and_bind` first.
    pub fn start(
        &mut self,
        cfg: Arc<VersionTrack<Config>>,
        security_mgr: Arc<SecurityManager>,
        snap_cache_builder: impl SnapCacheBuilder + Clone + 'static,
    ) -> Result<()> {
        match self.snap_mgr.clone() {
            Either::Left(mgr) => {
                let snap_runner = SnapHandler::new(
                    self.env.clone(),
                    mgr,
                    self.raft_router.clone(),
                    security_mgr,
                    cfg,
                );
                self.snap_worker.start(snap_runner);
            }
            Either::Right(mgr) => {
                let snap_runner = TabletRunner::new(
                    self.env.clone(),
                    mgr,
                    snap_cache_builder,
                    self.raft_router.clone(),
                    security_mgr,
                    cfg,
                );
                self.snap_worker.start(snap_runner);
            }
        }

        let mut grpc_server = self.builder_or_server.take().unwrap().right().unwrap();
        info!("listening on addr"; "addr" => &self.local_addr);
        grpc_server.start();
        self.builder_or_server = Some(Either::Right(grpc_server));

        // Note this should be called only after grpc server is started.
        let mut grpc_load_stats = {
            let tl = Arc::clone(&self.grpc_thread_load);
            ThreadLoadStatistics::new(LOAD_STATISTICS_SLOTS, GRPC_THREAD_PREFIX, tl)
        };
        if let Some(ref p) = self.stats_pool {
            let mut delay = self
                .timer
                .interval(Instant::now(), LOAD_STATISTICS_INTERVAL)
                .compat();
            p.spawn(async move {
                while let Some(Ok(i)) = delay.next().await {
                    grpc_load_stats.record(i);
                }
            });
            let mut delay = self
                .timer
                .interval(Instant::now(), MEMORY_USAGE_REFRESH_INTERVAL)
                .compat();
            p.spawn(async move {
                while let Some(Ok(_)) = delay.next().await {
                    record_global_memory_usage();
                    MEMORY_USAGE_GAUGE.set(get_global_memory_usage() as i64);
                }
            });
        };

        let startup_ts = SystemTime::now()
            .duration_since(UNIX_EPOCH)
            .map_err(|_| Error::Other(box_err!("Clock may have gone backwards")))?
            .as_secs();

        SERVER_INFO_GAUGE_VEC
            .with_label_values(&[
                &("v".to_owned() + env!("CARGO_PKG_VERSION")),
                option_env!("TIKV_BUILD_GIT_HASH").unwrap_or("None"),
            ])
            .set(startup_ts as i64);
        self.health_service
            .set_serving_status("", ServingStatus::Serving);

        info!("TiKV is ready to serve");
        Ok(())
    }

    /// Stops the TiKV server.
    pub fn stop(&mut self) -> Result<()> {
        self.snap_worker.stop();
        if let Some(Either::Right(mut server)) = self.builder_or_server.take() {
            server.shutdown();
        }
        if let Some(pool) = self.stats_pool.take() {
            pool.shutdown_background();
        }
        let _ = self.yatp_read_pool.take();
        self.health_service.shutdown();
        Ok(())
    }

    // Return listening address, this may only be used for outer test
    // to get the real address because we may use "127.0.0.1:0"
    // in test to avoid port conflict.
    pub fn listening_addr(&self) -> SocketAddr {
        self.local_addr
    }
}

#[cfg(any(test, feature = "testexport"))]
pub mod test_router {
    use std::sync::mpsc::*;

    use engine_rocks::{RocksEngine, RocksSnapshot};
    use kvproto::raft_serverpb::RaftMessage;
    use raftstore::{router::RaftStoreRouter, store::*, Result as RaftStoreResult};

    use super::*;

    #[derive(Clone)]
    pub struct TestRaftStoreRouter {
        tx: Sender<Either<PeerMsg<RocksEngine>, StoreMsg<RocksEngine>>>,
        significant_msg_sender: Sender<SignificantMsg<RocksSnapshot>>,
    }

    impl TestRaftStoreRouter {
        pub fn new(
            tx: Sender<Either<PeerMsg<RocksEngine>, StoreMsg<RocksEngine>>>,
            significant_msg_sender: Sender<SignificantMsg<RocksSnapshot>>,
        ) -> TestRaftStoreRouter {
            TestRaftStoreRouter {
                tx,
                significant_msg_sender,
            }
        }
    }

    impl StoreRouter<RocksEngine> for TestRaftStoreRouter {
        fn send(&self, msg: StoreMsg<RocksEngine>) -> RaftStoreResult<()> {
            let _ = self.tx.send(Either::Right(msg));
            Ok(())
        }
    }

    impl ProposalRouter<RocksSnapshot> for TestRaftStoreRouter {
        fn send(
            &self,
            cmd: RaftCommand<RocksSnapshot>,
        ) -> std::result::Result<(), crossbeam::channel::TrySendError<RaftCommand<RocksSnapshot>>>
        {
            let _ = self.tx.send(Either::Left(PeerMsg::RaftCommand(cmd)));
            Ok(())
        }
    }

    impl CasualRouter<RocksEngine> for TestRaftStoreRouter {
        fn send(&self, _: u64, msg: CasualMessage<RocksEngine>) -> RaftStoreResult<()> {
            let _ = self.tx.send(Either::Left(PeerMsg::CasualMessage(msg)));
            Ok(())
        }
    }

    impl SignificantRouter<RocksEngine> for TestRaftStoreRouter {
        fn significant_send(
            &self,
            _: u64,
            msg: SignificantMsg<RocksSnapshot>,
        ) -> RaftStoreResult<()> {
            let _ = self.significant_msg_sender.send(msg);
            Ok(())
        }
    }

    impl RaftStoreRouter<RocksEngine> for TestRaftStoreRouter {
        fn send_raft_msg(&self, msg: RaftMessage) -> RaftStoreResult<()> {
            let _ = self
                .tx
                .send(Either::Left(PeerMsg::RaftMessage(InspectedRaftMessage {
                    heap_size: 0,
                    msg,
                })));
            Ok(())
        }

        fn broadcast_normal(&self, mut f: impl FnMut() -> PeerMsg<RocksEngine>) {
            let _ = self.tx.send(Either::Left(f()));
        }
    }
}

#[cfg(test)]
mod tests {
    use std::{
        sync::{atomic::*, *},
        time::Duration,
    };

    use engine_rocks::RocksSnapshot;
    use grpcio::EnvBuilder;
    use kvproto::raft_serverpb::RaftMessage;
    use raftstore::{
        coprocessor::region_info_accessor::MockRegionInfoProvider,
        router::RaftStoreRouter,
        store::{transport::Transport, *},
    };
    use resource_metering::ResourceTagFactory;
    use security::SecurityConfig;
    use tikv_util::{config::ReadableDuration, quota_limiter::QuotaLimiter};
    use tokio::runtime::Builder as TokioBuilder;

    use super::{
        super::{
            resolve::{Callback as ResolveCallback, StoreAddrResolver},
            Config, Result,
        },
        *,
    };
    use crate::{
        config::CoprReadPoolConfig,
        coprocessor::{self, readpool_impl},
        server::{raftkv::RaftRouterWrap, tablet_snap::NoSnapshotCache, TestRaftStoreRouter},
        storage::{lock_manager::MockLockManager, TestEngineBuilder, TestStorageBuilderApiV1},
    };

    #[derive(Clone)]
    struct MockResolver {
        quick_fail: Arc<AtomicBool>,
        addr: Arc<Mutex<Option<String>>>,
    }

    impl StoreAddrResolver for MockResolver {
        fn resolve(&self, _: u64, cb: ResolveCallback) -> Result<()> {
            if self.quick_fail.load(Ordering::SeqCst) {
                return Err(box_err!("quick fail"));
            }
            let addr = self.addr.lock().unwrap();
            cb(addr
                .as_ref()
                .map(|s| s.to_owned())
                .ok_or(box_err!("not set")));
            Ok(())
        }
    }

    fn is_unreachable_to(
        msg: &SignificantMsg<RocksSnapshot>,
        region_id: u64,
        to_peer_id: u64,
    ) -> bool {
        if let SignificantMsg::Unreachable {
            region_id: r_id,
            to_peer_id: p_id,
        } = *msg
        {
            region_id == r_id && to_peer_id == p_id
        } else {
            false
        }
    }

    // if this failed, unset the environmental variables 'http_proxy' and
    // 'https_proxy', and retry.
    #[test]
    fn test_peer_resolve() {
        let mock_store_id = 5;
        let cfg = Config {
            addr: "127.0.0.1:0".to_owned(),
            raft_client_max_backoff: ReadableDuration::millis(100),
            raft_client_initial_reconnect_backoff: ReadableDuration::millis(100),
            ..Default::default()
        };

        let (tx, rx) = mpsc::channel();
        let (significant_msg_sender, significant_msg_receiver) = mpsc::channel();
        let router = TestRaftStoreRouter::new(tx, significant_msg_sender);
        let engine = TestEngineBuilder::new()
            .build()
            .unwrap()
            .with_raft_extension(RaftRouterWrap::new(router.clone()));

        let storage =
            TestStorageBuilderApiV1::from_engine_and_lock_mgr(engine, MockLockManager::new())
                .build()
                .unwrap();

        let env = Arc::new(
            EnvBuilder::new()
                .cq_count(1)
                .name_prefix(thd_name!(GRPC_THREAD_PREFIX))
                .build(),
        );

        let (tx, _rx) = mpsc::channel();
        let mut gc_worker = GcWorker::new(
            storage.get_engine(),
            tx,
            Default::default(),
            Default::default(),
            Arc::new(MockRegionInfoProvider::new(Vec::new())),
        );
        gc_worker.start(mock_store_id).unwrap();

        let quick_fail = Arc::new(AtomicBool::new(false));
        let cfg = Arc::new(VersionTrack::new(cfg));
        let security_mgr = Arc::new(SecurityManager::new(&SecurityConfig::default()).unwrap());

        let cop_read_pool = ReadPool::from(readpool_impl::build_read_pool_for_test(
            &CoprReadPoolConfig::default_for_test(),
            storage.get_engine(),
        ));
        let copr = coprocessor::Endpoint::new(
            &cfg.value().clone(),
            cop_read_pool.handle(),
            storage.get_concurrency_manager(),
            ResourceTagFactory::new_for_test(),
            Arc::new(QuotaLimiter::default()),
        );
        let copr_v2 = coprocessor_v2::Endpoint::new(&coprocessor_v2::Config::default());
        let debug_thread_pool = Arc::new(
            TokioBuilder::new_multi_thread()
                .thread_name(thd_name!("debugger"))
                .worker_threads(1)
                .after_start_wrapper(|| {})
                .before_stop_wrapper(|| {})
                .build()
                .unwrap(),
        );
        let addr = Arc::new(Mutex::new(None));
        let (check_leader_scheduler, _) = tikv_util::worker::dummy_scheduler();
        let path = tempfile::TempDir::new().unwrap();
        let mut server = Server::new(
            mock_store_id,
            &cfg,
            &security_mgr,
            storage,
            copr,
            copr_v2,
            MockResolver {
                quick_fail: Arc::clone(&quick_fail),
                addr: Arc::clone(&addr),
            },
            Either::Left(SnapManager::new(path.path().to_str().unwrap())),
            gc_worker,
            check_leader_scheduler,
            env,
            None,
            debug_thread_pool,
            HealthService::default(),
            None,
        )
        .unwrap();

        server.build_and_bind().unwrap();
        server.start(cfg, security_mgr, NoSnapshotCache).unwrap();

        let mut trans = server.transport();
        router.report_unreachable(0, 0).unwrap();
        let mut resp = significant_msg_receiver.try_recv().unwrap();
        assert!(is_unreachable_to(&resp, 0, 0), "{:?}", resp);

        let mut msg = RaftMessage::default();
        msg.set_region_id(1);
        trans.send(msg.clone()).unwrap();
        trans.flush();
        resp = significant_msg_receiver
            .recv_timeout(Duration::from_secs(3))
            .unwrap();
        assert!(is_unreachable_to(&resp, 1, 0), "{:?}", resp);

        *addr.lock().unwrap() = Some(format!("{}", server.listening_addr()));

        trans.send(msg.clone()).unwrap();
        trans.flush();
        rx.recv_timeout(Duration::from_secs(5)).unwrap();

        msg.mut_to_peer().set_store_id(2);
        msg.set_region_id(2);
        quick_fail.store(true, Ordering::SeqCst);
        trans.send(msg).unwrap();
        trans.flush();
        resp = significant_msg_receiver
            .recv_timeout(Duration::from_secs(3))
            .unwrap();
        assert!(is_unreachable_to(&resp, 2, 0), "{:?}", resp);
        server.stop().unwrap();
    }
}<|MERGE_RESOLUTION|>--- conflicted
+++ resolved
@@ -13,14 +13,8 @@
 use grpcio::{ChannelBuilder, Environment, ResourceQuota, Server as GrpcServer, ServerBuilder};
 use grpcio_health::{create_health, HealthService, ServingStatus};
 use kvproto::tikvpb::*;
-<<<<<<< HEAD
-use raftstore::store::{
-    contain_tiflash_engine_label, CheckLeaderTask, SnapManager, TabletSnapManager,
-};
-=======
 use raftstore::store::{CheckLeaderTask, SnapManager, TabletSnapManager};
 use resource_control::ResourceGroupManager;
->>>>>>> 98910268
 use security::SecurityManager;
 use tikv_util::{
     config::VersionTrack,
@@ -187,11 +181,6 @@
         let trans = ServerTransport::new(raft_client);
         health_service.set_serving_status("", ServingStatus::NotServing);
 
-<<<<<<< HEAD
-        let is_tiflash_engine = contain_tiflash_engine_label(&cfg.value().labels);
-
-=======
->>>>>>> 98910268
         let svr = Server {
             env: Arc::clone(&env),
             builder_or_server: Some(builder),
@@ -207,10 +196,6 @@
             debug_thread_pool,
             health_service,
             timer: GLOBAL_TIMER_HANDLE.clone(),
-<<<<<<< HEAD
-            tiflash_engine: is_tiflash_engine,
-=======
->>>>>>> 98910268
         };
 
         Ok(svr)
