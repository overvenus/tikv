// Copyright 2017 PingCAP, Inc.
//
// Licensed under the Apache License, Version 2.0 (the "License");
// you may not use this file except in compliance with the License.
// You may obtain a copy of the License at
//
//     http://www.apache.org/licenses/LICENSE-2.0
//
// Unless required by applicable law or agreed to in writing, software
// distributed under the License is distributed on an "AS IS" BASIS,
// See the License for the specific language governing permissions and
// limitations under the License.

use std::error::Error;
use std::fmt;
use std::fs;
use std::i32;
use std::io::Error as IoError;
use std::io::{Read, Write};
use std::path::Path;
use std::usize;

use crate::storage::engine::{
    BlockBasedOptions, ColumnFamilyOptions, CompactionPriority, DBCompactionStyle,
    DBCompressionType, DBOptions, DBRateLimiterMode, DBRecoveryMode, TitanDBOptions,
};
use slog;
use sys_info;

use crate::import::Config as ImportConfig;
use crate::pd::Config as PdConfig;
use crate::raftstore::coprocessor::Config as CopConfig;
use crate::raftstore::store::keys::region_raft_prefix_len;
use crate::raftstore::store::Config as RaftstoreConfig;
use crate::server::readpool;
use crate::server::Config as ServerConfig;
use crate::server::CONFIG_ROCKSDB_GAUGE;
use crate::storage::{
<<<<<<< HEAD
    Config as StorageConfig, CF_DEFAULT, CF_LOCK, CF_WRITE, DEFAULT_ROCKSDB_SUB_DIR,
=======
    Config as StorageConfig, CF_DEFAULT, CF_LOCK, CF_RAFT, CF_WRITE, DEFAULT_DATA_DIR,
    DEFAULT_ROCKSDB_SUB_DIR,
>>>>>>> 5a3ced50
};
use crate::util::config::{
    self, compression_type_level_serde, CompressionType, ReadableDuration, ReadableSize, GB, KB, MB,
};
use crate::util::rocksdb_util::{
    db_exist,
    properties::{MvccPropertiesCollectorFactory, RangePropertiesCollectorFactory},
    CFOptions, EventListener, FixedPrefixSliceTransform, FixedSuffixSliceTransform,
    NoopSliceTransform,
};
use crate::util::security::SecurityConfig;
use crate::util::time::duration_to_sec;

const LOCKCF_MIN_MEM: usize = 256 * MB as usize;
const LOCKCF_MAX_MEM: usize = GB as usize;
const RAFT_MIN_MEM: usize = 256 * MB as usize;
const RAFT_MAX_MEM: usize = 2 * GB as usize;
pub const LAST_CONFIG_FILE: &str = "last_tikv.toml";

fn memory_mb_for_cf(is_raft_db: bool, cf: &str) -> usize {
    let total_mem = sys_info::mem_info().unwrap().total * KB;
    let (ratio, min, max) = match (is_raft_db, cf) {
        (true, CF_DEFAULT) => (0.02, RAFT_MIN_MEM, RAFT_MAX_MEM),
        (false, CF_DEFAULT) => (0.25, 0, usize::MAX),
        (false, CF_LOCK) => (0.02, LOCKCF_MIN_MEM, LOCKCF_MAX_MEM),
        (false, CF_WRITE) => (0.15, 0, usize::MAX),
        _ => unreachable!(),
    };
    let mut size = (total_mem as f64 * ratio) as usize;
    if size < min {
        size = min;
    } else if size > max {
        size = max;
    }
    size / MB as usize
}

#[derive(Clone, Serialize, Deserialize, PartialEq, Debug)]
#[serde(default)]
#[serde(rename_all = "kebab-case")]
pub struct TitanCfConfig {
    pub min_blob_size: u64,
    pub blob_file_compression: CompressionType,
    pub blob_cache_size: ReadableSize,
    pub min_gc_batch_size: ReadableSize,
    pub max_gc_batch_size: ReadableSize,
    pub discardable_ratio: f64,
    pub sample_ratio: f64,
    pub merge_small_file_threshold: ReadableSize,
}

impl Default for TitanCfConfig {
    fn default() -> Self {
        Self {
            min_blob_size: ReadableSize::kb(1).0 as u64, // disable titan default
            blob_file_compression: CompressionType::Lz4,
            blob_cache_size: ReadableSize::mb(0),
            min_gc_batch_size: ReadableSize::mb(16),
            max_gc_batch_size: ReadableSize::mb(64),
            discardable_ratio: 0.5,
            sample_ratio: 0.1,
            merge_small_file_threshold: ReadableSize::mb(8),
        }
    }
}

impl TitanCfConfig {
    fn build_opts(&self) -> TitanDBOptions {
        let mut opts = TitanDBOptions::new();
        opts.set_min_blob_size(self.min_blob_size);
        opts.set_blob_file_compression(self.blob_file_compression.into());
        opts.set_blob_cache(self.blob_cache_size.0 as usize, -1, 0, 0.0);
        opts.set_min_gc_batch_size(self.min_gc_batch_size.0 as u64);
        opts.set_max_gc_batch_size(self.max_gc_batch_size.0 as u64);
        opts.set_discardable_ratio(self.discardable_ratio);
        opts.set_sample_ratio(self.sample_ratio);
        opts.set_merge_small_file_threshold(self.merge_small_file_threshold.0 as u64);
        opts
    }
}

macro_rules! cf_config {
    ($name:ident) => {
        #[derive(Clone, Serialize, Deserialize, PartialEq, Debug)]
        #[serde(default)]
        #[serde(rename_all = "kebab-case")]
        pub struct $name {
            pub block_size: ReadableSize,
            pub block_cache_size: ReadableSize,
            pub disable_block_cache: bool,
            pub cache_index_and_filter_blocks: bool,
            pub pin_l0_filter_and_index_blocks: bool,
            pub use_bloom_filter: bool,
            pub optimize_filters_for_hits: bool,
            pub whole_key_filtering: bool,
            pub bloom_filter_bits_per_key: i32,
            pub block_based_bloom_filter: bool,
            pub read_amp_bytes_per_bit: u32,
            #[serde(with = "compression_type_level_serde")]
            pub compression_per_level: [DBCompressionType; 7],
            pub write_buffer_size: ReadableSize,
            pub max_write_buffer_number: i32,
            pub min_write_buffer_number_to_merge: i32,
            pub max_bytes_for_level_base: ReadableSize,
            pub target_file_size_base: ReadableSize,
            pub level0_file_num_compaction_trigger: i32,
            pub level0_slowdown_writes_trigger: i32,
            pub level0_stop_writes_trigger: i32,
            pub max_compaction_bytes: ReadableSize,
            #[serde(with = "config::compaction_pri_serde")]
            pub compaction_pri: CompactionPriority,
            pub dynamic_level_bytes: bool,
            pub num_levels: i32,
            pub max_bytes_for_level_multiplier: i32,
            #[serde(with = "config::compaction_style_serde")]
            pub compaction_style: DBCompactionStyle,
            pub disable_auto_compactions: bool,
            pub soft_pending_compaction_bytes_limit: ReadableSize,
            pub hard_pending_compaction_bytes_limit: ReadableSize,
            pub titan: TitanCfConfig,
        }
    };
}

macro_rules! write_into_metrics {
    ($cf:expr, $tag:expr,$metrics:expr) => {{
        $metrics
            .with_label_values(&[$tag, "block_size"])
            .set($cf.block_size.0 as f64);
        $metrics
            .with_label_values(&[$tag, "block_cache_size"])
            .set($cf.block_cache_size.0 as f64);
        $metrics
            .with_label_values(&[$tag, "disable_block_cache"])
            .set(($cf.disable_block_cache as i32).into());

        $metrics
            .with_label_values(&[$tag, "cache_index_and_filter_blocks"])
            .set(($cf.cache_index_and_filter_blocks as i32).into());
        $metrics
            .with_label_values(&[$tag, "pin_l0_filter_and_index_blocks"])
            .set(($cf.pin_l0_filter_and_index_blocks as i32).into());

        $metrics
            .with_label_values(&[$tag, "use_bloom_filter"])
            .set(($cf.use_bloom_filter as i32).into());
        $metrics
            .with_label_values(&[$tag, "optimize_filters_for_hits"])
            .set(($cf.optimize_filters_for_hits as i32).into());
        $metrics
            .with_label_values(&[$tag, "whole_key_filtering"])
            .set(($cf.whole_key_filtering as i32).into());
        $metrics
            .with_label_values(&[$tag, "bloom_filter_bits_per_key"])
            .set($cf.bloom_filter_bits_per_key.into());
        $metrics
            .with_label_values(&[$tag, "block_based_bloom_filter"])
            .set(($cf.block_based_bloom_filter as i32).into());

        $metrics
            .with_label_values(&[$tag, "read_amp_bytes_per_bit"])
            .set($cf.read_amp_bytes_per_bit.into());
        $metrics
            .with_label_values(&[$tag, "write_buffer_size"])
            .set($cf.write_buffer_size.0 as f64);
        $metrics
            .with_label_values(&[$tag, "max_write_buffer_number"])
            .set($cf.max_write_buffer_number.into());
        $metrics
            .with_label_values(&[$tag, "min_write_buffer_number_to_merge"])
            .set($cf.min_write_buffer_number_to_merge.into());
        $metrics
            .with_label_values(&[$tag, "max_bytes_for_level_base"])
            .set($cf.max_bytes_for_level_base.0 as f64);
        $metrics
            .with_label_values(&[$tag, "target_file_size_base"])
            .set($cf.target_file_size_base.0 as f64);
        $metrics
            .with_label_values(&[$tag, "level0_file_num_compaction_trigger"])
            .set($cf.level0_file_num_compaction_trigger.into());
        $metrics
            .with_label_values(&[$tag, "level0_slowdown_writes_trigger"])
            .set($cf.level0_slowdown_writes_trigger.into());
        $metrics
            .with_label_values(&[$tag, "level0_stop_writes_trigger"])
            .set($cf.level0_stop_writes_trigger.into());
        $metrics
            .with_label_values(&[$tag, "max_compaction_bytes"])
            .set($cf.max_compaction_bytes.0 as f64);
        $metrics
            .with_label_values(&[$tag, "dynamic_level_bytes"])
            .set(($cf.dynamic_level_bytes as i32).into());
        $metrics
            .with_label_values(&[$tag, "num_levels"])
            .set($cf.num_levels.into());
        $metrics
            .with_label_values(&[$tag, "max_bytes_for_level_multiplier"])
            .set($cf.max_bytes_for_level_multiplier.into());

        $metrics
            .with_label_values(&[$tag, "disable_auto_compactions"])
            .set(($cf.disable_auto_compactions as i32).into());
        $metrics
            .with_label_values(&[$tag, "soft_pending_compaction_bytes_limit"])
            .set($cf.soft_pending_compaction_bytes_limit.0 as f64);
        $metrics
            .with_label_values(&[$tag, "hard_pending_compaction_bytes_limit"])
            .set($cf.hard_pending_compaction_bytes_limit.0 as f64);
        $metrics
            .with_label_values(&[$tag, "titan_min_blob_size"])
            .set($cf.titan.min_blob_size as f64);
        $metrics
            .with_label_values(&[$tag, "titan_blob_cache_size"])
            .set($cf.titan.blob_cache_size.0 as f64);
        $metrics
            .with_label_values(&[$tag, "titan_min_gc_batch_size"])
            .set($cf.titan.min_gc_batch_size.0 as f64);
        $metrics
            .with_label_values(&[$tag, "titan_max_gc_batch_size"])
            .set($cf.titan.max_gc_batch_size.0 as f64);
        $metrics
            .with_label_values(&[$tag, "titan_discardable_ratio"])
            .set($cf.titan.discardable_ratio);
        $metrics
            .with_label_values(&[$tag, "titan_sample_ratio"])
            .set($cf.titan.sample_ratio);
        $metrics
            .with_label_values(&[$tag, "titan_merge_small_file_threshold"])
            .set($cf.titan.merge_small_file_threshold.0 as f64);
    }};
}

macro_rules! build_cf_opt {
    ($opt:ident) => {{
        let mut block_base_opts = BlockBasedOptions::new();
        block_base_opts.set_block_size($opt.block_size.0 as usize);
        block_base_opts.set_no_block_cache($opt.disable_block_cache);
        block_base_opts.set_lru_cache($opt.block_cache_size.0 as usize, -1, 0, 0.0);
        block_base_opts.set_cache_index_and_filter_blocks($opt.cache_index_and_filter_blocks);
        block_base_opts
            .set_pin_l0_filter_and_index_blocks_in_cache($opt.pin_l0_filter_and_index_blocks);
        if $opt.use_bloom_filter {
            block_base_opts.set_bloom_filter(
                $opt.bloom_filter_bits_per_key,
                $opt.block_based_bloom_filter,
            );
            block_base_opts.set_whole_key_filtering($opt.whole_key_filtering);
        }
        block_base_opts.set_read_amp_bytes_per_bit($opt.read_amp_bytes_per_bit);
        let mut cf_opts = ColumnFamilyOptions::new();
        cf_opts.set_block_based_table_factory(&block_base_opts);
        cf_opts.set_num_levels($opt.num_levels);
        assert!($opt.compression_per_level.len() >= $opt.num_levels as usize);
        let compression_per_level = $opt.compression_per_level[..$opt.num_levels as usize].to_vec();
        cf_opts.compression_per_level(compression_per_level.as_slice());
        cf_opts.set_write_buffer_size($opt.write_buffer_size.0);
        cf_opts.set_max_write_buffer_number($opt.max_write_buffer_number);
        cf_opts.set_min_write_buffer_number_to_merge($opt.min_write_buffer_number_to_merge);
        cf_opts.set_max_bytes_for_level_base($opt.max_bytes_for_level_base.0);
        cf_opts.set_target_file_size_base($opt.target_file_size_base.0);
        cf_opts.set_level_zero_file_num_compaction_trigger($opt.level0_file_num_compaction_trigger);
        cf_opts.set_level_zero_slowdown_writes_trigger($opt.level0_slowdown_writes_trigger);
        cf_opts.set_level_zero_stop_writes_trigger($opt.level0_stop_writes_trigger);
        cf_opts.set_max_compaction_bytes($opt.max_compaction_bytes.0);
        cf_opts.compaction_priority($opt.compaction_pri);
        cf_opts.set_level_compaction_dynamic_level_bytes($opt.dynamic_level_bytes);
        cf_opts.set_max_bytes_for_level_multiplier($opt.max_bytes_for_level_multiplier);
        cf_opts.set_compaction_style($opt.compaction_style);
        cf_opts.set_disable_auto_compactions($opt.disable_auto_compactions);
        cf_opts.set_soft_pending_compaction_bytes_limit($opt.soft_pending_compaction_bytes_limit.0);
        cf_opts.set_hard_pending_compaction_bytes_limit($opt.hard_pending_compaction_bytes_limit.0);
        cf_opts.set_optimize_filters_for_hits($opt.optimize_filters_for_hits);

        cf_opts
    }};
}

cf_config!(DefaultCfConfig);

impl Default for DefaultCfConfig {
    fn default() -> DefaultCfConfig {
        DefaultCfConfig {
            block_size: ReadableSize::kb(64),
            block_cache_size: ReadableSize::mb(memory_mb_for_cf(false, CF_DEFAULT) as u64),
            disable_block_cache: false,
            cache_index_and_filter_blocks: true,
            pin_l0_filter_and_index_blocks: true,
            use_bloom_filter: true,
            optimize_filters_for_hits: true,
            whole_key_filtering: true,
            bloom_filter_bits_per_key: 10,
            block_based_bloom_filter: false,
            read_amp_bytes_per_bit: 0,
            compression_per_level: [
                DBCompressionType::No,
                DBCompressionType::No,
                DBCompressionType::Lz4,
                DBCompressionType::Lz4,
                DBCompressionType::Lz4,
                DBCompressionType::Zstd,
                DBCompressionType::Zstd,
            ],
            write_buffer_size: ReadableSize::mb(128),
            max_write_buffer_number: 5,
            min_write_buffer_number_to_merge: 1,
            max_bytes_for_level_base: ReadableSize::mb(512),
            target_file_size_base: ReadableSize::mb(8),
            level0_file_num_compaction_trigger: 4,
            level0_slowdown_writes_trigger: 20,
            level0_stop_writes_trigger: 36,
            max_compaction_bytes: ReadableSize::gb(2),
            compaction_pri: CompactionPriority::MinOverlappingRatio,
            dynamic_level_bytes: true,
            num_levels: 7,
            max_bytes_for_level_multiplier: 10,
            compaction_style: DBCompactionStyle::Level,
            disable_auto_compactions: false,
            soft_pending_compaction_bytes_limit: ReadableSize::gb(64),
            hard_pending_compaction_bytes_limit: ReadableSize::gb(256),
            titan: TitanCfConfig::default(),
        }
    }
}

impl DefaultCfConfig {
    pub fn build_opt(&self) -> ColumnFamilyOptions {
        let mut cf_opts = build_cf_opt!(self);
        let f = Box::new(RangePropertiesCollectorFactory::default());
        cf_opts.add_table_properties_collector_factory("tikv.range-properties-collector", f);
        cf_opts.set_titandb_options(&self.titan.build_opts());
        cf_opts
    }
}

cf_config!(WriteCfConfig);

impl Default for WriteCfConfig {
    fn default() -> WriteCfConfig {
        let mut titan = TitanCfConfig::default();
        titan.min_blob_size = ReadableSize::gb(4).0 as u64;
        WriteCfConfig {
            block_size: ReadableSize::kb(64),
            block_cache_size: ReadableSize::mb(memory_mb_for_cf(false, CF_WRITE) as u64),
            disable_block_cache: false,
            cache_index_and_filter_blocks: true,
            pin_l0_filter_and_index_blocks: true,
            use_bloom_filter: true,
            optimize_filters_for_hits: false,
            whole_key_filtering: false,
            bloom_filter_bits_per_key: 10,
            block_based_bloom_filter: false,
            read_amp_bytes_per_bit: 0,
            compression_per_level: [
                DBCompressionType::No,
                DBCompressionType::No,
                DBCompressionType::Lz4,
                DBCompressionType::Lz4,
                DBCompressionType::Lz4,
                DBCompressionType::Zstd,
                DBCompressionType::Zstd,
            ],
            write_buffer_size: ReadableSize::mb(128),
            max_write_buffer_number: 5,
            min_write_buffer_number_to_merge: 1,
            max_bytes_for_level_base: ReadableSize::mb(512),
            target_file_size_base: ReadableSize::mb(8),
            level0_file_num_compaction_trigger: 4,
            level0_slowdown_writes_trigger: 20,
            level0_stop_writes_trigger: 36,
            max_compaction_bytes: ReadableSize::gb(2),
            compaction_pri: CompactionPriority::MinOverlappingRatio,
            dynamic_level_bytes: true,
            num_levels: 7,
            max_bytes_for_level_multiplier: 10,
            compaction_style: DBCompactionStyle::Level,
            disable_auto_compactions: false,
            soft_pending_compaction_bytes_limit: ReadableSize::gb(64),
            hard_pending_compaction_bytes_limit: ReadableSize::gb(256),
            titan,
        }
    }
}

impl WriteCfConfig {
    pub fn build_opt(&self) -> ColumnFamilyOptions {
        let mut cf_opts = build_cf_opt!(self);
        // Prefix extractor(trim the timestamp at tail) for write cf.
        let e = Box::new(FixedSuffixSliceTransform::new(8));
        cf_opts
            .set_prefix_extractor("FixedSuffixSliceTransform", e)
            .unwrap();
        // Create prefix bloom filter for memtable.
        cf_opts.set_memtable_prefix_bloom_size_ratio(0.1);
        // Collects user defined properties.
        let f = Box::new(MvccPropertiesCollectorFactory::default());
        cf_opts.add_table_properties_collector_factory("tikv.mvcc-properties-collector", f);
        let f = Box::new(RangePropertiesCollectorFactory::default());
        cf_opts.add_table_properties_collector_factory("tikv.range-properties-collector", f);
        cf_opts.set_titandb_options(&self.titan.build_opts());
        cf_opts
    }
}

cf_config!(LockCfConfig);

impl Default for LockCfConfig {
    fn default() -> LockCfConfig {
        let mut titan = TitanCfConfig::default();
        titan.min_blob_size = ReadableSize::gb(4).0 as u64;
        LockCfConfig {
            block_size: ReadableSize::kb(16),
            block_cache_size: ReadableSize::mb(memory_mb_for_cf(false, CF_LOCK) as u64),
            disable_block_cache: false,
            cache_index_and_filter_blocks: true,
            pin_l0_filter_and_index_blocks: true,
            use_bloom_filter: true,
            optimize_filters_for_hits: false,
            whole_key_filtering: true,
            bloom_filter_bits_per_key: 10,
            block_based_bloom_filter: false,
            read_amp_bytes_per_bit: 0,
            compression_per_level: [DBCompressionType::No; 7],
            write_buffer_size: ReadableSize::mb(128),
            max_write_buffer_number: 5,
            min_write_buffer_number_to_merge: 1,
            max_bytes_for_level_base: ReadableSize::mb(128),
            target_file_size_base: ReadableSize::mb(8),
            level0_file_num_compaction_trigger: 1,
            level0_slowdown_writes_trigger: 20,
            level0_stop_writes_trigger: 36,
            max_compaction_bytes: ReadableSize::gb(2),
            compaction_pri: CompactionPriority::ByCompensatedSize,
            dynamic_level_bytes: true,
            num_levels: 7,
            max_bytes_for_level_multiplier: 10,
            compaction_style: DBCompactionStyle::Level,
            disable_auto_compactions: false,
            soft_pending_compaction_bytes_limit: ReadableSize::gb(64),
            hard_pending_compaction_bytes_limit: ReadableSize::gb(256),
            titan,
        }
    }
}

impl LockCfConfig {
    pub fn build_opt(&self) -> ColumnFamilyOptions {
        let mut cf_opts = build_cf_opt!(self);
        let f = Box::new(NoopSliceTransform);
        cf_opts
            .set_prefix_extractor("NoopSliceTransform", f)
            .unwrap();
        cf_opts.set_memtable_prefix_bloom_size_ratio(0.1);
        cf_opts.set_titandb_options(&self.titan.build_opts());
        cf_opts
    }
}

// Deprecated since v3.x.
#[doc(hidden)]
cf_config!(RaftCfConfig);

impl Default for RaftCfConfig {
    fn default() -> RaftCfConfig {
        let mut titan = TitanCfConfig::default();
        titan.min_blob_size = ReadableSize::gb(4).0 as u64;
        RaftCfConfig {
            block_size: ReadableSize::kb(16),
            block_cache_size: ReadableSize::mb(128),
            disable_block_cache: false,
            cache_index_and_filter_blocks: true,
            pin_l0_filter_and_index_blocks: true,
            use_bloom_filter: true,
            optimize_filters_for_hits: true,
            whole_key_filtering: true,
            bloom_filter_bits_per_key: 10,
            block_based_bloom_filter: false,
            read_amp_bytes_per_bit: 0,
            compression_per_level: [DBCompressionType::No; 7],
            write_buffer_size: ReadableSize::mb(128),
            max_write_buffer_number: 5,
            min_write_buffer_number_to_merge: 1,
            max_bytes_for_level_base: ReadableSize::mb(128),
            target_file_size_base: ReadableSize::mb(8),
            level0_file_num_compaction_trigger: 1,
            level0_slowdown_writes_trigger: 20,
            level0_stop_writes_trigger: 36,
            max_compaction_bytes: ReadableSize::gb(2),
            compaction_pri: CompactionPriority::ByCompensatedSize,
            dynamic_level_bytes: true,
            num_levels: 7,
            max_bytes_for_level_multiplier: 10,
            compaction_style: DBCompactionStyle::Level,
            disable_auto_compactions: false,
            soft_pending_compaction_bytes_limit: ReadableSize::gb(64),
            hard_pending_compaction_bytes_limit: ReadableSize::gb(256),
            titan,
        }
    }
}

impl RaftCfConfig {
    pub fn build_opt(&self) -> ColumnFamilyOptions {
        let mut cf_opts = build_cf_opt!(self);
        let f = Box::new(NoopSliceTransform);
        cf_opts
            .set_prefix_extractor("NoopSliceTransform", f)
            .unwrap();
        cf_opts.set_memtable_prefix_bloom_size_ratio(0.1);
        cf_opts.set_titandb_options(&self.titan.build_opts());
        cf_opts
    }
}

#[derive(Clone, Serialize, Deserialize, PartialEq, Debug)]
#[serde(default)]
#[serde(rename_all = "kebab-case")]
pub struct TitanDBConfig {
    pub enabled: bool,
    pub dirname: String,
    pub disable_gc: bool,
    pub max_background_gc: i32,
}

impl Default for TitanDBConfig {
    fn default() -> Self {
        Self {
            enabled: false,
            dirname: "".to_owned(),
            disable_gc: false,
            max_background_gc: 1,
        }
    }
}

impl TitanDBConfig {
    fn build_opts(&self) -> TitanDBOptions {
        let mut opts = TitanDBOptions::new();
        opts.set_dirname(&self.dirname);
        opts.set_disable_background_gc(self.disable_gc);
        opts.set_max_background_gc(self.max_background_gc);
        opts
    }
}

#[derive(Clone, Serialize, Deserialize, PartialEq, Debug)]
#[serde(default)]
#[serde(rename_all = "kebab-case")]
pub struct DbConfig {
    #[serde(with = "config::recovery_mode_serde")]
    pub wal_recovery_mode: DBRecoveryMode,
    pub wal_dir: String,
    pub wal_ttl_seconds: u64,
    pub wal_size_limit: ReadableSize,
    pub max_total_wal_size: ReadableSize,
    pub max_background_jobs: i32,
    pub max_manifest_file_size: ReadableSize,
    pub create_if_missing: bool,
    pub max_open_files: i32,
    pub enable_statistics: bool,
    pub stats_dump_period: ReadableDuration,
    pub compaction_readahead_size: ReadableSize,
    pub info_log_max_size: ReadableSize,
    pub info_log_roll_time: ReadableDuration,
    pub info_log_keep_log_file_num: u64,
    pub info_log_dir: String,
    pub rate_bytes_per_sec: ReadableSize,
    #[serde(with = "config::rate_limiter_mode_serde")]
    pub rate_limiter_mode: DBRateLimiterMode,
    pub auto_tuned: bool,
    pub bytes_per_sync: ReadableSize,
    pub wal_bytes_per_sync: ReadableSize,
    pub max_sub_compactions: u32,
    pub writable_file_max_buffer_size: ReadableSize,
    pub use_direct_io_for_flush_and_compaction: bool,
    pub enable_pipelined_write: bool,
    pub defaultcf: DefaultCfConfig,
    pub writecf: WriteCfConfig,
    pub lockcf: LockCfConfig,
    pub titan: TitanDBConfig,

    // Deprecated since v3.x.
    #[doc(hidden)]
    #[serde(skip_serializing, skip_deserializing)]
    pub raftcf: RaftCfConfig,
}

impl Default for DbConfig {
    fn default() -> DbConfig {
        DbConfig {
            wal_recovery_mode: DBRecoveryMode::PointInTime,
            wal_dir: "".to_owned(),
            wal_ttl_seconds: 0,
            wal_size_limit: ReadableSize::kb(0),
            max_total_wal_size: ReadableSize::gb(4),
            max_background_jobs: 6,
            max_manifest_file_size: ReadableSize::mb(128),
            create_if_missing: true,
            max_open_files: 40960,
            enable_statistics: true,
            stats_dump_period: ReadableDuration::minutes(10),
            compaction_readahead_size: ReadableSize::kb(0),
            info_log_max_size: ReadableSize::gb(1),
            info_log_roll_time: ReadableDuration::secs(0),
            info_log_keep_log_file_num: 10,
            info_log_dir: "".to_owned(),
            rate_bytes_per_sec: ReadableSize::kb(0),
            rate_limiter_mode: DBRateLimiterMode::WriteOnly,
            auto_tuned: false,
            bytes_per_sync: ReadableSize::mb(1),
            wal_bytes_per_sync: ReadableSize::kb(512),
            max_sub_compactions: 1,
            writable_file_max_buffer_size: ReadableSize::mb(1),
            use_direct_io_for_flush_and_compaction: false,
            enable_pipelined_write: true,
            defaultcf: DefaultCfConfig::default(),
            writecf: WriteCfConfig::default(),
            lockcf: LockCfConfig::default(),
            titan: TitanDBConfig::default(),

            // Deprecated since v3.x.
            raftcf: RaftCfConfig::default(),
        }
    }
}

impl DbConfig {
    pub fn build_opt(&self) -> DBOptions {
        let mut opts = DBOptions::new();
        opts.set_wal_recovery_mode(self.wal_recovery_mode);
        if !self.wal_dir.is_empty() {
            opts.set_wal_dir(&self.wal_dir);
        }
        opts.set_wal_ttl_seconds(self.wal_ttl_seconds);
        opts.set_wal_size_limit_mb(self.wal_size_limit.as_mb());
        opts.set_max_total_wal_size(self.max_total_wal_size.0);
        opts.set_max_background_jobs(self.max_background_jobs);
        opts.set_max_manifest_file_size(self.max_manifest_file_size.0);
        opts.create_if_missing(self.create_if_missing);
        opts.set_max_open_files(self.max_open_files);
        opts.enable_statistics(self.enable_statistics);
        opts.set_stats_dump_period_sec(self.stats_dump_period.as_secs() as usize);
        opts.set_compaction_readahead_size(self.compaction_readahead_size.0);
        opts.set_max_log_file_size(self.info_log_max_size.0);
        opts.set_log_file_time_to_roll(self.info_log_roll_time.as_secs());
        opts.set_keep_log_file_num(self.info_log_keep_log_file_num);
        if !self.info_log_dir.is_empty() {
            opts.create_info_log(&self.info_log_dir)
                .unwrap_or_else(|e| {
                    panic!(
                        "create RocksDB info log {} error: {:?}",
                        self.info_log_dir, e
                    );
                })
        }

        if self.rate_bytes_per_sec.0 > 0 {
            opts.set_ratelimiter_with_auto_tuned(
                self.rate_bytes_per_sec.0 as i64,
                self.rate_limiter_mode,
                self.auto_tuned,
            );
        }

        opts.set_bytes_per_sync(self.bytes_per_sync.0 as u64);
        opts.set_wal_bytes_per_sync(self.wal_bytes_per_sync.0 as u64);
        opts.set_max_subcompactions(self.max_sub_compactions);
        opts.set_writable_file_max_buffer_size(self.writable_file_max_buffer_size.0 as i32);
        opts.set_use_direct_io_for_flush_and_compaction(
            self.use_direct_io_for_flush_and_compaction,
        );
        opts.enable_pipelined_write(self.enable_pipelined_write);
        opts.add_event_listener(EventListener::new("kv"));

        if self.titan.enabled {
            opts.set_titandb_options(&self.titan.build_opts());
        }
        opts
    }

    pub fn build_cf_opts(&self) -> Vec<CFOptions<'_>> {
        vec![
            CFOptions::new(CF_DEFAULT, self.defaultcf.build_opt()),
            CFOptions::new(CF_LOCK, self.lockcf.build_opt()),
            CFOptions::new(CF_WRITE, self.writecf.build_opt()),
        ]
    }

    // Build cf options for v2.x. which has a RAFT cf in kv engine.
    #[doc(hidden)]
    pub fn build_cf_opts_v2(&self) -> Vec<CFOptions<'_>> {
        use crate::storage::CF_RAFT;
        vec![
            CFOptions::new(CF_DEFAULT, self.defaultcf.build_opt()),
            CFOptions::new(CF_LOCK, self.lockcf.build_opt()),
            CFOptions::new(CF_WRITE, self.writecf.build_opt()),
            CFOptions::new(CF_RAFT, self.raftcf.build_opt()),
        ]
    }

    fn validate(&mut self) -> Result<(), Box<dyn Error>> {
        Ok(())
    }

    fn write_into_metrics(&self) {
        write_into_metrics!(self.defaultcf, CF_DEFAULT, CONFIG_ROCKSDB_GAUGE);
        write_into_metrics!(self.lockcf, CF_LOCK, CONFIG_ROCKSDB_GAUGE);
        write_into_metrics!(self.writecf, CF_WRITE, CONFIG_ROCKSDB_GAUGE);
    }
}

cf_config!(RaftDefaultCfConfig);

impl Default for RaftDefaultCfConfig {
    fn default() -> RaftDefaultCfConfig {
        RaftDefaultCfConfig {
            block_size: ReadableSize::kb(64),
            block_cache_size: ReadableSize::mb(memory_mb_for_cf(true, CF_DEFAULT) as u64),
            disable_block_cache: false,
            cache_index_and_filter_blocks: true,
            pin_l0_filter_and_index_blocks: true,
            use_bloom_filter: false,
            optimize_filters_for_hits: true,
            whole_key_filtering: true,
            bloom_filter_bits_per_key: 10,
            block_based_bloom_filter: false,
            read_amp_bytes_per_bit: 0,
            compression_per_level: [
                DBCompressionType::No,
                DBCompressionType::No,
                DBCompressionType::Lz4,
                DBCompressionType::Lz4,
                DBCompressionType::Lz4,
                DBCompressionType::Zstd,
                DBCompressionType::Zstd,
            ],
            write_buffer_size: ReadableSize::mb(128),
            max_write_buffer_number: 5,
            min_write_buffer_number_to_merge: 1,
            max_bytes_for_level_base: ReadableSize::mb(512),
            target_file_size_base: ReadableSize::mb(8),
            level0_file_num_compaction_trigger: 4,
            level0_slowdown_writes_trigger: 20,
            level0_stop_writes_trigger: 36,
            max_compaction_bytes: ReadableSize::gb(2),
            compaction_pri: CompactionPriority::ByCompensatedSize,
            dynamic_level_bytes: true,
            num_levels: 7,
            max_bytes_for_level_multiplier: 10,
            compaction_style: DBCompactionStyle::Level,
            disable_auto_compactions: false,
            soft_pending_compaction_bytes_limit: ReadableSize::gb(64),
            hard_pending_compaction_bytes_limit: ReadableSize::gb(256),
            titan: TitanCfConfig::default(),
        }
    }
}

impl RaftDefaultCfConfig {
    pub fn build_opt(&self) -> ColumnFamilyOptions {
        let mut cf_opts = build_cf_opt!(self);
        let f = Box::new(FixedPrefixSliceTransform::new(region_raft_prefix_len()));
        cf_opts
            .set_memtable_insert_hint_prefix_extractor("RaftPrefixSliceTransform", f)
            .unwrap();
        cf_opts
    }
}

// RocksDB Env associate thread pools of multiple instances from the same process.
// When construct Options, options.env is set to same singleton Env::Default() object.
// So total max_background_jobs = max(rocksdb.max_background_jobs, raftdb.max_background_jobs)
// But each instance will limit their background jobs according to their own max_background_jobs
#[derive(Clone, Serialize, Deserialize, PartialEq, Debug)]
#[serde(default)]
#[serde(rename_all = "kebab-case")]
pub struct RaftDbConfig {
    #[serde(with = "config::recovery_mode_serde")]
    pub wal_recovery_mode: DBRecoveryMode,
    pub wal_dir: String,
    pub wal_ttl_seconds: u64,
    pub wal_size_limit: ReadableSize,
    pub max_total_wal_size: ReadableSize,
    pub max_background_jobs: i32,
    pub max_manifest_file_size: ReadableSize,
    pub create_if_missing: bool,
    pub max_open_files: i32,
    pub enable_statistics: bool,
    pub stats_dump_period: ReadableDuration,
    pub compaction_readahead_size: ReadableSize,
    pub info_log_max_size: ReadableSize,
    pub info_log_roll_time: ReadableDuration,
    pub info_log_keep_log_file_num: u64,
    pub info_log_dir: String,
    pub max_sub_compactions: u32,
    pub writable_file_max_buffer_size: ReadableSize,
    pub use_direct_io_for_flush_and_compaction: bool,
    pub enable_pipelined_write: bool,
    pub allow_concurrent_memtable_write: bool,
    pub bytes_per_sync: ReadableSize,
    pub wal_bytes_per_sync: ReadableSize,
    pub defaultcf: RaftDefaultCfConfig,
}

impl Default for RaftDbConfig {
    fn default() -> RaftDbConfig {
        RaftDbConfig {
            wal_recovery_mode: DBRecoveryMode::PointInTime,
            wal_dir: "".to_owned(),
            wal_ttl_seconds: 0,
            wal_size_limit: ReadableSize::kb(0),
            max_total_wal_size: ReadableSize::gb(4),
            max_background_jobs: 2,
            max_manifest_file_size: ReadableSize::mb(20),
            create_if_missing: true,
            max_open_files: 40960,
            enable_statistics: true,
            stats_dump_period: ReadableDuration::minutes(10),
            compaction_readahead_size: ReadableSize::kb(0),
            info_log_max_size: ReadableSize::gb(1),
            info_log_roll_time: ReadableDuration::secs(0),
            info_log_keep_log_file_num: 10,
            info_log_dir: "".to_owned(),
            max_sub_compactions: 1,
            writable_file_max_buffer_size: ReadableSize::mb(1),
            use_direct_io_for_flush_and_compaction: false,
            enable_pipelined_write: true,
            allow_concurrent_memtable_write: false,
            bytes_per_sync: ReadableSize::mb(1),
            wal_bytes_per_sync: ReadableSize::kb(512),
            defaultcf: RaftDefaultCfConfig::default(),
        }
    }
}

impl RaftDbConfig {
    pub fn build_opt(&self) -> DBOptions {
        let mut opts = DBOptions::new();
        opts.set_wal_recovery_mode(self.wal_recovery_mode);
        if !self.wal_dir.is_empty() {
            opts.set_wal_dir(&self.wal_dir);
        }
        opts.set_wal_ttl_seconds(self.wal_ttl_seconds);
        opts.set_wal_size_limit_mb(self.wal_size_limit.as_mb());
        opts.set_max_background_jobs(self.max_background_jobs);
        opts.set_max_total_wal_size(self.max_total_wal_size.0);
        opts.set_max_manifest_file_size(self.max_manifest_file_size.0);
        opts.create_if_missing(self.create_if_missing);
        opts.set_max_open_files(self.max_open_files);
        opts.enable_statistics(self.enable_statistics);
        opts.set_stats_dump_period_sec(self.stats_dump_period.as_secs() as usize);
        opts.set_compaction_readahead_size(self.compaction_readahead_size.0);
        opts.set_max_log_file_size(self.info_log_max_size.0);
        opts.set_log_file_time_to_roll(self.info_log_roll_time.as_secs());
        opts.set_keep_log_file_num(self.info_log_keep_log_file_num);
        if !self.info_log_dir.is_empty() {
            opts.create_info_log(&self.info_log_dir)
                .unwrap_or_else(|e| {
                    panic!(
                        "create RocksDB info log {} error: {:?}",
                        self.info_log_dir, e
                    );
                })
        }
        opts.set_max_subcompactions(self.max_sub_compactions);
        opts.set_writable_file_max_buffer_size(self.writable_file_max_buffer_size.0 as i32);
        opts.set_use_direct_io_for_flush_and_compaction(
            self.use_direct_io_for_flush_and_compaction,
        );
        opts.enable_pipelined_write(self.enable_pipelined_write);
        opts.allow_concurrent_memtable_write(self.allow_concurrent_memtable_write);
        opts.add_event_listener(EventListener::new("raft"));
        opts.set_bytes_per_sync(self.bytes_per_sync.0 as u64);
        opts.set_wal_bytes_per_sync(self.wal_bytes_per_sync.0 as u64);
        // TODO maybe create a new env for raft engine

        opts
    }

    pub fn build_cf_opts(&self) -> Vec<CFOptions<'_>> {
        vec![CFOptions::new(CF_DEFAULT, self.defaultcf.build_opt())]
    }
}

#[derive(Clone, Serialize, Deserialize, PartialEq, Debug)]
#[serde(default)]
#[serde(rename_all = "kebab-case")]
pub struct MetricConfig {
    pub interval: ReadableDuration,
    pub address: String,
    pub job: String,
}

impl Default for MetricConfig {
    fn default() -> MetricConfig {
        MetricConfig {
            interval: ReadableDuration::secs(15),
            address: "".to_owned(),
            job: "tikv".to_owned(),
        }
    }
}

pub mod log_level_serde {
    use crate::util::logger::{get_level_by_string, get_string_by_level};
    use serde::{
        de::{Error, Unexpected},
        Deserialize, Deserializer, Serialize, Serializer,
    };
    use slog::Level;

    pub fn deserialize<'de, D>(deserializer: D) -> Result<Level, D::Error>
    where
        D: Deserializer<'de>,
    {
        let string = String::deserialize(deserializer)?;
        get_level_by_string(&string)
            .ok_or_else(|| D::Error::invalid_value(Unexpected::Str(&string), &"a valid log level"))
    }

    #[allow(clippy::trivially_copy_pass_by_ref)]
    pub fn serialize<S>(value: &Level, serializer: S) -> Result<S::Ok, S::Error>
    where
        S: Serializer,
    {
        get_string_by_level(*value).serialize(serializer)
    }
}

macro_rules! readpool_config {
    ($struct_name:ident, $test_mod_name:ident, $display_name:expr) => {
        #[derive(Clone, Serialize, Deserialize, PartialEq, Debug)]
        #[serde(default)]
        #[serde(rename_all = "kebab-case")]
        pub struct $struct_name {
            pub high_concurrency: usize,
            pub normal_concurrency: usize,
            pub low_concurrency: usize,
            pub max_tasks_per_worker_high: usize,
            pub max_tasks_per_worker_normal: usize,
            pub max_tasks_per_worker_low: usize,
            pub stack_size: ReadableSize,
        }

        impl $struct_name {
            pub fn build_config(&self) -> readpool::Config {
                readpool::Config {
                    high_concurrency: self.high_concurrency,
                    normal_concurrency: self.normal_concurrency,
                    low_concurrency: self.low_concurrency,
                    max_tasks_per_worker_high: self.max_tasks_per_worker_high,
                    max_tasks_per_worker_normal: self.max_tasks_per_worker_normal,
                    max_tasks_per_worker_low: self.max_tasks_per_worker_low,
                    stack_size: self.stack_size,
                }
            }

            pub fn validate(&self) -> Result<(), Box<dyn Error>> {
                if self.high_concurrency == 0 {
                    return Err(format!(
                        "readpool.{}.high-concurrency should be > 0",
                        $display_name
                    )
                    .into());
                }
                if self.normal_concurrency == 0 {
                    return Err(format!(
                        "readpool.{}.normal-concurrency should be > 0",
                        $display_name
                    )
                    .into());
                }
                if self.low_concurrency == 0 {
                    return Err(format!(
                        "readpool.{}.low-concurrency should be > 0",
                        $display_name
                    )
                    .into());
                }
                if self.stack_size.0 < ReadableSize::mb(2).0 {
                    return Err(
                        format!("readpool.{}.stack-size should be >= 2mb", $display_name).into(),
                    );
                }
                if self.max_tasks_per_worker_high <= 1 {
                    return Err(format!(
                        "readpool.{}.max-tasks-per-worker-high should be > 1",
                        $display_name
                    )
                    .into());
                }
                if self.max_tasks_per_worker_normal <= 1 {
                    return Err(format!(
                        "readpool.{}.max-tasks-per-worker-normal should be > 1",
                        $display_name
                    )
                    .into());
                }
                if self.max_tasks_per_worker_low <= 1 {
                    return Err(format!(
                        "readpool.{}.max-tasks-per-worker-low should be > 1",
                        $display_name
                    )
                    .into());
                }

                Ok(())
            }
        }

        #[cfg(test)]
        mod $test_mod_name {
            use super::*;

            #[test]
            fn test_validate() {
                let cfg = $struct_name::default();
                assert!(cfg.validate().is_ok());

                let mut invalid_cfg = cfg.clone();
                invalid_cfg.high_concurrency = 0;
                assert!(invalid_cfg.validate().is_err());

                let mut invalid_cfg = cfg.clone();
                invalid_cfg.normal_concurrency = 0;
                assert!(invalid_cfg.validate().is_err());

                let mut invalid_cfg = cfg.clone();
                invalid_cfg.low_concurrency = 0;
                assert!(invalid_cfg.validate().is_err());

                let mut invalid_cfg = cfg.clone();
                invalid_cfg.stack_size = ReadableSize::mb(1);
                assert!(invalid_cfg.validate().is_err());

                let mut invalid_cfg = cfg.clone();
                invalid_cfg.max_tasks_per_worker_high = 0;
                assert!(invalid_cfg.validate().is_err());
                invalid_cfg.max_tasks_per_worker_high = 1;
                assert!(invalid_cfg.validate().is_err());
                invalid_cfg.max_tasks_per_worker_high = 100;
                assert!(cfg.validate().is_ok());

                let mut invalid_cfg = cfg.clone();
                invalid_cfg.max_tasks_per_worker_normal = 0;
                assert!(invalid_cfg.validate().is_err());
                invalid_cfg.max_tasks_per_worker_normal = 1;
                assert!(invalid_cfg.validate().is_err());
                invalid_cfg.max_tasks_per_worker_normal = 100;
                assert!(cfg.validate().is_ok());

                let mut invalid_cfg = cfg.clone();
                invalid_cfg.max_tasks_per_worker_low = 0;
                assert!(invalid_cfg.validate().is_err());
                invalid_cfg.max_tasks_per_worker_low = 1;
                assert!(invalid_cfg.validate().is_err());
                invalid_cfg.max_tasks_per_worker_low = 100;
                assert!(cfg.validate().is_ok());
            }
        }
    };
}

const DEFAULT_STORAGE_READPOOL_CONCURRENCY: usize = 4;

readpool_config!(StorageReadPoolConfig, storage_read_pool_test, "storage");

impl Default for StorageReadPoolConfig {
    fn default() -> Self {
        Self {
            high_concurrency: DEFAULT_STORAGE_READPOOL_CONCURRENCY,
            normal_concurrency: DEFAULT_STORAGE_READPOOL_CONCURRENCY,
            low_concurrency: DEFAULT_STORAGE_READPOOL_CONCURRENCY,
            max_tasks_per_worker_high: readpool::config::DEFAULT_MAX_TASKS_PER_WORKER,
            max_tasks_per_worker_normal: readpool::config::DEFAULT_MAX_TASKS_PER_WORKER,
            max_tasks_per_worker_low: readpool::config::DEFAULT_MAX_TASKS_PER_WORKER,
            stack_size: ReadableSize::mb(readpool::config::DEFAULT_STACK_SIZE_MB),
        }
    }
}

const DEFAULT_COPROCESSOR_READPOOL_CONCURRENCY: usize = 8;

readpool_config!(
    CoprocessorReadPoolConfig,
    coprocessor_read_pool_test,
    "coprocessor"
);

impl Default for CoprocessorReadPoolConfig {
    fn default() -> Self {
        let cpu_num = sys_info::cpu_num().unwrap();
        let concurrency = if cpu_num > 8 {
            (f64::from(cpu_num) * 0.8) as usize
        } else {
            DEFAULT_COPROCESSOR_READPOOL_CONCURRENCY
        };
        Self {
            high_concurrency: concurrency,
            normal_concurrency: concurrency,
            low_concurrency: concurrency,
            max_tasks_per_worker_high: readpool::config::DEFAULT_MAX_TASKS_PER_WORKER,
            max_tasks_per_worker_normal: readpool::config::DEFAULT_MAX_TASKS_PER_WORKER,
            max_tasks_per_worker_low: readpool::config::DEFAULT_MAX_TASKS_PER_WORKER,
            stack_size: ReadableSize::mb(readpool::config::DEFAULT_STACK_SIZE_MB),
        }
    }
}

#[derive(Clone, Serialize, Deserialize, PartialEq, Debug, Default)]
#[serde(default)]
#[serde(rename_all = "kebab-case")]
pub struct ReadPoolConfig {
    pub storage: StorageReadPoolConfig,
    pub coprocessor: CoprocessorReadPoolConfig,
}

impl ReadPoolConfig {
    pub fn validate(&mut self) -> Result<(), Box<dyn Error>> {
        self.storage.validate()?;
        self.coprocessor.validate()?;
        Ok(())
    }
}

#[derive(Clone, Serialize, Deserialize, PartialEq, Debug)]
#[serde(default)]
#[serde(rename_all = "kebab-case")]
pub struct TiKvConfig {
    #[serde(with = "log_level_serde")]
    pub log_level: slog::Level,
    pub log_file: String,
    pub log_rotation_timespan: ReadableDuration,
    pub panic_when_unexpected_key_or_data: bool,
    pub readpool: ReadPoolConfig,
    pub server: ServerConfig,
    pub storage: StorageConfig,
    pub pd: PdConfig,
    pub metric: MetricConfig,
    #[serde(rename = "raftstore")]
    pub raft_store: RaftstoreConfig,
    pub coprocessor: CopConfig,
    pub rocksdb: DbConfig,
    pub raftdb: RaftDbConfig,
    pub security: SecurityConfig,
    pub import: ImportConfig,
}

impl Default for TiKvConfig {
    fn default() -> TiKvConfig {
        TiKvConfig {
            log_level: slog::Level::Info,
            log_file: "".to_owned(),
            log_rotation_timespan: ReadableDuration::hours(24),
            panic_when_unexpected_key_or_data: false,
            readpool: ReadPoolConfig::default(),
            server: ServerConfig::default(),
            metric: MetricConfig::default(),
            raft_store: RaftstoreConfig::default(),
            coprocessor: CopConfig::default(),
            pd: PdConfig::default(),
            rocksdb: DbConfig::default(),
            raftdb: RaftDbConfig::default(),
            storage: StorageConfig::default(),
            security: SecurityConfig::default(),
            import: ImportConfig::default(),
        }
    }
}

impl TiKvConfig {
    pub fn validate(&mut self) -> Result<(), Box<dyn Error>> {
        self.readpool.validate()?;
        self.storage.validate()?;

        self.raft_store.region_split_check_diff = self.coprocessor.region_split_size / 16;
        self.raft_store.raftdb_path = if self.raft_store.raftdb_path.is_empty() {
            config::canonicalize_sub_path(&self.storage.data_dir, "raft")?
        } else {
            config::canonicalize_path(&self.raft_store.raftdb_path)?
        };

        let kv_db_path =
            config::canonicalize_sub_path(&self.storage.data_dir, DEFAULT_ROCKSDB_SUB_DIR)?;

        if kv_db_path == self.raft_store.raftdb_path {
            return Err("raft_store.raftdb_path can not same with storage.data_dir/db".into());
        }
        if db_exist(&kv_db_path) && !db_exist(&self.raft_store.raftdb_path) {
            return Err("default rocksdb exist, buf raftdb not exist".into());
        }
        if !db_exist(&kv_db_path) && db_exist(&self.raft_store.raftdb_path) {
            return Err("default rocksdb not exist, buf raftdb exist".into());
        }

        let expect_keepalive = self.raft_store.raft_heartbeat_interval() * 2;
        if expect_keepalive > self.server.grpc_keepalive_time.0 {
            return Err(format!(
                "grpc_keepalive_time is too small, it should not less than the double of \
                 raft tick interval (>= {})",
                duration_to_sec(expect_keepalive)
            )
            .into());
        }

        self.rocksdb.validate()?;
        self.server.validate()?;
        self.raft_store.validate()?;
        self.pd.validate()?;
        self.coprocessor.validate()?;
        self.security.validate()?;
        self.import.validate()?;
        Ok(())
    }

    pub fn compatible_adjust(&mut self) {
        let default_raft_store = RaftstoreConfig::default();
        let default_coprocessor = CopConfig::default();
        if self.raft_store.region_max_size != default_raft_store.region_max_size {
            warn!(
                "deprecated configuration, \
                 raftstore.region-max-size has been moved to coprocessor"
            );
            if self.coprocessor.region_max_size == default_coprocessor.region_max_size {
                warn!(
                    "override coprocessor.region-max-size with raftstore.region-max-size, {:?}",
                    self.raft_store.region_max_size
                );
                self.coprocessor.region_max_size = self.raft_store.region_max_size;
            }
            self.raft_store.region_max_size = default_raft_store.region_max_size;
        }
        if self.raft_store.region_split_size != default_raft_store.region_split_size {
            warn!(
                "deprecated configuration, \
                 raftstore.region-split-size has been moved to coprocessor",
            );
            if self.coprocessor.region_split_size == default_coprocessor.region_split_size {
                warn!(
                    "override coprocessor.region-split-size with raftstore.region-split-size, {:?}",
                    self.raft_store.region_split_size
                );
                self.coprocessor.region_split_size = self.raft_store.region_split_size;
            }
            self.raft_store.region_split_size = default_raft_store.region_split_size;
        }
        if self.server.end_point_concurrency.is_some() {
            warn!(
                "deprecated configuration, {} has been moved to {}",
                "server.end-point-concurrency", "readpool.coprocessor.xxx-concurrency",
            );
            warn!(
                "override {} with {}, {:?}",
                "readpool.coprocessor.xxx-concurrency",
                "server.end-point-concurrency",
                self.server.end_point_concurrency
            );
            let concurrency = self.server.end_point_concurrency.unwrap();
            self.readpool.coprocessor.high_concurrency = concurrency;
            self.readpool.coprocessor.normal_concurrency = concurrency;
            self.readpool.coprocessor.low_concurrency = concurrency;
        }
        if self.server.end_point_stack_size.is_some() {
            warn!(
                "deprecated configuration, {} has been moved to {}",
                "server.end-point-stack-size", "readpool.coprocessor.stack-size",
            );
            warn!(
                "override {} with {}, {:?}",
                "readpool.coprocessor.stack-size",
                "server.end-point-stack-size",
                self.server.end_point_stack_size
            );
            self.readpool.coprocessor.stack_size = self.server.end_point_stack_size.unwrap();
        }
        if self.server.end_point_max_tasks.is_some() {
            warn!(
                "deprecated configuration, {} is no longer used and ignored, please use {}.",
                "server.end-point-max-tasks", "readpool.coprocessor.max-tasks-per-worker-xxx",
            );
            // Note:
            // Our `end_point_max_tasks` is mostly mistakenly configured, so we don't override
            // new configuration using old values.
            self.server.end_point_max_tasks = None;
        }
        if self.raft_store.clean_stale_peer_delay.as_secs() > 0 {
            let delay_secs = self.raft_store.clean_stale_peer_delay.as_secs()
                + self.server.end_point_request_max_handle_duration.as_secs();
            self.raft_store.clean_stale_peer_delay = ReadableDuration::secs(delay_secs);
        }
    }

    pub fn check_critical_cfg_with(&self, last_cfg: &Self) -> Result<(), String> {
        if last_cfg.rocksdb.wal_dir != self.rocksdb.wal_dir {
            return Err(format!(
                "db wal_dir have been changed, former db wal_dir is '{}', \
                 current db wal_dir is '{}', please guarantee all data wal logs \
                 have been moved to destination directory.",
                last_cfg.rocksdb.wal_dir, self.rocksdb.wal_dir
            ));
        }

        if last_cfg.raftdb.wal_dir != self.raftdb.wal_dir {
            return Err(format!(
                "raftdb wal_dir have been changed, former raftdb wal_dir is '{}', \
                 current raftdb wal_dir is '{}', please guarantee all raft wal logs \
                 have been moved to destination directory.",
                last_cfg.raftdb.wal_dir, self.rocksdb.wal_dir
            ));
        }

        if last_cfg.storage.data_dir != self.storage.data_dir {
            // In tikv 3.0 the default value of storage.data-dir changed
            // from "" to "./"
            let using_default_after_upgrade =
                last_cfg.storage.data_dir.is_empty() && self.storage.data_dir == DEFAULT_DATA_DIR;

            if !using_default_after_upgrade {
                return Err(format!(
                    "storage data dir have been changed, former data dir is {}, \
                     current data dir is {}, please check if it is expected.",
                    last_cfg.storage.data_dir, self.storage.data_dir
                ));
            }
        }

        if last_cfg.raft_store.raftdb_path != self.raft_store.raftdb_path {
            return Err(format!(
                "raft dir have been changed, former raft dir is '{}', \
                 current raft dir is '{}', please check if it is expected.",
                last_cfg.raft_store.raftdb_path, self.raft_store.raftdb_path
            ));
        }

        Ok(())
    }

    pub fn from_file<P: AsRef<Path>>(path: P) -> Self
    where
        P: fmt::Debug,
    {
        fs::File::open(&path)
            .map_err::<Box<dyn Error>, _>(|e| Box::new(e))
            .and_then(|mut f| {
                let mut s = String::new();
                f.read_to_string(&mut s)?;
                let c = ::toml::from_str(&s)?;
                Ok(c)
            })
            .unwrap_or_else(|e| {
                panic!(
                    "invalid auto generated configuration file {:?}, err {}",
                    path, e
                );
            })
    }

    pub fn write_to_file<P: AsRef<Path>>(&self, path: P) -> Result<(), IoError> {
        let content = ::toml::to_string(&self).unwrap();
        let mut f = fs::File::create(&path)?;
        f.write_all(content.as_bytes())?;
        f.sync_all()?;

        Ok(())
    }

    pub fn write_into_metrics(&self) {
        self.raft_store.write_into_metrics();
        self.rocksdb.write_into_metrics();
    }
}

pub fn check_and_persist_critical_config(config: &TiKvConfig) -> Result<(), String> {
    // Check current critical configurations with last time, if there are some
    // changes, user must guarantee relevant works have been done.
    let store_path = Path::new(&config.storage.data_dir);
    let last_cfg_path = store_path.join(LAST_CONFIG_FILE);
    if last_cfg_path.exists() {
        let last_cfg = TiKvConfig::from_file(&last_cfg_path);
        config.check_critical_cfg_with(&last_cfg)?;
    }

    // Create parent directory if missing.
    if let Err(e) = fs::create_dir_all(&store_path) {
        return Err(format!(
            "create parent directory '{}' failed: {}",
            store_path.to_str().unwrap(),
            e
        ));
    }

    // Persist current critical configurations to file.
    if let Err(e) = config.write_to_file(&last_cfg_path) {
        return Err(format!(
            "persist critical config to '{}' failed: {}",
            last_cfg_path.to_str().unwrap(),
            e
        ));
    }

    Ok(())
}

#[cfg(test)]
mod tests {
    use tempdir::TempDir;

    use super::*;
    use slog::Level;
    use toml;

    #[test]
    fn test_check_critical_cfg_with() {
        let mut tikv_cfg = TiKvConfig::default();
        let mut last_cfg = TiKvConfig::default();
        assert!(tikv_cfg.check_critical_cfg_with(&last_cfg).is_ok());

        tikv_cfg.rocksdb.wal_dir = "/data/wal_dir".to_owned();
        assert!(tikv_cfg.check_critical_cfg_with(&last_cfg).is_err());

        last_cfg.rocksdb.wal_dir = "/data/wal_dir".to_owned();
        assert!(tikv_cfg.check_critical_cfg_with(&last_cfg).is_ok());

        tikv_cfg.raftdb.wal_dir = "/raft/wal_dir".to_owned();
        assert!(tikv_cfg.check_critical_cfg_with(&last_cfg).is_err());

        last_cfg.raftdb.wal_dir = "/raft/wal_dir".to_owned();
        assert!(tikv_cfg.check_critical_cfg_with(&last_cfg).is_ok());

        tikv_cfg.storage.data_dir = "/data1".to_owned();
        assert!(tikv_cfg.check_critical_cfg_with(&last_cfg).is_err());

        last_cfg.storage.data_dir = "/data1".to_owned();
        assert!(tikv_cfg.check_critical_cfg_with(&last_cfg).is_ok());

        tikv_cfg.raft_store.raftdb_path = "/raft_path".to_owned();
        assert!(tikv_cfg.check_critical_cfg_with(&last_cfg).is_err());

        last_cfg.raft_store.raftdb_path = "/raft_path".to_owned();
        assert!(tikv_cfg.check_critical_cfg_with(&last_cfg).is_ok());
    }

    #[test]
    fn test_persist_cfg() {
        let dir = TempDir::new("test_persist_cfg").unwrap();
        let path_buf = dir.path().join(LAST_CONFIG_FILE);
        let file = path_buf.as_path().to_str().unwrap();
        let (s1, s2) = ("/xxx/wal_dir".to_owned(), "/yyy/wal_dir".to_owned());

        let mut tikv_cfg = TiKvConfig::default();

        tikv_cfg.rocksdb.wal_dir = s1.clone();
        tikv_cfg.raftdb.wal_dir = s2.clone();
        tikv_cfg.write_to_file(file).unwrap();
        let cfg_from_file = TiKvConfig::from_file(file);
        assert_eq!(cfg_from_file.rocksdb.wal_dir, s1.clone());
        assert_eq!(cfg_from_file.raftdb.wal_dir, s2.clone());

        // write critical config when exist.
        tikv_cfg.rocksdb.wal_dir = s2.clone();
        tikv_cfg.raftdb.wal_dir = s1.clone();
        tikv_cfg.write_to_file(file).unwrap();
        let cfg_from_file = TiKvConfig::from_file(file);
        assert_eq!(cfg_from_file.rocksdb.wal_dir, s2.clone());
        assert_eq!(cfg_from_file.raftdb.wal_dir, s1.clone());
    }

    #[test]
    fn test_create_parent_dir_if_missing() {
        let root_path = TempDir::new("test_create_parent_dir_if_missing").unwrap();
        let path = root_path.path().join("not_exist_dir");

        let mut tikv_cfg = TiKvConfig::default();
        tikv_cfg.storage.data_dir = path.as_path().to_str().unwrap().to_owned();
        assert!(check_and_persist_critical_config(&tikv_cfg).is_ok());
    }

    #[test]
    fn test_keepalive_check() {
        let mut tikv_cfg = TiKvConfig::default();
        tikv_cfg.pd.endpoints = vec!["".to_owned()];
        let dur = tikv_cfg.raft_store.raft_heartbeat_interval();
        tikv_cfg.server.grpc_keepalive_time = ReadableDuration(dur);
        assert!(tikv_cfg.validate().is_err());
        tikv_cfg.server.grpc_keepalive_time = ReadableDuration(dur * 2);
        tikv_cfg.validate().unwrap();
    }

    #[test]
    fn test_parse_log_level() {
        #[derive(Serialize, Deserialize, Debug)]
        struct LevelHolder {
            #[serde(with = "log_level_serde")]
            v: Level,
        }

        let legal_cases = vec![
            ("critical", Level::Critical),
            ("error", Level::Error),
            ("warning", Level::Warning),
            ("debug", Level::Debug),
            ("trace", Level::Trace),
            ("info", Level::Info),
        ];
        for (serialized, deserialized) in legal_cases {
            let holder = LevelHolder { v: deserialized };
            let res_string = toml::to_string(&holder).unwrap();
            let exp_string = format!("v = \"{}\"\n", serialized);
            assert_eq!(res_string, exp_string);
            let res_value: LevelHolder = toml::from_str(&exp_string).unwrap();
            assert_eq!(res_value.v, deserialized);
        }

        let compatibility_cases = vec![("warn", Level::Warning)];
        for (serialized, deserialized) in compatibility_cases {
            let variant_string = format!("v = \"{}\"\n", serialized);
            let res_value: LevelHolder = toml::from_str(&variant_string).unwrap();
            assert_eq!(res_value.v, deserialized);
        }

        let illegal_cases = vec!["foobar", ""];
        for case in illegal_cases {
            let string = format!("v = \"{}\"\n", case);
            toml::from_str::<LevelHolder>(&string).unwrap_err();
        }
    }
}<|MERGE_RESOLUTION|>--- conflicted
+++ resolved
@@ -36,12 +36,8 @@
 use crate::server::Config as ServerConfig;
 use crate::server::CONFIG_ROCKSDB_GAUGE;
 use crate::storage::{
-<<<<<<< HEAD
-    Config as StorageConfig, CF_DEFAULT, CF_LOCK, CF_WRITE, DEFAULT_ROCKSDB_SUB_DIR,
-=======
-    Config as StorageConfig, CF_DEFAULT, CF_LOCK, CF_RAFT, CF_WRITE, DEFAULT_DATA_DIR,
+    Config as StorageConfig, CF_DEFAULT, CF_LOCK, CF_WRITE, DEFAULT_DATA_DIR,
     DEFAULT_ROCKSDB_SUB_DIR,
->>>>>>> 5a3ced50
 };
 use crate::util::config::{
     self, compression_type_level_serde, CompressionType, ReadableDuration, ReadableSize, GB, KB, MB,
