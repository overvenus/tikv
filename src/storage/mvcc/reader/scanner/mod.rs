--- conflicted
+++ resolved
@@ -18,12 +18,8 @@
 use crate::storage::mvcc::{default_not_found_error, Result};
 use crate::storage::txn::{Result as TxnResult, Scanner as StoreScanner};
 
-<<<<<<< HEAD
 pub use self::delta::DeltaScanner;
 pub use self::forward::{latest_entry_tests as txn_entry_tests, EntryScanner};
-=======
-pub use self::forward::{DeltaScanner, EntryScanner};
->>>>>>> 5057e7f8
 
 pub struct ScannerBuilder<S: Snapshot>(ScannerConfig<S>);
 
@@ -142,7 +138,6 @@
         ))
     }
 
-<<<<<<< HEAD
     pub fn build_delta(
         mut self,
         begin_ts: TimeStamp,
@@ -161,22 +156,6 @@
             write_cursor,
             begin_ts,
             err_lock_exist,
-=======
-    pub fn build_delta_scanner(mut self, from_ts: TimeStamp) -> Result<DeltaScanner<S>> {
-        let lock_cursor = self.0.create_cf_cursor(CF_LOCK)?;
-        let write_cursor = self.0.create_cf_cursor(CF_WRITE)?;
-        // Note: Create a default cf cursor will take key range, so we need to
-        //       ensure the default cursor is created after lock and write.
-        let default_cursor = self
-            .0
-            .create_cf_cursor_with_scan_mode(CF_DEFAULT, ScanMode::Mixed)?;
-        Ok(ForwardScanner::new(
-            self.0,
-            lock_cursor,
-            write_cursor,
-            Some(default_cursor),
-            DeltaEntryPolicy::new(from_ts),
->>>>>>> 5057e7f8
         ))
     }
 }
