--- conflicted
+++ resolved
@@ -689,19 +689,19 @@
     }
 }
 
-#[cfg(test)]
-mod test_util {
+#[allow(unused)]
+pub mod test_util {
     use super::*;
     use crate::storage::mvcc::Write;
 
     #[derive(Default)]
     pub struct EntryBuilder {
-        key: Vec<u8>,
-        value: Vec<u8>,
-        primary: Vec<u8>,
-        start_ts: TimeStamp,
-        commit_ts: TimeStamp,
-        for_update_ts: TimeStamp,
+        pub key: Vec<u8>,
+        pub value: Vec<u8>,
+        pub primary: Vec<u8>,
+        pub start_ts: TimeStamp,
+        pub commit_ts: TimeStamp,
+        pub for_update_ts: TimeStamp,
     }
 
     impl EntryBuilder {
@@ -787,6 +787,15 @@
                 lock: (lock_key.into_encoded(), lock_value.to_bytes()),
             }
         }
+        pub fn build_rollback(&self) -> TxnEntry {
+            let write_key = Key::from_raw(&self.key).append_ts(self.start_ts.into());
+            let write_value = Write::new(WriteType::Rollback, self.start_ts, None);
+            // For now, rollback is enclosed in Commit.
+            TxnEntry::Commit {
+                default: (vec![], vec![]),
+                write: (write_key.into_encoded(), write_value.as_ref().to_bytes()),
+            }
+        }
     }
 }
 
@@ -1084,102 +1093,12 @@
     use super::super::ScannerBuilder;
     #[cfg(test)]
     use crate::storage::mvcc::tests::*;
-<<<<<<< HEAD
     #[cfg(test)]
-=======
->>>>>>> 5057e7f8
     use crate::storage::{Engine, TestEngineBuilder};
     #[cfg(test)]
     use kvproto::kvrpcpb::Context;
 
-<<<<<<< HEAD
-    use super::*;
-    use crate::storage::mvcc::{LockType, Write};
-
-    #[derive(Default)]
-    pub struct EntryBuilder {
-        pub key: Vec<u8>,
-        pub value: Vec<u8>,
-        pub start_ts: TimeStamp,
-        pub commit_ts: TimeStamp,
-    }
-
-    impl EntryBuilder {
-        pub fn key(&mut self, key: &[u8]) -> &mut Self {
-            self.key = key.to_owned();
-            self
-        }
-        pub fn value(&mut self, val: &[u8]) -> &mut Self {
-            self.value = val.to_owned();
-            self
-        }
-        pub fn start_ts(&mut self, start_ts: TimeStamp) -> &mut Self {
-            self.start_ts = start_ts;
-            self
-        }
-        pub fn commit_ts(&mut self, commit_ts: TimeStamp) -> &mut Self {
-            self.commit_ts = commit_ts;
-            self
-        }
-        pub fn build_commit(&self, wt: WriteType, is_short_value: bool) -> TxnEntry {
-            let write_key = Key::from_raw(&self.key).append_ts(self.commit_ts);
-            let (key, value, short) = if is_short_value {
-                let short = if wt == WriteType::Put {
-                    Some(self.value.clone())
-                } else {
-                    None
-                };
-                (vec![], vec![], short)
-            } else {
-                (
-                    Key::from_raw(&self.key)
-                        .append_ts(self.start_ts)
-                        .into_encoded(),
-                    self.value.clone(),
-                    None,
-                )
-            };
-            let write_value = Write::new(wt, self.start_ts, short);
-            TxnEntry::Commit {
-                default: (key, value),
-                write: (write_key.into_encoded(), write_value.as_ref().to_bytes()),
-            }
-        }
-        pub fn build_prewrite(&self, lt: LockType, is_short_value: bool) -> TxnEntry {
-            let lock_key = Key::from_raw(&self.key);
-            let (key, value, short) = if is_short_value {
-                (vec![], vec![], Some(self.value.clone()))
-            } else {
-                (self.key.clone(), self.value.clone(), None)
-            };
-            let lock_value = Lock::new(
-                lt,
-                lock_key.clone().into_encoded(),
-                self.start_ts,
-                1000, // ttl
-                short,
-                TimeStamp::zero(), // for_update_ts
-                0,                 // txn_size
-                TimeStamp::zero(), // min_commit_ts
-            );
-            TxnEntry::Prewrite {
-                default: (key, value),
-                lock: (lock_key.into_encoded(), lock_value.to_bytes()),
-            }
-        }
-        pub fn build_rollback(&self) -> TxnEntry {
-            let write_key = Key::from_raw(&self.key).append_ts(self.start_ts.into());
-            let write_value = Write::new(WriteType::Rollback, self.start_ts, None);
-            // For now, rollback is enclosed in Commit.
-            TxnEntry::Commit {
-                default: (vec![], vec![]),
-                write: (write_key.into_encoded(), write_value.as_ref().to_bytes()),
-            }
-        }
-    }
-=======
-    use super::test_util::EntryBuilder;
->>>>>>> 5057e7f8
+    pub use super::test_util::EntryBuilder;
 
     /// Check whether everything works as usual when `EntryScanner::get()` goes out of bound.
     #[test]
