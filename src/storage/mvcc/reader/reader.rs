--- conflicted
+++ resolved
@@ -496,20 +496,11 @@
     use crate::storage::mvcc::properties::{MvccProperties, MvccPropertiesCollectorFactory};
     use crate::storage::mvcc::write::WriteType;
     use crate::storage::mvcc::{MvccReader, MvccTxn};
-<<<<<<< HEAD
-    use crate::storage::{Key, Mutation, Options, ALL_CFS, CF_DEFAULT, CF_LOCK, CF_WRITE};
-    use crate::util::rocksdb_util::{
-        self as rocksdb_util,
-        properties::{MvccProperties, MvccPropertiesCollectorFactory},
-        CFOptions,
-    };
-=======
     use crate::storage::{Key, Mutation, Options};
     use engine::rocks::util::CFOptions;
     use engine::rocks::{self, ColumnFamilyOptions, DBOptions};
     use engine::rocks::{Writable, WriteBatch, DB};
-    use engine::{ALL_CFS, CF_DEFAULT, CF_LOCK, CF_RAFT, CF_WRITE};
->>>>>>> 4a06994e
+    use engine::{ALL_CFS, CF_DEFAULT, CF_LOCK, CF_WRITE};
     use kvproto::kvrpcpb::IsolationLevel;
     use kvproto::metapb::{Peer, Region};
     use std::sync::Arc;
@@ -632,14 +623,8 @@
             cf_opts.add_table_properties_collector_factory("tikv.test-collector", f);
         }
         let cfs_opts = vec![
-<<<<<<< HEAD
-            CFOptions::new(CF_DEFAULT, rocksdb::ColumnFamilyOptions::new()),
-            CFOptions::new(CF_LOCK, rocksdb::ColumnFamilyOptions::new()),
-=======
             CFOptions::new(CF_DEFAULT, ColumnFamilyOptions::new()),
-            CFOptions::new(CF_RAFT, ColumnFamilyOptions::new()),
             CFOptions::new(CF_LOCK, ColumnFamilyOptions::new()),
->>>>>>> 4a06994e
             CFOptions::new(CF_WRITE, cf_opts),
         ];
         Arc::new(rocks::util::new_engine_opt(path, db_opts, cfs_opts).unwrap())
