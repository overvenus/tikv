// Copyright 2016 TiKV Project Authors. Licensed under Apache-2.0.

use engine::rocks::DB;
use engine::CfName;
use kvproto::metapb::Region;
use kvproto::pdpb::CheckPolicy;
use kvproto::raft_cmdpb::{RaftCmdRequest, RaftCmdResponse};
use std::mem;

use crate::raftstore::store::CasualRouter;

use super::*;

struct Entry<T> {
    priority: u32,
    observer: T,
}

// TODO: change it to Send + Clone.
pub type BoxAdminObserver = Box<dyn AdminObserver + Send + Sync>;
pub type BoxQueryObserver = Box<dyn QueryObserver + Send + Sync>;
pub type BoxApplySnapshotObserver = Box<dyn ApplySnapshotObserver + Send + Sync>;
pub type BoxSplitCheckObserver = Box<dyn SplitCheckObserver + Send + Sync>;
pub type BoxRoleObserver = Box<dyn RoleObserver + Send + Sync>;
pub type BoxRegionChangeObserver = Box<dyn RegionChangeObserver + Send + Sync>;
pub type BoxCmdObserver = Box<dyn CmdObserver + Send + Sync>;

/// Registry contains all registered coprocessors.
#[derive(Default)]
pub struct Registry {
    admin_observers: Vec<Entry<BoxAdminObserver>>,
    query_observers: Vec<Entry<BoxQueryObserver>>,
    apply_snapshot_observers: Vec<Entry<BoxApplySnapshotObserver>>,
    split_check_observers: Vec<Entry<BoxSplitCheckObserver>>,
    role_observers: Vec<Entry<BoxRoleObserver>>,
    region_change_observers: Vec<Entry<BoxRegionChangeObserver>>,
    cmd_observers: Vec<Entry<BoxCmdObserver>>,
    // TODO: add endpoint
}

macro_rules! push {
    ($p:expr, $t:ident, $vec:expr) => {
        $t.start();
        let e = Entry {
            priority: $p,
            observer: $t,
        };
        let vec = &mut $vec;
        vec.push(e);
        vec.sort_by(|l, r| l.priority.cmp(&r.priority));
    };
}

impl Registry {
    pub fn register_admin_observer(&mut self, priority: u32, ao: BoxAdminObserver) {
        push!(priority, ao, self.admin_observers);
    }

    pub fn register_query_observer(&mut self, priority: u32, qo: BoxQueryObserver) {
        push!(priority, qo, self.query_observers);
    }

    pub fn register_apply_snapshot_observer(
        &mut self,
        priority: u32,
        aso: BoxApplySnapshotObserver,
    ) {
        push!(priority, aso, self.apply_snapshot_observers);
    }

    pub fn register_split_check_observer(&mut self, priority: u32, sco: BoxSplitCheckObserver) {
        push!(priority, sco, self.split_check_observers);
    }

    pub fn register_role_observer(&mut self, priority: u32, ro: BoxRoleObserver) {
        push!(priority, ro, self.role_observers);
    }

    pub fn register_region_change_observer(&mut self, priority: u32, rlo: BoxRegionChangeObserver) {
        push!(priority, rlo, self.region_change_observers);
    }

    pub fn register_cmd_observer(&mut self, priority: u32, rlo: BoxCmdObserver) {
        push!(priority, rlo, self.cmd_observers);
    }
}

/// A macro that loops over all observers and returns early when error is found or
/// bypass is set. `try_loop_ob` is expected to be used for hook that returns a `Result`.
macro_rules! try_loop_ob {
    ($r:expr, $obs:expr, $hook:ident, $($args:tt)*) => {
        loop_ob!(_imp _res, $r, $obs, $hook, $($args)*)
    };
}

/// A macro that loops over all observers and returns early when bypass is set.
///
/// Using a macro so we don't need to write tests for every observers.
macro_rules! loop_ob {
    // Execute a hook, return early if error is found.
    (_exec _res, $o:expr, $hook:ident, $ctx:expr, $($args:tt)*) => {
        $o.$hook($ctx, $($args)*)?
    };
    // Execute a hook.
    (_exec _tup, $o:expr, $hook:ident, $ctx:expr, $($args:tt)*) => {
        $o.$hook($ctx, $($args)*)
    };
    // When the try loop finishes successfully, the value to be returned.
    (_done _res) => {
        Ok(())
    };
    // When the loop finishes successfully, the value to be returned.
    (_done _tup) => {{}};
    // Actual implementation of the for loop.
    (_imp $res_type:tt, $r:expr, $obs:expr, $hook:ident, $($args:tt)*) => {{
        let mut ctx = ObserverContext::new($r);
        for o in $obs {
            loop_ob!(_exec $res_type, o.observer, $hook, &mut ctx, $($args)*);
            if ctx.bypass {
                break;
            }
        }
        loop_ob!(_done $res_type)
    }};
    // Loop over all observers and return early when bypass is set.
    // This macro is expected to be used for hook that returns `()`.
    ($r:expr, $obs:expr, $hook:ident, $($args:tt)*) => {
        loop_ob!(_imp _tup, $r, $obs, $hook, $($args)*)
    };
}

/// Admin and invoke all coprocessors.
#[derive(Default)]
pub struct CoprocessorHost {
    pub registry: Registry,
}

impl CoprocessorHost {
    pub fn new<C: CasualRouter + Clone + Send + 'static>(cfg: Config, ch: C) -> CoprocessorHost {
        let mut registry = Registry::default();
        let split_size_check_observer = SizeCheckObserver::new(
            cfg.region_max_size.0,
            cfg.region_split_size.0,
            cfg.batch_split_limit,
            ch.clone(),
        );
        registry.register_split_check_observer(200, Box::new(split_size_check_observer));

        let split_keys_check_observer = KeysCheckObserver::new(
            cfg.region_max_keys,
            cfg.region_split_keys,
            cfg.batch_split_limit,
            ch,
        );
        registry.register_split_check_observer(200, Box::new(split_keys_check_observer));

        // TableCheckObserver has higher priority than SizeCheckObserver.
        registry.register_split_check_observer(
            100,
            Box::new(HalfCheckObserver::new(cfg.region_max_size.0)),
        );
        if cfg.split_region_on_table {
            registry.register_split_check_observer(400, Box::new(TableCheckObserver::default()));
        }
        CoprocessorHost { registry }
    }

    /// Call all prepose hooks until bypass is set to true.
    pub fn pre_propose(&self, region: &Region, req: &mut RaftCmdRequest) -> Result<()> {
        if !req.has_admin_request() {
            let query = req.mut_requests();
            let mut vec_query = mem::take(query).into();
            let result = try_loop_ob!(
                region,
                &self.registry.query_observers,
                pre_propose_query,
                &mut vec_query,
            );
            *query = vec_query.into();
            result
        } else {
            let admin = req.mut_admin_request();
            try_loop_ob!(
                region,
                &self.registry.admin_observers,
                pre_propose_admin,
                admin
            )
        }
    }

    /// Call all pre apply hook until bypass is set to true.
    pub fn pre_apply(&self, region: &Region, index: u64, req: &RaftCmdRequest) {
        if !req.has_admin_request() {
            let query = req.get_requests();
            loop_ob!(
                region,
                &self.registry.query_observers,
                pre_apply_query,
                index,
                query,
            );
        } else {
            let admin = req.get_admin_request();
            loop_ob!(
                region,
                &self.registry.admin_observers,
                pre_apply_admin,
                index,
                admin,
            );
        }
    }

    pub fn post_apply(&self, region: &Region, index: u64, resp: &mut RaftCmdResponse) {
        let header = resp.header.get_ref();
        if !resp.has_admin_response() {
            let mut vec_query = mem::take(&mut resp.responses).into();
            loop_ob!(
                region,
                &self.registry.query_observers,
                post_apply_query,
                index,
                header,
                &mut vec_query,
            );
            resp.responses = vec_query.into();
        } else {
            let admin = resp.admin_response.get_mut_ref();
            loop_ob!(
                region,
                &self.registry.admin_observers,
                post_apply_admin,
                index,
                header,
                admin
            );
        }
    }

    pub fn pre_apply_plain_kvs_from_snapshot(
        &self,
        region: &Region,
        cf: CfName,
        kv_pairs: &[(Vec<u8>, Vec<u8>)],
    ) {
        loop_ob!(
            region,
            &self.registry.apply_snapshot_observers,
            pre_apply_plain_kvs,
            cf,
            kv_pairs
        );
    }

    pub fn pre_apply_sst_from_snapshot(&self, region: &Region, cf: CfName, path: &str) {
        loop_ob!(
            region,
            &self.registry.apply_snapshot_observers,
            pre_apply_sst,
            cf,
            path
        );
    }

    pub fn new_split_checker_host(
        &self,
        region: &Region,
        engine: &DB,
        auto_split: bool,
        policy: CheckPolicy,
    ) -> SplitCheckerHost {
        let mut host = SplitCheckerHost::new(auto_split);
        loop_ob!(
            region,
            &self.registry.split_check_observers,
            add_checker,
            &mut host,
            engine,
            policy
        );
        host
    }

    pub fn on_role_change(&self, region: &Region, role: StateRole) {
        loop_ob!(region, &self.registry.role_observers, on_role_change, role);
    }

    pub fn on_region_changed(&self, region: &Region, event: RegionChangeEvent, role: StateRole) {
        loop_ob!(
            region,
            &self.registry.region_change_observers,
            on_region_changed,
            event,
            role
        );
    }

    pub fn on_cmd_executed(&self, batch: &[CmdBatch]) {
        for cmd_ob in &self.registry.cmd_observers {
            cmd_ob.observer.on_batch_executed(batch)
        }
    }

    pub fn shutdown(&self) {
        for entry in &self.registry.admin_observers {
            entry.observer.stop();
        }
        for entry in &self.registry.query_observers {
            entry.observer.stop();
        }
        for entry in &self.registry.split_check_observers {
            entry.observer.stop();
        }
        for entry in &self.registry.cmd_observers {
            entry.observer.stop();
        }
    }
}

#[cfg(test)]
mod tests {
    use crate::raftstore::coprocessor::*;
    use std::sync::atomic::*;
    use std::sync::*;

    use kvproto::metapb::Region;
    use kvproto::raft_cmdpb::{
        AdminRequest, AdminResponse, RaftCmdRequest, RaftCmdResponse, Request, Response,
    };

    #[derive(Clone, Default)]
    struct TestCoprocessor {
        bypass: Arc<AtomicBool>,
        called: Arc<AtomicUsize>,
        return_err: Arc<AtomicBool>,
    }

    impl Coprocessor for TestCoprocessor {}

    impl AdminObserver for TestCoprocessor {
        fn pre_propose_admin(
            &self,
            ctx: &mut ObserverContext<'_>,
            _: &mut AdminRequest,
        ) -> Result<()> {
            self.called.fetch_add(1, Ordering::SeqCst);
            ctx.bypass = self.bypass.load(Ordering::SeqCst);
            if self.return_err.load(Ordering::SeqCst) {
                return Err(box_err!("error"));
            }
            Ok(())
        }

        fn pre_apply_admin(&self, ctx: &mut ObserverContext<'_>, _: u64, _: &AdminRequest) {
            self.called.fetch_add(2, Ordering::SeqCst);
            ctx.bypass = self.bypass.load(Ordering::SeqCst);
        }

        fn post_apply_admin(
            &self,
            ctx: &mut ObserverContext<'_>,
            _: u64,
            _: &RaftResponseHeader,
            _: &mut AdminResponse,
        ) {
            self.called.fetch_add(3, Ordering::SeqCst);
            ctx.bypass = self.bypass.load(Ordering::SeqCst);
        }
    }

    impl QueryObserver for TestCoprocessor {
        fn pre_propose_query(
            &self,
            ctx: &mut ObserverContext<'_>,
            _: &mut Vec<Request>,
        ) -> Result<()> {
            self.called.fetch_add(4, Ordering::SeqCst);
            ctx.bypass = self.bypass.load(Ordering::SeqCst);
            if self.return_err.load(Ordering::SeqCst) {
                return Err(box_err!("error"));
            }
            Ok(())
        }

        fn pre_apply_query(&self, ctx: &mut ObserverContext<'_>, _: u64, _: &[Request]) {
            self.called.fetch_add(5, Ordering::SeqCst);
            ctx.bypass = self.bypass.load(Ordering::SeqCst);
        }

        fn post_apply_query(
            &self,
            ctx: &mut ObserverContext<'_>,
            _: u64,
            _: &RaftResponseHeader,
            _: &mut Vec<Response>,
        ) {
            self.called.fetch_add(6, Ordering::SeqCst);
            ctx.bypass = self.bypass.load(Ordering::SeqCst);
        }
    }

    impl RoleObserver for TestCoprocessor {
        fn on_role_change(&self, ctx: &mut ObserverContext<'_>, _: StateRole) {
            self.called.fetch_add(7, Ordering::SeqCst);
            ctx.bypass = self.bypass.load(Ordering::SeqCst);
        }
    }

    impl RegionChangeObserver for TestCoprocessor {
        fn on_region_changed(
            &self,
            ctx: &mut ObserverContext<'_>,
            _: RegionChangeEvent,
            _: StateRole,
        ) {
            self.called.fetch_add(8, Ordering::SeqCst);
            ctx.bypass = self.bypass.load(Ordering::SeqCst);
        }
    }

<<<<<<< HEAD
    impl CmdObserver for TestCoprocessor {
        fn on_batch_executed(&self, _: &[CmdBatch]) {
            self.called.fetch_add(9, Ordering::SeqCst);
=======
    impl ApplySnapshotObserver for TestCoprocessor {
        fn pre_apply_plain_kvs(
            &self,
            ctx: &mut ObserverContext<'_>,
            _: CfName,
            _: &[(Vec<u8>, Vec<u8>)],
        ) {
            self.called.fetch_add(9, Ordering::SeqCst);
            ctx.bypass = self.bypass.load(Ordering::SeqCst);
        }

        fn pre_apply_sst(&self, ctx: &mut ObserverContext<'_>, _: CfName, _: &str) {
            self.called.fetch_add(10, Ordering::SeqCst);
            ctx.bypass = self.bypass.load(Ordering::SeqCst);
>>>>>>> 76028c97
        }
    }

    macro_rules! assert_all {
        ($target:expr, $expect:expr) => {{
            for (c, e) in ($target).iter().zip($expect) {
                assert_eq!(c.load(Ordering::SeqCst), *e);
            }
        }};
    }

    macro_rules! set_all {
        ($target:expr, $v:expr) => {{
            for v in $target {
                v.store($v, Ordering::SeqCst);
            }
        }};
    }

    #[test]
    fn test_trigger_right_hook() {
        let mut host = CoprocessorHost::default();
        let ob = TestCoprocessor::default();
        host.registry
            .register_admin_observer(1, Box::new(ob.clone()));
        host.registry
            .register_query_observer(1, Box::new(ob.clone()));
        host.registry
            .register_apply_snapshot_observer(1, Box::new(ob.clone()));
        host.registry
            .register_role_observer(1, Box::new(ob.clone()));
        host.registry
            .register_region_change_observer(1, Box::new(ob.clone()));
        host.registry.register_cmd_observer(1, Box::new(ob.clone()));
        let region = Region::default();
        let mut admin_req = RaftCmdRequest::default();
        admin_req.set_admin_request(AdminRequest::default());
        host.pre_propose(&region, &mut admin_req).unwrap();
        assert_all!(&[&ob.called], &[1]);
        host.pre_apply(&region, 0, &admin_req);
        assert_all!(&[&ob.called], &[3]);
        let mut admin_resp = RaftCmdResponse::default();
        admin_resp.set_admin_response(AdminResponse::default());
        admin_resp.header = Some(RaftResponseHeader::default()).into();
        host.post_apply(&region, 0, &mut admin_resp);
        assert_all!(&[&ob.called], &[6]);

        let mut query_req = RaftCmdRequest::default();
        query_req.set_requests(vec![Request::default()].into());
        host.pre_propose(&region, &mut query_req).unwrap();
        assert_all!(&[&ob.called], &[10]);
        host.pre_apply(&region, 0, &query_req);
        assert_all!(&[&ob.called], &[15]);
        let mut query_resp = admin_resp.clone();
        query_resp.clear_admin_response();
        host.post_apply(&region, 0, &mut query_resp);
        assert_all!(&[&ob.called], &[21]);

        host.on_role_change(&region, StateRole::Leader);
        assert_all!(&[&ob.called], &[28]);

        host.on_region_changed(&region, RegionChangeEvent::Create, StateRole::Follower);
        assert_all!(&[&ob.called], &[36]);

<<<<<<< HEAD
        host.on_cmd_executed(&[]);
        assert_all!(&[&ob.called], &[45]);
=======
        host.pre_apply_plain_kvs_from_snapshot(&region, "default", &[]);
        assert_all!(&[&ob.called], &[45]);
        host.pre_apply_sst_from_snapshot(&region, "default", "");
        assert_all!(&[&ob.called], &[55]);
>>>>>>> 76028c97
    }

    #[test]
    fn test_order() {
        let mut host = CoprocessorHost::default();

        let ob1 = TestCoprocessor::default();
        host.registry
            .register_admin_observer(3, Box::new(ob1.clone()));
        host.registry
            .register_query_observer(3, Box::new(ob1.clone()));
        let ob2 = TestCoprocessor::default();
        host.registry
            .register_admin_observer(2, Box::new(ob2.clone()));
        host.registry
            .register_query_observer(2, Box::new(ob2.clone()));

        let region = Region::default();
        let mut admin_req = RaftCmdRequest::default();
        admin_req.set_admin_request(AdminRequest::default());
        let mut admin_resp = RaftCmdResponse::default();
        admin_resp.set_admin_response(AdminResponse::default());
        let query_req = RaftCmdRequest::default();
        let query_resp = RaftCmdResponse::default();

        let cases = vec![(0, admin_req, admin_resp), (3, query_req, query_resp)];

        for (base_score, mut req, mut resp) in cases {
            set_all!(&[&ob1.return_err, &ob2.return_err], false);
            set_all!(&[&ob1.called, &ob2.called], 0);
            set_all!(&[&ob1.bypass, &ob2.bypass], true);

            host.pre_propose(&region, &mut req).unwrap();

            // less means more.
            assert_all!(&[&ob1.called, &ob2.called], &[0, base_score + 1]);

            host.pre_apply(&region, 0, &req);
            assert_all!(&[&ob1.called, &ob2.called], &[0, base_score * 2 + 3]);

            host.post_apply(&region, 0, &mut resp);
            assert_all!(&[&ob1.called, &ob2.called], &[0, base_score * 3 + 6]);

            set_all!(&[&ob2.bypass], false);
            set_all!(&[&ob2.called], 0);

            host.pre_propose(&region, &mut req).unwrap();

            assert_all!(
                &[&ob1.called, &ob2.called],
                &[base_score + 1, base_score + 1]
            );

            set_all!(&[&ob1.called, &ob2.called], 0);

            // when return error, following coprocessor should not be run.
            set_all!(&[&ob2.return_err], true);
            host.pre_propose(&region, &mut req).unwrap_err();
            assert_all!(&[&ob1.called, &ob2.called], &[0, base_score + 1]);
        }
    }
}<|MERGE_RESOLUTION|>--- conflicted
+++ resolved
@@ -419,11 +419,6 @@
         }
     }
 
-<<<<<<< HEAD
-    impl CmdObserver for TestCoprocessor {
-        fn on_batch_executed(&self, _: &[CmdBatch]) {
-            self.called.fetch_add(9, Ordering::SeqCst);
-=======
     impl ApplySnapshotObserver for TestCoprocessor {
         fn pre_apply_plain_kvs(
             &self,
@@ -438,7 +433,12 @@
         fn pre_apply_sst(&self, ctx: &mut ObserverContext<'_>, _: CfName, _: &str) {
             self.called.fetch_add(10, Ordering::SeqCst);
             ctx.bypass = self.bypass.load(Ordering::SeqCst);
->>>>>>> 76028c97
+        }
+    }
+
+    impl CmdObserver for TestCoprocessor {
+        fn on_batch_executed(&self, _: &[CmdBatch]) {
+            self.called.fetch_add(9, Ordering::SeqCst);
         }
     }
 
@@ -503,15 +503,13 @@
         host.on_region_changed(&region, RegionChangeEvent::Create, StateRole::Follower);
         assert_all!(&[&ob.called], &[36]);
 
-<<<<<<< HEAD
         host.on_cmd_executed(&[]);
         assert_all!(&[&ob.called], &[45]);
-=======
+
         host.pre_apply_plain_kvs_from_snapshot(&region, "default", &[]);
         assert_all!(&[&ob.called], &[45]);
         host.pre_apply_sst_from_snapshot(&region, "default", "");
         assert_all!(&[&ob.called], &[55]);
->>>>>>> 76028c97
     }
 
     #[test]
