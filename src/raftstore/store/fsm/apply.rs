--- conflicted
+++ resolved
@@ -49,12 +49,8 @@
 use crate::raftstore::store::RegionTask;
 use crate::raftstore::store::{cmd_resp, keys, util, Config, Engines};
 use crate::raftstore::{Error, Result};
-<<<<<<< HEAD
+use crate::storage::engine::{Writable, WriteBatch, WriteOptions};
 use crate::storage::{ALL_CFS, CF_DEFAULT, CF_LOCK, CF_WRITE};
-=======
-use crate::storage::engine::{Writable, WriteBatch, WriteOptions};
-use crate::storage::{ALL_CFS, CF_DEFAULT, CF_LOCK, CF_RAFT, CF_WRITE};
->>>>>>> 5a3ced50
 use crate::util::mpsc::{loose_bounded, LooseBoundedSender, Receiver};
 use crate::util::time::{duration_to_sec, Instant, SlowTimer};
 use crate::util::worker::Scheduler;
@@ -70,13 +66,10 @@
 };
 
 const WRITE_BATCH_MAX_KEYS: usize = 128;
-<<<<<<< HEAD
 const DEFAULT_KV_WB_SIZE: usize = 4 * 1024;
 const DEFAULT_RAFT_WB_SIZE: usize = 1024;
-=======
 const DEFAULT_APPLY_WB_SIZE: usize = 4 * 1024;
 const APPLY_WB_SHRINK_SIZE: usize = 1024 * 1024;
->>>>>>> 5a3ced50
 const SHRINK_PENDING_CMD_QUEUE_CAP: usize = 64;
 
 pub struct PendingCmd {
@@ -398,57 +391,46 @@
     /// Writes all the changes into RocksDB.
     #[allow(clippy::useless_let_if_seq)]
     pub fn write_to_db(&mut self) {
-<<<<<<< HEAD
         if self.kv_wb.as_ref().map_or(false, |wb| !wb.is_empty()) {
-=======
-        if self.wb.as_ref().map_or(false, |wb| !wb.is_empty()) {
->>>>>>> 5a3ced50
             let mut write_opts = WriteOptions::new();
             write_opts.set_sync(self.sync_log_hint);
-            let kv_wb = self.kv_wb.take().unwrap();
             self.engines
                 .kv
-<<<<<<< HEAD
-                .write_opt(kv_wb, &write_opts)
-=======
-                .write_opt(self.wb(), &write_opts)
->>>>>>> 5a3ced50
+                .write_opt(self.kv_wb(), &write_opts)
                 .unwrap_or_else(|e| {
                     panic!("failed to write to engine: {:?}", e);
                 });
+            let data_size = self.kv_wb().data_size();
+            if data_size > APPLY_WB_SHRINK_SIZE {
+                // Control the memory usage for the WriteBatch.
+                self.kv_wb = Some(WriteBatch::with_capacity(DEFAULT_APPLY_WB_SIZE));
+            } else {
+                // Clear data, reuse the WriteBatch, this can reduce memory allocations and deallocations.
+                self.kv_wb().clear();
+            }
+            self.kv_wb_last_bytes = 0;
+            self.kv_wb_last_keys = 0;
         }
         if self.raft_wb.as_ref().map_or(false, |wb| !wb.is_empty()) {
             if self.sync_log_hint {
                 let mut write_opts = WriteOptions::new();
                 write_opts.set_sync(true);
-                let raft_wb = self.raft_wb.take().unwrap();
                 self.engines
                     .raft
-                    .write_opt(raft_wb, &write_opts)
+                    .write_opt(self.raft_wb(), &write_opts)
                     .unwrap_or_else(|e| {
                         panic!("failed to write to engine: {:?}", e);
                     });
-            } else {
-                // Delegates always write apply state when they apply raft cmds,
-                // so if there is no sync cmd for a long time, this may cause a
-                // large raft write batch which causes high write duration.
-                // To keep raft write batch small we can clear it if there is no
-                // sync cmd in the current cmd batch.
-                self.raft_wb_mut().clear();
-            }
+            }
+            // Delegates always write apply state when they apply raft cmds,
+            // so if there is no sync cmd for a long time, this may cause a
+            // large raft write batch which causes high write duration.
+            // To keep raft write batch small we can clear it if there is no
+            // sync cmd in the current cmd batch.
+            self.raft_wb_mut().clear();
         }
         if self.sync_log_hint {
             self.sync_log_hint = false;
-            let data_size = self.wb().data_size();
-            if data_size > APPLY_WB_SHRINK_SIZE {
-                // Control the memory usage for the WriteBatch.
-                self.wb = Some(WriteBatch::with_capacity(DEFAULT_APPLY_WB_SIZE));
-            } else {
-                // Clear data, reuse the WriteBatch, this can reduce memory allocations and deallocations.
-                self.wb().clear();
-            }
-            self.wb_last_bytes = 0;
-            self.wb_last_keys = 0;
         }
         for cbs in self.cbs.drain(..) {
             cbs.invoke_all(&self.host);
@@ -487,6 +469,11 @@
     #[inline]
     pub fn kv_wb_mut(&mut self) -> &mut WriteBatch {
         self.kv_wb.as_mut().unwrap()
+    }
+
+    #[inline]
+    pub fn raft_wb(&self) -> &WriteBatch {
+        self.raft_wb.as_ref().unwrap()
     }
 
     #[inline]
@@ -982,7 +969,8 @@
         ctx.raft_wb_mut().set_save_point();
         let (resp, exec_result) = match self.exec_raft_cmd(ctx, req) {
             Ok(a) => {
-                ctx.wb_mut().pop_save_point().unwrap();
+                ctx.kv_wb_mut().pop_save_point().unwrap();
+                ctx.raft_wb_mut().pop_save_point().unwrap();
                 a
             }
             Err(e) => {
