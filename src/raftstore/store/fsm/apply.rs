// Copyright 2017 TiKV Project Authors. Licensed under Apache-2.0.

use std::borrow::Cow;
use std::cmp::{Ord, Ordering as CmpOrdering};
use std::collections::VecDeque;
use std::fmt::{self, Debug, Formatter};
use std::sync::atomic::{AtomicBool, AtomicU64, AtomicUsize, Ordering};
#[cfg(test)]
use std::sync::mpsc::Sender;
use std::sync::mpsc::SyncSender;
use std::sync::Arc;
use std::{cmp, usize};

use crossbeam::channel::{TryRecvError, TrySendError};
use engine::rocks;
use engine::rocks::Writable;
use engine::rocks::{WriteBatch, WriteOptions};
use engine::Engines;
use engine::{util as engine_util, Mutable, Peekable};
use engine::{ALL_CFS, CF_DEFAULT, CF_LOCK, CF_RAFT, CF_WRITE};
use engine_rocks::{RocksEngine, RocksSnapshot};
use kvproto::import_sstpb::SstMeta;
use kvproto::metapb::{Peer as PeerMeta, Region, RegionEpoch};
use kvproto::raft_cmdpb::{
    AdminCmdType, AdminRequest, AdminResponse, ChangePeerRequest, CmdType, CommitMergeRequest,
    RaftCmdRequest, RaftCmdResponse, Request, Response,
};
use kvproto::raft_serverpb::{
    MergeState, PeerState, RaftApplyState, RaftTruncatedState, RegionLocalState,
};
use raft::eraftpb::{ConfChange, ConfChangeType, Entry, EntryType, Snapshot as RaftSnapshot};
use uuid::Builder as UuidBuilder;

use crate::import::SSTImporter;
use crate::raftstore::coprocessor::{Cmd, CmdBatch, CoprocessorHost};
use crate::raftstore::store::fsm::{RaftPollerBuilder, RaftRouter};
use crate::raftstore::store::metrics::*;
use crate::raftstore::store::msg::{Callback, PeerMsg, ReadResponse};
use crate::raftstore::store::peer::Peer;
use crate::raftstore::store::peer_storage::{self, write_initial_apply_state, write_peer_state};
use crate::raftstore::store::util::KeysInfoFormatter;
use crate::raftstore::store::util::{check_region_epoch, compare_region_epoch};
use crate::raftstore::store::RegionSnapshot;
use crate::raftstore::store::{cmd_resp, util, Config};
use crate::raftstore::{Error, Result};
use tikv_util::config::{Tracker, VersionTrack};
use tikv_util::escape;
use tikv_util::mpsc::{loose_bounded, LooseBoundedSender, Receiver};
use tikv_util::time::{duration_to_sec, Instant, SlowTimer};
use tikv_util::worker::Scheduler;
use tikv_util::Either;
use tikv_util::MustConsumeVec;

use super::metrics::*;
use super::{BasicMailbox, BatchRouter, BatchSystem, Fsm, HandlerBuilder, PollHandler};

use super::super::RegionTask;

const WRITE_BATCH_MAX_KEYS: usize = 128;
const DEFAULT_APPLY_WB_SIZE: usize = 4 * 1024;
const APPLY_WB_SHRINK_SIZE: usize = 1024 * 1024;
const SHRINK_PENDING_CMD_QUEUE_CAP: usize = 64;

pub struct PendingCmd {
    pub index: u64,
    pub term: u64,
    pub cb: Option<Callback<RocksEngine>>,
}

impl PendingCmd {
    fn new(index: u64, term: u64, cb: Callback<RocksEngine>) -> PendingCmd {
        PendingCmd {
            index,
            term,
            cb: Some(cb),
        }
    }
}

impl Drop for PendingCmd {
    fn drop(&mut self) {
        if self.cb.is_some() {
            safe_panic!(
                "callback of pending command at [index: {}, term: {}] is leak",
                self.index,
                self.term
            );
        }
    }
}

impl Debug for PendingCmd {
    fn fmt(&self, f: &mut Formatter<'_>) -> fmt::Result {
        write!(
            f,
            "PendingCmd [index: {}, term: {}, has_cb: {}]",
            self.index,
            self.term,
            self.cb.is_some()
        )
    }
}

/// Commands waiting to be committed and applied.
#[derive(Default, Debug)]
pub struct PendingCmdQueue {
    normals: VecDeque<PendingCmd>,
    conf_change: Option<PendingCmd>,
}

impl PendingCmdQueue {
    fn pop_normal(&mut self, index: u64, term: u64) -> Option<PendingCmd> {
        self.normals.pop_front().and_then(|cmd| {
            if self.normals.capacity() > SHRINK_PENDING_CMD_QUEUE_CAP
                && self.normals.len() < SHRINK_PENDING_CMD_QUEUE_CAP
            {
                self.normals.shrink_to_fit();
            }
            if (cmd.term, cmd.index) > (term, index) {
                self.normals.push_front(cmd);
                return None;
            }
            Some(cmd)
        })
    }

    fn append_normal(&mut self, cmd: PendingCmd) {
        self.normals.push_back(cmd);
    }

    fn take_conf_change(&mut self) -> Option<PendingCmd> {
        // conf change will not be affected when changing between follower and leader,
        // so there is no need to check term.
        self.conf_change.take()
    }

    // TODO: seems we don't need to separate conf change from normal entries.
    fn set_conf_change(&mut self, cmd: PendingCmd) {
        self.conf_change = Some(cmd);
    }
}

#[derive(Default, Debug)]
pub struct ChangePeer {
    pub conf_change: ConfChange,
    pub peer: PeerMeta,
    pub region: Region,
}

#[derive(Debug)]
pub struct Range {
    pub cf: String,
    pub start_key: Vec<u8>,
    pub end_key: Vec<u8>,
}

impl Range {
    fn new(cf: String, start_key: Vec<u8>, end_key: Vec<u8>) -> Range {
        Range {
            cf,
            start_key,
            end_key,
        }
    }
}

#[derive(Debug)]
pub enum ExecResult {
    ChangePeer(ChangePeer),
    CompactLog {
        state: RaftTruncatedState,
        first_index: u64,
    },
    SplitRegion {
        regions: Vec<Region>,
        derived: Region,
    },
    PrepareMerge {
        region: Region,
        state: MergeState,
    },
    CatchUpLogs(CatchUpLogs),
    CommitMerge {
        region: Region,
        source: Region,
    },
    RollbackMerge {
        region: Region,
        commit: u64,
    },
    ComputeHash {
        region: Region,
        index: u64,
        snap: RocksSnapshot,
    },
    VerifyHash {
        index: u64,
        hash: Vec<u8>,
    },
    DeleteRange {
        ranges: Vec<Range>,
    },
    IngestSst {
        ssts: Vec<SstMeta>,
    },
}

/// The possible returned value when applying logs.
pub enum ApplyResult {
    None,
    /// Additional result that needs to be sent back to raftstore.
    Res(ExecResult),
    /// It is unable to apply the `CommitMerge` until the source peer
    /// has applied to the required position and sets the atomic boolean
    /// to true.
    WaitMergeSource(Arc<AtomicU64>),
}

struct ExecContext {
    apply_state: RaftApplyState,
    index: u64,
    term: u64,
}

impl ExecContext {
    pub fn new(apply_state: RaftApplyState, index: u64, term: u64) -> ExecContext {
        ExecContext {
            apply_state,
            index,
            term,
        }
    }
}

struct ApplyCallback {
    region: Region,
    cbs: Vec<(Option<Callback<RocksEngine>>, u64, RaftCmdResponse)>,
}

impl ApplyCallback {
    fn new(region: Region) -> ApplyCallback {
        let cbs = vec![];
        ApplyCallback { region, cbs }
    }

    fn invoke_all(self, host: &CoprocessorHost) {
        for (cb, index, mut resp) in self.cbs {
            host.post_apply(&self.region, index, &mut resp);
            if let Some(cb) = cb {
                cb.invoke_with_response(resp)
            };
        }
    }

    fn push(&mut self, cb: Option<Callback<RocksEngine>>, index: u64, resp: RaftCmdResponse) {
        self.cbs.push((cb, index, resp));
    }
}

#[derive(Clone)]
pub enum Notifier {
    Router(RaftRouter),
    #[cfg(test)]
    Sender(Sender<PeerMsg>),
}

impl Notifier {
    fn notify(&self, region_id: u64, msg: PeerMsg) {
        match *self {
            Notifier::Router(ref r) => {
                r.force_send(region_id, msg).unwrap();
            }
            #[cfg(test)]
            Notifier::Sender(ref s) => s.send(msg).unwrap(),
        }
    }
}

struct ApplyContext {
    tag: String,
    timer: Option<SlowTimer>,
    host: Arc<CoprocessorHost>,
    importer: Arc<SSTImporter>,
    region_scheduler: Scheduler<RegionTask>,
    router: ApplyRouter,
    notifier: Notifier,
    engines: Engines,
    cbs: MustConsumeVec<ApplyCallback>,
    apply_res: Vec<ApplyRes>,
    exec_ctx: Option<ExecContext>,

    kv_wb: Option<WriteBatch>,
    kv_wb_last_bytes: u64,
    kv_wb_last_keys: u64,

    last_applied_index: u64,
    committed_count: usize,

    // Indicates that WAL can be synchronized when data is written to KV engine.
    enable_sync_log: bool,
    // Whether synchronize WAL is preferred.
    sync_log_hint: bool,
    // Whether to use the delete range API instead of deleting one by one.
    use_delete_range: bool,

    cmd_batches: Vec<CmdBatch>,
}

impl ApplyContext {
    pub fn new(
        tag: String,
        host: Arc<CoprocessorHost>,
        importer: Arc<SSTImporter>,
        region_scheduler: Scheduler<RegionTask>,
        engines: Engines,
        router: BatchRouter<ApplyFsm, ControlFsm>,
        notifier: Notifier,
        cfg: &Config,
    ) -> ApplyContext {
        ApplyContext {
            tag,
            timer: None,
            host,
            importer,
            region_scheduler,
            engines,
            router,
            notifier,
            kv_wb: None,
            cbs: MustConsumeVec::new("callback of apply context"),
            apply_res: vec![],
            kv_wb_last_bytes: 0,
            kv_wb_last_keys: 0,
            last_applied_index: 0,
            committed_count: 0,
            enable_sync_log: cfg.sync_log,
            sync_log_hint: false,
            exec_ctx: None,
            use_delete_range: cfg.use_delete_range,
            cmd_batches: Vec::new(),
        }
    }

    fn push_observed_cmd(&mut self, region_id: u64, cmd: Cmd) {
        self.cmd_batches
            .last_mut()
            .expect("should exist some cmd batch")
            .push(region_id, cmd);
    }

    /// Prepares for applying entries for `delegate`.
    ///
    /// A general apply progress for a delegate is:
    /// `prepare_for` -> `commit` [-> `commit` ...] -> `finish_for`.
    /// After all delegates are handled, `write_to_db` method should be called.
    pub fn prepare_for(&mut self, delegate: &mut ApplyDelegate) {
        if self.kv_wb.is_none() {
            self.kv_wb = Some(WriteBatch::with_capacity(DEFAULT_APPLY_WB_SIZE));
            self.kv_wb_last_bytes = 0;
            self.kv_wb_last_keys = 0;
        }
        self.cbs.push(ApplyCallback::new(delegate.region.clone()));
        self.last_applied_index = delegate.apply_state.get_applied_index();

        if let Some(enabled) = &delegate.cmd_observer_enabled {
            let region_id = delegate.region_id();
            if enabled.load(Ordering::Relaxed) {
                self.cmd_batches.push(CmdBatch::new(region_id));
            } else {
                info!("region is no longer observerd";
                    "region_id" => region_id);
                delegate.cmd_observer_enabled.take();
            }
        }
    }

    /// Commits all changes have done for delegate. `persistent` indicates whether
    /// write the changes into rocksdb.
    ///
    /// This call is valid only when it's between a `prepare_for` and `finish_for`.
    pub fn commit(&mut self, delegate: &mut ApplyDelegate) {
        if self.last_applied_index < delegate.apply_state.get_applied_index() {
            delegate.write_apply_state(&self.engines, self.kv_wb.as_mut().unwrap());
        }
        // last_applied_index doesn't need to be updated, set persistent to true will
        // force it call `prepare_for` automatically.
        self.commit_opt(delegate, true);
    }

    fn commit_opt(&mut self, delegate: &mut ApplyDelegate, persistent: bool) {
        delegate.update_metrics(self);
        if persistent {
            self.write_to_db();
            self.prepare_for(delegate);
        }
        self.kv_wb_last_bytes = self.kv_wb().data_size() as u64;
        self.kv_wb_last_keys = self.kv_wb().count() as u64;
    }

    /// Writes all the changes into RocksDB.
    /// If it returns true, all pending writes are persisted in engines.
    pub fn write_to_db(&mut self) -> bool {
        let need_sync = self.enable_sync_log && self.sync_log_hint;
        if self.kv_wb.as_ref().map_or(false, |wb| !wb.is_empty()) {
            let mut write_opts = WriteOptions::new();
            write_opts.set_sync(need_sync);
            self.engines
                .kv
                .write_opt(self.kv_wb(), &write_opts)
                .unwrap_or_else(|e| {
                    panic!("failed to write to engine: {:?}", e);
                });
            self.sync_log_hint = false;
            let data_size = self.kv_wb().data_size();
            if data_size > APPLY_WB_SHRINK_SIZE {
                // Control the memory usage for the WriteBatch.
                self.kv_wb = Some(WriteBatch::with_capacity(DEFAULT_APPLY_WB_SIZE));
            } else {
                // Clear data, reuse the WriteBatch, this can reduce memory allocations and deallocations.
                self.kv_wb().clear();
            }
            self.kv_wb_last_bytes = 0;
            self.kv_wb_last_keys = 0;
        }
        for cbs in self.cbs.drain(..) {
            cbs.invoke_all(&self.host);
        }
        need_sync
    }

    /// Finishes `Apply`s for the delegate.
    pub fn finish_for(&mut self, delegate: &mut ApplyDelegate, results: VecDeque<ExecResult>) {
        if !delegate.pending_remove {
            delegate.write_apply_state(&self.engines, self.kv_wb.as_mut().unwrap());
        }
        self.commit_opt(delegate, false);
        self.apply_res.push(ApplyRes {
            region_id: delegate.region_id(),
            apply_state: delegate.apply_state.clone(),
            exec_res: results,
            metrics: delegate.metrics.clone(),
            applied_index_term: delegate.applied_index_term,
        });
    }

    pub fn delta_bytes(&self) -> u64 {
        self.kv_wb().data_size() as u64 - self.kv_wb_last_bytes
    }

    pub fn delta_keys(&self) -> u64 {
        self.kv_wb().count() as u64 - self.kv_wb_last_keys
    }

    #[inline]
    pub fn kv_wb(&self) -> &WriteBatch {
        self.kv_wb.as_ref().unwrap()
    }

    #[inline]
    pub fn kv_kv_wb_mut(&mut self) -> &mut WriteBatch {
        self.kv_wb.as_mut().unwrap()
    }

    /// Flush all pending writes to engines.
    /// If it returns true, all pending writes are persisted in engines.
    pub fn flush(&mut self) -> bool {
        // TODO: this check is too hacky, need to be more verbose and less buggy.
        let t = match self.timer.take() {
            Some(t) => t,
            None => return false,
        };

        // Write to engine
        // raftstore.sync-log = true means we need prevent data loss when power failure.
        // take raft log gc for example, we write kv WAL first, then write raft WAL,
        // if power failure happen, raft WAL may synced to disk, but kv WAL may not.
        // so we use sync-log flag here.
        let is_synced = self.write_to_db();

        if !self.apply_res.is_empty() {
            for res in self.apply_res.drain(..) {
                self.notifier.notify(
                    res.region_id,
                    PeerMsg::ApplyRes {
                        res: TaskRes::Apply(res),
                    },
                );
            }
        }

        if !self.cmd_batches.is_empty() {
            self.host.on_cmd_executed(&self.cmd_batches);
            self.cmd_batches.clear();
            // TODO(cdc): reclaim large memory.
        }

        STORE_APPLY_LOG_HISTOGRAM.observe(duration_to_sec(t.elapsed()) as f64);

        slow_log!(
            t,
            "{} handle ready {} committed entries",
            self.tag,
            self.committed_count
        );
        self.committed_count = 0;
        is_synced
    }
}

/// Calls the callback of `cmd` when the Region is removed.
fn notify_region_removed(region_id: u64, peer_id: u64, mut cmd: PendingCmd) {
    debug!(
        "region is removed, notify commands";
        "region_id" => region_id,
        "peer_id" => peer_id,
        "index" => cmd.index,
        "term" => cmd.term
    );
    notify_req_region_removed(region_id, cmd.cb.take().unwrap());
}

pub fn notify_req_region_removed(region_id: u64, cb: Callback<RocksEngine>) {
    let region_not_found = Error::RegionNotFound(region_id);
    let resp = cmd_resp::new_error(region_not_found);
    cb.invoke_with_response(resp);
}

/// Calls the callback of `cmd` when it can not be processed further.
fn notify_stale_command(region_id: u64, peer_id: u64, term: u64, mut cmd: PendingCmd) {
    info!(
        "command is stale, skip";
        "region_id" => region_id,
        "peer_id" => peer_id,
        "index" => cmd.index,
        "term" => cmd.term
    );
    notify_stale_req(term, cmd.cb.take().unwrap());
}

pub fn notify_stale_req(term: u64, cb: Callback<RocksEngine>) {
    let resp = cmd_resp::err_resp(Error::StaleCommand, term);
    cb.invoke_with_response(resp);
}

/// Checks if a write is needed to be issued before handling the command.
fn should_write_to_engine(cmd: &RaftCmdRequest, kv_wb_keys: usize) -> bool {
    if cmd.has_admin_request() {
        match cmd.get_admin_request().get_cmd_type() {
            // ComputeHash require an up to date snapshot.
            AdminCmdType::ComputeHash |
            // Merge needs to get the latest apply index.
            AdminCmdType::CommitMerge |
            AdminCmdType::RollbackMerge => return true,
            _ => {}
        }
    }

    // When write batch contains more than `recommended` keys, write the batch
    // to engine.
    if kv_wb_keys >= WRITE_BATCH_MAX_KEYS {
        return true;
    }

    // Some commands may modify keys covered by the current write batch, so we
    // must write the current write batch to the engine first.
    for req in cmd.get_requests() {
        if req.has_delete_range() {
            return true;
        }
        if req.has_ingest_sst() {
            return true;
        }
    }

    false
}

/// A struct that stores the state related to Merge.
///
/// When executing a `CommitMerge`, the source peer may have not applied
/// to the required index, so the target peer has to abort current execution
/// and wait for it asynchronously.
///
/// When rolling the stack, all states required to recover are stored in
/// this struct.
/// TODO: check whether generator/coroutine is a good choice in this case.
struct WaitSourceMergeState {
    /// All of the entries that need to continue to be applied after
    /// the source peer has applied its logs.
    pending_entries: Vec<Entry>,
    /// All of messages that need to continue to be handled after
    /// the source peer has applied its logs and pending entries
    /// are all handled.
    pending_msgs: Vec<Msg>,
    /// A flag that indicates whether the source peer has applied to the required
    /// index. If the source peer is ready, this flag should be set to the region id
    /// of source peer.
    logs_up_to_date: Arc<AtomicU64>,
}

impl Debug for WaitSourceMergeState {
    fn fmt(&self, f: &mut fmt::Formatter<'_>) -> fmt::Result {
        f.debug_struct("WaitSourceMergeState")
            .field("pending_entries", &self.pending_entries.len())
            .field("pending_msgs", &self.pending_msgs.len())
            .field("logs_up_to_date", &self.logs_up_to_date)
            .finish()
    }
}

/// The apply delegate of a Region which is responsible for handling committed
/// raft log entries of a Region.
///
/// `Apply` is a term of Raft, which means executing the actual commands.
/// In Raft, once some log entries are committed, for every peer of the Raft
/// group will apply the logs one by one. For write commands, it does write or
/// delete to local engine; for admin commands, it does some meta change of the
/// Raft group.
///
/// `Delegate` is just a structure to congregate all apply related fields of a
/// Region. The apply worker receives all the apply tasks of different Regions
/// located at this store, and it will get the corresponding apply delegate to
/// handle the apply task to make the code logic more clear.
#[derive(Debug)]
pub struct ApplyDelegate {
    /// The ID of the peer.
    id: u64,
    /// The term of the Region.
    term: u64,
    /// The Region information of the peer.
    region: Region,
    /// Peer_tag, "[region region_id] peer_id".
    tag: String,

    /// If the delegate should be stopped from polling.
    /// A delegate can be stopped in conf change, merge or requested by destroy message.
    stopped: bool,
    /// Set to true when removing itself because of `ConfChangeType::RemoveNode`, and then
    /// any following committed logs in same Ready should be applied failed.
    pending_remove: bool,

    /// The commands waiting to be committed and applied
    pending_cmds: PendingCmdQueue,
    /// The counter of pending request snapshots. See more in `Peer`.
    pending_request_snapshot_count: Arc<AtomicUsize>,

    /// Indicates the peer is in merging, if that compact log won't be performed.
    is_merging: bool,
    /// Records the epoch version after the last merge.
    last_merge_version: u64,
    /// A temporary state that keeps track of the progress of the source peer state when
    /// CommitMerge is unable to be executed.
    wait_merge_state: Option<WaitSourceMergeState>,
    // ID of last region that reports ready.
    ready_source_region_id: u64,

    /// TiKV writes apply_state to KV RocksDB, in one write batch together with kv data.
    ///
    /// If we write it to Raft RocksDB, apply_state and kv data (Put, Delete) are in
    /// separate WAL file. When power failure, for current raft log, apply_index may synced
    /// to file, but KV data may not synced to file, so we will lose data.
    apply_state: RaftApplyState,
    /// The term of the raft log at applied index.
    applied_index_term: u64,
    /// The latest synced apply index.
    last_sync_apply_index: u64,

    cmd_observer_enabled: Option<Arc<AtomicBool>>,

    /// The local metrics, and it will be flushed periodically.
    metrics: ApplyMetrics,
}

impl ApplyDelegate {
    fn from_registration(reg: Registration) -> ApplyDelegate {
        ApplyDelegate {
            id: reg.id,
            tag: format!("[region {}] {}", reg.region.get_id(), reg.id),
            region: reg.region,
            pending_remove: false,
            last_sync_apply_index: reg.apply_state.get_applied_index(),
            apply_state: reg.apply_state,
            applied_index_term: reg.applied_index_term,
            term: reg.term,
            stopped: false,
            ready_source_region_id: 0,
            wait_merge_state: None,
            is_merging: reg.is_merging,
            pending_cmds: Default::default(),
            metrics: Default::default(),
            last_merge_version: 0,
            cmd_observer_enabled: None,
            pending_request_snapshot_count: reg.pending_request_snapshot_count,
        }
    }

    pub fn region_id(&self) -> u64 {
        self.region.get_id()
    }

    pub fn id(&self) -> u64 {
        self.id
    }

    /// Handles all the committed_entries, namely, applies the committed entries.
    fn handle_raft_committed_entries(
        &mut self,
        apply_ctx: &mut ApplyContext,
        mut committed_entries: Vec<Entry>,
    ) {
        if committed_entries.is_empty() {
            return;
        }
        apply_ctx.prepare_for(self);
        // If we send multiple ConfChange commands, only first one will be proposed correctly,
        // others will be saved as a normal entry with no data, so we must re-propose these
        // commands again.
        apply_ctx.committed_count += committed_entries.len();
        let mut drainer = committed_entries.drain(..);
        let mut results = VecDeque::new();
        while let Some(entry) = drainer.next() {
            if self.pending_remove {
                // This peer is about to be destroyed, skip everything.
                break;
            }

            let expect_index = self.apply_state.get_applied_index() + 1;
            if expect_index != entry.get_index() {
                // Msg::CatchUpLogs may have arrived before Msg::Apply.
                if expect_index > entry.get_index() && self.is_merging {
                    info!(
                        "skip log as it's already applied";
                        "region_id" => self.region_id(),
                        "peer_id" => self.id(),
                        "index" => entry.get_index()
                    );
                    continue;
                }
                panic!(
                    "{} expect index {}, but got {}",
                    self.tag,
                    expect_index,
                    entry.get_index()
                );
            }

            let res = match entry.get_entry_type() {
                EntryType::EntryNormal => self.handle_raft_entry_normal(apply_ctx, &entry),
                EntryType::EntryConfChange => self.handle_raft_entry_conf_change(apply_ctx, &entry),
            };

            match res {
                ApplyResult::None => {}
                ApplyResult::Res(res) => results.push_back(res),
                ApplyResult::WaitMergeSource(logs_up_to_date) => {
                    apply_ctx.committed_count -= drainer.len() + 1;
                    let mut pending_entries = Vec::with_capacity(drainer.len() + 1);
                    // Note that CommitMerge is skipped when `WaitMergeSource` is returned.
                    // So we need to enqueue it again and execute it again when resuming.
                    pending_entries.push(entry);
                    pending_entries.extend(drainer);
                    apply_ctx.finish_for(self, results);
                    self.wait_merge_state = Some(WaitSourceMergeState {
                        pending_entries,
                        pending_msgs: Vec::default(),
                        logs_up_to_date,
                    });
                    return;
                }
            }
        }

        apply_ctx.finish_for(self, results);
    }

    fn update_metrics(&mut self, apply_ctx: &ApplyContext) {
        self.metrics.written_bytes += apply_ctx.delta_bytes();
        self.metrics.written_keys += apply_ctx.delta_keys();
    }

    fn write_apply_state(&self, engines: &Engines, wb: &WriteBatch) {
        rocks::util::get_cf_handle(&engines.kv, CF_RAFT)
            .map_err(From::from)
            .and_then(|handle| {
                wb.put_msg_cf(
                    handle,
                    &keys::apply_state_key(self.region.get_id()),
                    &self.apply_state,
                )
            })
            .unwrap_or_else(|e| {
                panic!(
                    "{} failed to save apply state to write batch, error: {:?}",
                    self.tag, e
                );
            });
    }

    fn handle_raft_entry_normal(
        &mut self,
        apply_ctx: &mut ApplyContext,
        entry: &Entry,
    ) -> ApplyResult {
        let index = entry.get_index();
        let term = entry.get_term();
        let data = entry.get_data();

        if !data.is_empty() {
            let cmd = util::parse_data_at(data, index, &self.tag);

            if should_write_to_engine(&cmd, apply_ctx.kv_wb().count()) {
                apply_ctx.commit(self);
            }

            return self.process_raft_cmd(apply_ctx, index, term, cmd);
        }

        // TOOD(cdc): should we observe empty cmd, aka leader change?

        self.apply_state.set_applied_index(index);
        self.applied_index_term = term;
        assert!(term > 0);

        // 1. When a peer become leader, it will send an empty entry.
        // 2. When a leader tries to read index during transferring leader,
        //    it will also propose an empty entry. But that entry will not contain
        //    any associated callback. So no need to clear callback.
        while let Some(mut cmd) = self.pending_cmds.pop_normal(std::u64::MAX, term - 1) {
            apply_ctx.cbs.last_mut().unwrap().push(
                cmd.cb.take(),
                cmd.index,
                cmd_resp::err_resp(Error::StaleCommand, term),
            );
        }
        ApplyResult::None
    }

    fn handle_raft_entry_conf_change(
        &mut self,
        apply_ctx: &mut ApplyContext,
        entry: &Entry,
    ) -> ApplyResult {
        let index = entry.get_index();
        let term = entry.get_term();
        let conf_change: ConfChange = util::parse_data_at(entry.get_data(), index, &self.tag);
        let cmd = util::parse_data_at(conf_change.get_context(), index, &self.tag);
        match self.process_raft_cmd(apply_ctx, index, term, cmd) {
            ApplyResult::None => {
                // If failed, tell Raft that the `ConfChange` was aborted.
                ApplyResult::Res(ExecResult::ChangePeer(Default::default()))
            }
            ApplyResult::Res(mut res) => {
                if let ExecResult::ChangePeer(ref mut cp) = res {
                    cp.conf_change = conf_change;
                } else {
                    panic!(
                        "{} unexpected result {:?} for conf change {:?} at {}",
                        self.tag, res, conf_change, index
                    );
                }
                ApplyResult::Res(res)
            }
            ApplyResult::WaitMergeSource(_) => unreachable!(),
        }
    }

    fn find_cb(
        &mut self,
        index: u64,
        term: u64,
        is_conf_change: bool,
    ) -> Option<Callback<RocksEngine>> {
        let (region_id, peer_id) = (self.region_id(), self.id());
        if is_conf_change {
            if let Some(mut cmd) = self.pending_cmds.take_conf_change() {
                if cmd.index == index && cmd.term == term {
                    return Some(cmd.cb.take().unwrap());
                } else {
                    notify_stale_command(region_id, peer_id, self.term, cmd);
                }
            }
            return None;
        }
        while let Some(mut head) = self.pending_cmds.pop_normal(index, term) {
            if head.term == term {
                if head.index == index {
                    return Some(head.cb.take().unwrap());
                } else {
                    panic!(
                        "{} unexpected callback at term {}, found index {}, expected {}",
                        self.tag, term, head.index, index
                    );
                }
            } else {
                // Because of the lack of original RaftCmdRequest, we skip calling
                // coprocessor here.
                notify_stale_command(region_id, peer_id, self.term, head);
            }
        }
        None
    }

    fn process_raft_cmd(
        &mut self,
        apply_ctx: &mut ApplyContext,
        index: u64,
        term: u64,
        cmd: RaftCmdRequest,
    ) -> ApplyResult {
        if index == 0 {
            panic!(
                "{} processing raft command needs a none zero index",
                self.tag
            );
        }

        if cmd.has_admin_request() {
            apply_ctx.sync_log_hint = true;
        }

        let is_conf_change = get_change_peer_cmd(&cmd).is_some();
        apply_ctx.host.pre_apply(&self.region, index, &cmd);
        let (mut resp, exec_result) = self.apply_raft_cmd(apply_ctx, index, term, &cmd);
        if let ApplyResult::WaitMergeSource(_) = exec_result {
            return exec_result;
        }

        debug!(
            "applied command";
            "region_id" => self.region_id(),
            "peer_id" => self.id(),
            "index" => index
        );

        // TODO: if we have exec_result, maybe we should return this callback too. Outer
        // store will call it after handing exec result.
        cmd_resp::bind_term(&mut resp, self.term);
        let cmd_cb = self.find_cb(index, term, is_conf_change);

        if self.cmd_observer_enabled.is_some() {
            let cmd = Cmd::new(index, cmd, resp.clone());
            apply_ctx.push_observed_cmd(self.region_id(), cmd);
        }

        apply_ctx.cbs.last_mut().unwrap().push(cmd_cb, index, resp);
        exec_result
    }

    /// Applies raft command.
    ///
    /// An apply operation can fail in the following situations:
    ///   1. it encounters an error that will occur on all stores, it can continue
    /// applying next entry safely, like epoch not match for example;
    ///   2. it encounters an error that may not occur on all stores, in this case
    /// we should try to apply the entry again or panic. Considering that this
    /// usually due to disk operation fail, which is rare, so just panic is ok.
    fn apply_raft_cmd(
        &mut self,
        ctx: &mut ApplyContext,
        index: u64,
        term: u64,
        req: &RaftCmdRequest,
    ) -> (RaftCmdResponse, ApplyResult) {
        // if pending remove, apply should be aborted already.
        assert!(!self.pending_remove);

        ctx.exec_ctx = Some(self.new_ctx(index, term));
        ctx.kv_kv_wb_mut().set_save_point();
        let (resp, exec_result) = match self.exec_raft_cmd(ctx, &req) {
            Ok(a) => {
                ctx.kv_kv_wb_mut().pop_save_point().unwrap();
                a
            }
            Err(e) => {
                // clear dirty values.
                ctx.kv_kv_wb_mut().rollback_to_save_point().unwrap();
                match e {
                    Error::EpochNotMatch(..) => debug!(
                        "epoch not match";
                        "region_id" => self.region_id(),
                        "peer_id" => self.id(),
                        "err" => ?e
                    ),
                    _ => error!(
                        "execute raft command";
                        "region_id" => self.region_id(),
                        "peer_id" => self.id(),
                        "err" => ?e
                    ),
                }
                (cmd_resp::new_error(e), ApplyResult::None)
            }
        };
        if let ApplyResult::WaitMergeSource(_) = exec_result {
            return (resp, exec_result);
        }

        let mut exec_ctx = ctx.exec_ctx.take().unwrap();
        exec_ctx.apply_state.set_applied_index(index);

        self.apply_state = exec_ctx.apply_state;
        self.applied_index_term = term;

        if let ApplyResult::Res(ref exec_result) = exec_result {
            match *exec_result {
                ExecResult::ChangePeer(ref cp) => {
                    self.region = cp.region.clone();
                }
                ExecResult::ComputeHash { .. }
                | ExecResult::VerifyHash { .. }
                | ExecResult::CompactLog { .. }
                | ExecResult::DeleteRange { .. }
                | ExecResult::IngestSst { .. }
                | ExecResult::CatchUpLogs { .. } => {}
                ExecResult::SplitRegion { ref derived, .. } => {
                    self.region = derived.clone();
                    self.metrics.size_diff_hint = 0;
                    self.metrics.delete_keys_hint = 0;
                }
                ExecResult::PrepareMerge { ref region, .. } => {
                    self.region = region.clone();
                    self.is_merging = true;
                }
                ExecResult::CommitMerge { ref region, .. } => {
                    self.region = region.clone();
                    self.last_merge_version = region.get_region_epoch().get_version();
                }
                ExecResult::RollbackMerge { ref region, .. } => {
                    self.region = region.clone();
                    self.is_merging = false;
                }
            }
        }

        (resp, exec_result)
    }

    fn destroy(&mut self, apply_ctx: &mut ApplyContext) {
        self.stopped = true;
        apply_ctx.router.close(self.region_id());
        for cmd in self.pending_cmds.normals.drain(..) {
            notify_region_removed(self.region.get_id(), self.id, cmd);
        }
        if let Some(cmd) = self.pending_cmds.conf_change.take() {
            notify_region_removed(self.region.get_id(), self.id, cmd);
        }
    }

    fn clear_all_commands_as_stale(&mut self) {
        let (region_id, peer_id) = (self.region_id(), self.id());
        for cmd in self.pending_cmds.normals.drain(..) {
            notify_stale_command(region_id, peer_id, self.term, cmd);
        }
        if let Some(cmd) = self.pending_cmds.conf_change.take() {
            notify_stale_command(region_id, peer_id, self.term, cmd);
        }
    }

    fn new_ctx(&self, index: u64, term: u64) -> ExecContext {
        ExecContext::new(self.apply_state.clone(), index, term)
    }
}

impl ApplyDelegate {
    // Only errors that will also occur on all other stores should be returned.
    fn exec_raft_cmd(
        &mut self,
        ctx: &mut ApplyContext,
        req: &RaftCmdRequest,
    ) -> Result<(RaftCmdResponse, ApplyResult)> {
        // Include region for epoch not match after merge may cause key not in range.
        let include_region =
            req.get_header().get_region_epoch().get_version() >= self.last_merge_version;
        check_region_epoch(req, &self.region, include_region)?;
        if req.has_admin_request() {
            self.exec_admin_cmd(ctx, req)
        } else {
            self.exec_write_cmd(ctx, req)
        }
    }

    fn exec_admin_cmd(
        &mut self,
        ctx: &mut ApplyContext,
        req: &RaftCmdRequest,
    ) -> Result<(RaftCmdResponse, ApplyResult)> {
        let request = req.get_admin_request();
        let cmd_type = request.get_cmd_type();
        if cmd_type != AdminCmdType::CompactLog && cmd_type != AdminCmdType::CommitMerge {
            info!(
                "execute admin command";
                "region_id" => self.region_id(),
                "peer_id" => self.id(),
                "term" => ctx.exec_ctx.as_ref().unwrap().term,
                "index" => ctx.exec_ctx.as_ref().unwrap().index,
                "command" => ?request
            );
        }

        let (mut response, exec_result) = match cmd_type {
            AdminCmdType::ChangePeer => self.exec_change_peer(ctx, request),
            AdminCmdType::Split => self.exec_split(ctx, request),
            AdminCmdType::BatchSplit => self.exec_batch_split(ctx, request),
            AdminCmdType::CompactLog => self.exec_compact_log(ctx, request),
            AdminCmdType::TransferLeader => Err(box_err!("transfer leader won't exec")),
            AdminCmdType::ComputeHash => self.exec_compute_hash(ctx, request),
            AdminCmdType::VerifyHash => self.exec_verify_hash(ctx, request),
            // TODO: is it backward compatible to add new cmd_type?
            AdminCmdType::PrepareMerge => self.exec_prepare_merge(ctx, request),
            AdminCmdType::CommitMerge => self.exec_commit_merge(ctx, request),
            AdminCmdType::RollbackMerge => self.exec_rollback_merge(ctx, request),
            AdminCmdType::InvalidAdmin => Err(box_err!("unsupported admin command type")),
        }?;
        response.set_cmd_type(cmd_type);

        let mut resp = RaftCmdResponse::default();
        if !req.get_header().get_uuid().is_empty() {
            let uuid = req.get_header().get_uuid().to_vec();
            resp.mut_header().set_uuid(uuid);
        }
        resp.set_admin_response(response);
        Ok((resp, exec_result))
    }

    fn exec_write_cmd(
        &mut self,
        ctx: &ApplyContext,
        req: &RaftCmdRequest,
    ) -> Result<(RaftCmdResponse, ApplyResult)> {
        fail_point!(
            "on_apply_write_cmd",
            cfg!(release) || self.id() == 3,
            |_| {
                unimplemented!();
            }
        );

        let requests = req.get_requests();
        let mut responses = Vec::with_capacity(requests.len());

        let mut ranges = vec![];
        let mut ssts = vec![];
        for req in requests {
            let cmd_type = req.get_cmd_type();
            let mut resp = match cmd_type {
                CmdType::Put => self.handle_put(ctx, req),
                CmdType::Delete => self.handle_delete(ctx, req),
                CmdType::DeleteRange => {
                    self.handle_delete_range(ctx, req, &mut ranges, ctx.use_delete_range)
                }
                CmdType::IngestSst => self.handle_ingest_sst(ctx, req, &mut ssts),
                // Readonly commands are handled in raftstore directly.
                // Don't panic here in case there are old entries need to be applied.
                // It's also safe to skip them here, because a restart must have happened,
                // hence there is no callback to be called.
                CmdType::Snap | CmdType::Get => {
                    warn!(
                        "skip readonly command";
                        "region_id" => self.region_id(),
                        "peer_id" => self.id(),
                        "command" => ?req
                    );
                    continue;
                }
                CmdType::Prewrite | CmdType::Invalid | CmdType::ReadIndex => {
                    Err(box_err!("invalid cmd type, message maybe corrupted"))
                }
            }?;

            resp.set_cmd_type(cmd_type);

            responses.push(resp);
        }

        let mut resp = RaftCmdResponse::default();
        if !req.get_header().get_uuid().is_empty() {
            let uuid = req.get_header().get_uuid().to_vec();
            resp.mut_header().set_uuid(uuid);
        }
        resp.set_responses(responses.into());

        assert!(ranges.is_empty() || ssts.is_empty());
        let exec_res = if !ranges.is_empty() {
            ApplyResult::Res(ExecResult::DeleteRange { ranges })
        } else if !ssts.is_empty() {
            ApplyResult::Res(ExecResult::IngestSst { ssts })
        } else {
            ApplyResult::None
        };

        Ok((resp, exec_res))
    }
}

// Write commands related.
impl ApplyDelegate {
    fn handle_put(&mut self, ctx: &ApplyContext, req: &Request) -> Result<Response> {
        let (key, value) = (req.get_put().get_key(), req.get_put().get_value());
        // region key range has no data prefix, so we must use origin key to check.
        util::check_key_in_region(key, &self.region)?;

        let resp = Response::default();
        let key = keys::data_key(key);
        self.metrics.size_diff_hint += key.len() as i64;
        self.metrics.size_diff_hint += value.len() as i64;
        if !req.get_put().get_cf().is_empty() {
            let cf = req.get_put().get_cf();
            // TODO: don't allow write preseved cfs.
            if cf == CF_LOCK {
                self.metrics.lock_cf_written_bytes += key.len() as u64;
                self.metrics.lock_cf_written_bytes += value.len() as u64;
            }
            // TODO: check whether cf exists or not.
            rocks::util::get_cf_handle(&ctx.engines.kv, cf)
                .and_then(|handle| ctx.kv_wb().put_cf(handle, &key, value).map_err(Into::into))
                .unwrap_or_else(|e| {
                    panic!(
                        "{} failed to write ({}, {}) to cf {}: {:?}",
                        self.tag,
                        hex::encode_upper(&key),
                        escape(value),
                        cf,
                        e
                    )
                });
        } else {
            ctx.kv_wb().put(&key, value).unwrap_or_else(|e| {
                panic!(
                    "{} failed to write ({}, {}): {:?}",
                    self.tag,
                    hex::encode_upper(&key),
                    escape(value),
                    e
                );
            });
        }
        Ok(resp)
    }

    fn handle_delete(&mut self, ctx: &ApplyContext, req: &Request) -> Result<Response> {
        let key = req.get_delete().get_key();
        // region key range has no data prefix, so we must use origin key to check.
        util::check_key_in_region(key, &self.region)?;

        let key = keys::data_key(key);
        // since size_diff_hint is not accurate, so we just skip calculate the value size.
        self.metrics.size_diff_hint -= key.len() as i64;
        let resp = Response::default();
        if !req.get_delete().get_cf().is_empty() {
            let cf = req.get_delete().get_cf();
            // TODO: check whether cf exists or not.
            rocks::util::get_cf_handle(&ctx.engines.kv, cf)
                .and_then(|handle| ctx.kv_wb().delete_cf(handle, &key).map_err(Into::into))
                .unwrap_or_else(|e| {
                    panic!(
                        "{} failed to delete {}: {}",
                        self.tag,
                        hex::encode_upper(&key),
                        e
                    )
                });

            if cf == CF_LOCK {
                // delete is a kind of write for RocksDB.
                self.metrics.lock_cf_written_bytes += key.len() as u64;
            } else {
                self.metrics.delete_keys_hint += 1;
            }
        } else {
            ctx.kv_wb().delete(&key).unwrap_or_else(|e| {
                panic!(
                    "{} failed to delete {}: {}",
                    self.tag,
                    hex::encode_upper(&key),
                    e
                )
            });
            self.metrics.delete_keys_hint += 1;
        }

        Ok(resp)
    }

    fn handle_delete_range(
        &mut self,
        ctx: &ApplyContext,
        req: &Request,
        ranges: &mut Vec<Range>,
        use_delete_range: bool,
    ) -> Result<Response> {
        let s_key = req.get_delete_range().get_start_key();
        let e_key = req.get_delete_range().get_end_key();
        let notify_only = req.get_delete_range().get_notify_only();
        if !e_key.is_empty() && s_key >= e_key {
            return Err(box_err!(
                "invalid delete range command, start_key: {:?}, end_key: {:?}",
                s_key,
                e_key
            ));
        }
        // region key range has no data prefix, so we must use origin key to check.
        util::check_key_in_region(s_key, &self.region)?;
        let end_key = keys::data_end_key(e_key);
        let region_end_key = keys::data_end_key(self.region.get_end_key());
        if end_key > region_end_key {
            return Err(Error::KeyNotInRegion(e_key.to_vec(), self.region.clone()));
        }

        let resp = Response::default();
        let mut cf = req.get_delete_range().get_cf();
        if cf.is_empty() {
            cf = CF_DEFAULT;
        }
        if ALL_CFS.iter().find(|x| **x == cf).is_none() {
            return Err(box_err!("invalid delete range command, cf: {:?}", cf));
        }
        let handle = rocks::util::get_cf_handle(&ctx.engines.kv, cf).unwrap();

        let start_key = keys::data_key(s_key);
        // Use delete_files_in_range to drop as many sst files as possible, this
        // is a way to reclaim disk space quickly after drop a table/index.
        if !notify_only {
            ctx.engines
                .kv
                .delete_files_in_range_cf(
                    handle, &start_key, &end_key, /* include_end */ false,
                )
                .unwrap_or_else(|e| {
                    panic!(
                        "{} failed to delete files in range [{}, {}): {:?}",
                        self.tag,
                        hex::encode_upper(&start_key),
                        hex::encode_upper(&end_key),
                        e
                    )
                });

            // Delete all remaining keys.
            engine_util::delete_all_in_range_cf(
                &ctx.engines.kv,
                cf,
                &start_key,
                &end_key,
                use_delete_range,
            )
            .unwrap_or_else(|e| {
                panic!(
                    "{} failed to delete all in range [{}, {}), cf: {}, err: {:?}",
                    self.tag,
                    hex::encode_upper(&start_key),
                    hex::encode_upper(&end_key),
                    cf,
                    e
                );
            });
        }

        // TODO: Should this be executed when `notify_only` is set?
        ranges.push(Range::new(cf.to_owned(), start_key, end_key));

        Ok(resp)
    }

    fn handle_ingest_sst(
        &mut self,
        ctx: &ApplyContext,
        req: &Request,
        ssts: &mut Vec<SstMeta>,
    ) -> Result<Response> {
        let sst = req.get_ingest_sst().get_sst();

        if let Err(e) = check_sst_for_ingestion(sst, &self.region) {
            error!(
                 "ingest fail";
                 "region_id" => self.region_id(),
                 "peer_id" => self.id(),
                 "sst" => ?sst,
                 "region" => ?&self.region,
                 "err" => ?e
            );
            // This file is not valid, we can delete it here.
            let _ = ctx.importer.delete(sst);
            return Err(e);
        }

        ctx.importer
            .ingest(sst, RocksEngine::from_ref(&ctx.engines.kv))
            .unwrap_or_else(|e| {
                // If this failed, it means that the file is corrupted or something
                // is wrong with the engine, but we can do nothing about that.
                panic!("{} ingest {:?}: {:?}", self.tag, sst, e);
            });

        ssts.push(sst.clone());
        Ok(Response::default())
    }
}

// Admin commands related.
impl ApplyDelegate {
    fn exec_change_peer(
        &mut self,
        ctx: &mut ApplyContext,
        request: &AdminRequest,
    ) -> Result<(AdminResponse, ApplyResult)> {
        let request = request.get_change_peer();
        let peer = request.get_peer();
        let store_id = peer.get_store_id();
        let change_type = request.get_change_type();
        let mut region = self.region.clone();

        fail_point!(
            "apply_on_conf_change_1_3_1",
            (self.id == 1 || self.id == 3) && self.region_id() == 1,
            |_| panic!("should not use return")
        );
        fail_point!(
            "apply_on_conf_change_all_1",
            self.region_id() == 1,
            |_| panic!("should not use return")
        );
        info!(
            "exec ConfChange";
            "region_id" => self.region_id(),
            "peer_id" => self.id(),
            "type" => util::conf_change_type_str(change_type),
            "epoch" => ?region.get_region_epoch(),
        );

        // TODO: we should need more check, like peer validation, duplicated id, etc.
        let conf_ver = region.get_region_epoch().get_conf_ver() + 1;
        region.mut_region_epoch().set_conf_ver(conf_ver);

        match change_type {
            ConfChangeType::AddNode => {
                let add_ndoe_fp = || {
                    fail_point!(
                        "apply_on_add_node_1_2",
                        { self.id == 2 && self.region_id() == 1 },
                        |_| {}
                    )
                };
                add_ndoe_fp();

                PEER_ADMIN_CMD_COUNTER_VEC
                    .with_label_values(&["add_peer", "all"])
                    .inc();

                let mut exists = false;
                if let Some(p) = util::find_peer_mut(&mut region, store_id) {
                    exists = true;
                    if !p.get_is_learner() || p.get_id() != peer.get_id() {
                        error!(
                            "can't add duplicated peer";
                            "region_id" => self.region_id(),
                            "peer_id" => self.id(),
                            "peer" => ?peer,
                            "region" => ?&self.region
                        );
                        return Err(box_err!(
                            "can't add duplicated peer {:?} to region {:?}",
                            peer,
                            self.region
                        ));
                    } else {
                        p.set_is_learner(false);
                    }
                }
                if !exists {
                    // TODO: Do we allow adding peer in same node?
                    region.mut_peers().push(peer.clone());
                }

                PEER_ADMIN_CMD_COUNTER_VEC
                    .with_label_values(&["add_peer", "success"])
                    .inc();
                info!(
                    "add peer successfully";
                    "region_id" => self.region_id(),
                    "peer_id" => self.id(),
                    "peer" => ?peer,
                    "region" => ?&self.region
                );
            }
            ConfChangeType::RemoveNode => {
                PEER_ADMIN_CMD_COUNTER_VEC
                    .with_label_values(&["remove_peer", "all"])
                    .inc();

                if let Some(p) = util::remove_peer(&mut region, store_id) {
                    // Considering `is_learner` flag in `Peer` here is by design.
                    if &p != peer {
                        error!(
                            "ignore remove unmatched peer";
                            "region_id" => self.region_id(),
                            "peer_id" => self.id(),
                            "expect_peer" => ?peer,
                            "get_peeer" => ?p
                        );
                        return Err(box_err!(
                            "remove unmatched peer: expect: {:?}, get {:?}, ignore",
                            peer,
                            p
                        ));
                    }
                    if self.id == peer.get_id() {
                        // Remove ourself, we will destroy all region data later.
                        // So we need not to apply following logs.
                        self.stopped = true;
                        self.pending_remove = true;
                    }
                } else {
                    error!(
                        "remove missing peer";
                        "region_id" => self.region_id(),
                        "peer_id" => self.id(),
                        "peer" => ?peer,
                        "region" => ?&self.region,
                    );
                    return Err(box_err!(
                        "remove missing peer {:?} from region {:?}",
                        peer,
                        self.region
                    ));
                }

                PEER_ADMIN_CMD_COUNTER_VEC
                    .with_label_values(&["remove_peer", "success"])
                    .inc();
                info!(
                    "remove peer successfully";
                    "region_id" => self.region_id(),
                    "peer_id" => self.id(),
                    "peer" => ?peer,
                    "region" => ?&self.region
                );
            }
            ConfChangeType::AddLearnerNode => {
                PEER_ADMIN_CMD_COUNTER_VEC
                    .with_label_values(&["add_learner", "all"])
                    .inc();

                if util::find_peer(&region, store_id).is_some() {
                    error!(
                        "can't add duplicated learner";
                        "region_id" => self.region_id(),
                        "peer_id" => self.id(),
                        "peer" => ?peer,
                        "region" => ?&self.region
                    );
                    return Err(box_err!(
                        "can't add duplicated learner {:?} to region {:?}",
                        peer,
                        self.region
                    ));
                }
                region.mut_peers().push(peer.clone());

                PEER_ADMIN_CMD_COUNTER_VEC
                    .with_label_values(&["add_learner", "success"])
                    .inc();
                info!(
                    "add learner successfully";
                    "region_id" => self.region_id(),
                    "peer_id" => self.id(),
                    "peer" => ?peer,
                    "region" => ?&self.region,
                );
            }
            ConfChangeType::BeginMembershipChange | ConfChangeType::FinalizeMembershipChange => unimplemented!(),
        }

        let state = if self.pending_remove {
            PeerState::Tombstone
        } else {
            PeerState::Normal
        };
        let kv_wb_mut = ctx.kv_wb.as_mut().unwrap();
        if let Err(e) = write_peer_state(&ctx.engines.kv, kv_wb_mut, &region, state, None) {
            panic!("{} failed to update region state: {:?}", self.tag, e);
        }

        let mut resp = AdminResponse::default();
        resp.mut_change_peer().set_region(region.clone());

        Ok((
            resp,
            ApplyResult::Res(ExecResult::ChangePeer(ChangePeer {
                conf_change: Default::default(),
                peer: peer.clone(),
                region,
            })),
        ))
    }

    fn exec_split(
        &mut self,
        ctx: &mut ApplyContext,
        req: &AdminRequest,
    ) -> Result<(AdminResponse, ApplyResult)> {
        info!(
            "split is deprecated, redirect to use batch split";
            "region_id" => self.region_id(),
            "peer_id" => self.id(),
        );
        let split = req.get_split().to_owned();
        let mut admin_req = AdminRequest::default();
        admin_req
            .mut_splits()
            .set_right_derive(split.get_right_derive());
        admin_req.mut_splits().mut_requests().push(split);
        // This method is executed only when there are unapplied entries after being restarted.
        // So there will be no callback, it's OK to return a response that does not matched
        // with its request.
        self.exec_batch_split(ctx, &admin_req)
    }

    fn exec_batch_split(
        &mut self,
        ctx: &mut ApplyContext,
        req: &AdminRequest,
    ) -> Result<(AdminResponse, ApplyResult)> {
        fail_point!(
            "apply_before_split_1_3",
            { self.id == 3 && self.region_id() == 1 },
            |_| { unreachable!() }
        );

        PEER_ADMIN_CMD_COUNTER_VEC
            .with_label_values(&["batch-split", "all"])
            .inc();

        let split_reqs = req.get_splits();
        let right_derive = split_reqs.get_right_derive();
        if split_reqs.get_requests().is_empty() {
            return Err(box_err!("missing split requests"));
        }
        let mut derived = self.region.clone();
        let new_region_cnt = split_reqs.get_requests().len();
        let mut regions = Vec::with_capacity(new_region_cnt + 1);
        let mut keys: VecDeque<Vec<u8>> = VecDeque::with_capacity(new_region_cnt + 1);
        for req in split_reqs.get_requests() {
            let split_key = req.get_split_key();
            if split_key.is_empty() {
                return Err(box_err!("missing split key"));
            }
            if split_key
                <= keys
                    .back()
                    .map_or_else(|| derived.get_start_key(), Vec::as_slice)
            {
                return Err(box_err!("invalid split request: {:?}", split_reqs));
            }
            if req.get_new_peer_ids().len() != derived.get_peers().len() {
                return Err(box_err!(
                    "invalid new peer id count, need {:?}, but got {:?}",
                    derived.get_peers(),
                    req.get_new_peer_ids()
                ));
            }
            keys.push_back(split_key.to_vec());
        }

        util::check_key_in_region(keys.back().unwrap(), &self.region)?;

        info!(
            "split region";
            "region_id" => self.region_id(),
            "peer_id" => self.id(),
            "region" => ?derived,
            "keys" => %KeysInfoFormatter(keys.iter()),
        );
        let new_version = derived.get_region_epoch().get_version() + new_region_cnt as u64;
        derived.mut_region_epoch().set_version(new_version);
        // Note that the split requests only contain ids for new regions, so we need
        // to handle new regions and old region separately.
        if right_derive {
            // So the range of new regions is [old_start_key, split_key1, ..., last_split_key].
            keys.push_front(derived.get_start_key().to_vec());
        } else {
            // So the range of new regions is [split_key1, ..., last_split_key, old_end_key].
            keys.push_back(derived.get_end_key().to_vec());
            derived.set_end_key(keys.front().unwrap().to_vec());
            regions.push(derived.clone());
        }
        let kv = &ctx.engines.kv;
        let kv_wb_mut = ctx.kv_wb.as_mut().unwrap();
        for req in split_reqs.get_requests() {
            let mut new_region = Region::default();
            // TODO: check new region id validation.
            new_region.set_id(req.get_new_region_id());
            new_region.set_region_epoch(derived.get_region_epoch().to_owned());
            new_region.set_start_key(keys.pop_front().unwrap());
            new_region.set_end_key(keys.front().unwrap().to_vec());
            new_region.set_peers(derived.get_peers().to_vec().into());
            for (peer, peer_id) in new_region
                .mut_peers()
                .iter_mut()
                .zip(req.get_new_peer_ids())
            {
                peer.set_id(*peer_id);
            }
            write_peer_state(kv, kv_wb_mut, &new_region, PeerState::Normal, None)
                .and_then(|_| write_initial_apply_state(kv, kv_wb_mut, new_region.get_id()))
                .unwrap_or_else(|e| {
                    panic!(
                        "{} fails to save split region {:?}: {:?}",
                        self.tag, new_region, e
                    )
                });
            regions.push(new_region);
        }
        if right_derive {
            derived.set_start_key(keys.pop_front().unwrap());
            regions.push(derived.clone());
        }
        write_peer_state(kv, kv_wb_mut, &derived, PeerState::Normal, None).unwrap_or_else(|e| {
            panic!("{} fails to update region {:?}: {:?}", self.tag, derived, e)
        });
        let mut resp = AdminResponse::default();
        resp.mut_splits().set_regions(regions.clone().into());
        PEER_ADMIN_CMD_COUNTER_VEC
            .with_label_values(&["batch-split", "success"])
            .inc();

        Ok((
            resp,
            ApplyResult::Res(ExecResult::SplitRegion { regions, derived }),
        ))
    }

    fn exec_prepare_merge(
        &mut self,
        ctx: &mut ApplyContext,
        req: &AdminRequest,
    ) -> Result<(AdminResponse, ApplyResult)> {
        fail_point!("apply_before_prepare_merge");

        PEER_ADMIN_CMD_COUNTER_VEC
            .with_label_values(&["prepare_merge", "all"])
            .inc();

        let prepare_merge = req.get_prepare_merge();
        let index = prepare_merge.get_min_index();
        let exec_ctx = ctx.exec_ctx.as_ref().unwrap();
        let first_index = peer_storage::first_index(&exec_ctx.apply_state);
        if index < first_index {
            // We filter `CompactLog` command before.
            panic!(
                "{} first index {} > min_index {}, skip pre merge",
                self.tag, first_index, index
            );
        }
        let mut region = self.region.clone();
        let region_version = region.get_region_epoch().get_version() + 1;
        region.mut_region_epoch().set_version(region_version);
        // In theory conf version should not be increased when executing prepare_merge.
        // However, we don't want to do conf change after prepare_merge is committed.
        // This can also be done by iterating all proposal to find if prepare_merge is
        // proposed before proposing conf change, but it make things complicated.
        // Another way is make conf change also check region version, but this is not
        // backward compatible.
        let conf_version = region.get_region_epoch().get_conf_ver() + 1;
        region.mut_region_epoch().set_conf_ver(conf_version);
        let mut merging_state = MergeState::default();
        merging_state.set_min_index(index);
        merging_state.set_target(prepare_merge.get_target().to_owned());
        merging_state.set_commit(exec_ctx.index);
        write_peer_state(
            &ctx.engines.kv,
            ctx.kv_wb.as_mut().unwrap(),
            &region,
            PeerState::Merging,
            Some(merging_state.clone()),
        )
        .unwrap_or_else(|e| {
            panic!(
                "{} failed to save merging state {:?} for region {:?}: {:?}",
                self.tag, merging_state, region, e
            )
        });
        fail_point!("apply_after_prepare_merge");
        PEER_ADMIN_CMD_COUNTER_VEC
            .with_label_values(&["prepare_merge", "success"])
            .inc();

        Ok((
            AdminResponse::default(),
            ApplyResult::Res(ExecResult::PrepareMerge {
                region,
                state: merging_state,
            }),
        ))
    }

    // The target peer should send missing log entries to the source peer.
    //
    // So, the merge process order would be:
    // 1. `exec_commit_merge` in target apply worker
    // 2. `catch_up_logs_for_merge` in source apply worker (check whether need to catch up logs)
    // 3. `on_ready_catch_up_logs` in source raftstore
    // 4. ... (raft append and apply logs)
    // 5. `on_ready_prepare_merge` in source raftstore (means source region has finished applying all logs)
    // 6. `catch_up_logs_for_merge` in source apply worker (destroy itself and send LogsUpToDate)
    // 7. resume `exec_commit_merge` in target apply worker
    // 8. `on_ready_commit_merge` in target raftstore
    fn exec_commit_merge(
        &mut self,
        ctx: &mut ApplyContext,
        req: &AdminRequest,
    ) -> Result<(AdminResponse, ApplyResult)> {
        {
            let apply_before_commit_merge = || {
                fail_point!(
                    "apply_before_commit_merge_except_1_4",
                    { self.region_id() == 1 && self.id != 4 },
                    |_| {}
                );
            };
            apply_before_commit_merge();
        }

        PEER_ADMIN_CMD_COUNTER_VEC
            .with_label_values(&["commit_merge", "all"])
            .inc();

        let merge = req.get_commit_merge();
        let source_region = merge.get_source();
        let source_region_id = source_region.get_id();

        // No matter whether the source peer has applied to the required index,
        // it's a race to write apply state in both source delegate and target
        // delegate. So asking the source delegate to stop first.
        if self.ready_source_region_id != source_region_id {
            if self.ready_source_region_id != 0 {
                panic!(
                    "{} unexpected ready source region {}, expecting {}",
                    self.tag, self.ready_source_region_id, source_region_id
                );
            }
            info!(
                "asking delegate to stop";
                "region_id" => self.region_id(),
                "peer_id" => self.id(),
                "source_region_id" => source_region_id
            );

            // Sends message to the source apply worker and pause `exec_commit_merge` process
            let logs_up_to_date = Arc::new(AtomicU64::new(0));
            let msg = Msg::CatchUpLogs(CatchUpLogs {
                target_region_id: self.region_id(),
                merge: merge.to_owned(),
                logs_up_to_date: logs_up_to_date.clone(),
            });
            ctx.router.schedule_task(source_region_id, msg);
            return Ok((
                AdminResponse::default(),
                ApplyResult::WaitMergeSource(logs_up_to_date),
            ));
        }

        info!(
            "execute CommitMerge";
            "region_id" => self.region_id(),
            "peer_id" => self.id(),
            "commit" => merge.get_commit(),
            "entries" => merge.get_entries().len(),
            "term" => ctx.exec_ctx.as_ref().unwrap().term,
            "index" => ctx.exec_ctx.as_ref().unwrap().index,
            "source_region" => ?source_region
        );

        self.ready_source_region_id = 0;

        let region_state_key = keys::region_state_key(source_region_id);
        let state: RegionLocalState = match ctx.engines.kv.get_msg_cf(CF_RAFT, &region_state_key) {
            Ok(Some(s)) => s,
            e => panic!(
                "{} failed to get regions state of {:?}: {:?}",
                self.tag, source_region, e
            ),
        };
        match state.get_state() {
            PeerState::Normal | PeerState::Merging => {}
            _ => panic!(
                "{} unexpected state of merging region {:?}",
                self.tag, state
            ),
        }
        let exist_region = state.get_region().to_owned();
        if *source_region != exist_region {
            panic!(
                "{} source_region {:?} not match exist region {:?}",
                self.tag, source_region, exist_region
            );
        }
        let mut region = self.region.clone();
        // Use a max value so that pd can ensure overlapped region has a priority.
        let version = cmp::max(
            source_region.get_region_epoch().get_version(),
            region.get_region_epoch().get_version(),
        ) + 1;
        region.mut_region_epoch().set_version(version);
        if keys::enc_end_key(&region) == keys::enc_start_key(source_region) {
            region.set_end_key(source_region.get_end_key().to_vec());
        } else {
            region.set_start_key(source_region.get_start_key().to_vec());
        }
        let kv = &ctx.engines.kv;
        let kv_wb_mut = ctx.kv_wb.as_mut().unwrap();
        write_peer_state(kv, kv_wb_mut, &region, PeerState::Normal, None)
            .and_then(|_| {
                // TODO: maybe all information needs to be filled?
                let mut merging_state = MergeState::default();
                merging_state.set_target(self.region.clone());
                write_peer_state(
                    kv,
                    kv_wb_mut,
                    source_region,
                    PeerState::Tombstone,
                    Some(merging_state),
                )
            })
            .unwrap_or_else(|e| {
                panic!(
                    "{} failed to save merge region {:?}: {:?}",
                    self.tag, region, e
                )
            });

        PEER_ADMIN_CMD_COUNTER_VEC
            .with_label_values(&["commit_merge", "success"])
            .inc();

        let resp = AdminResponse::default();
        Ok((
            resp,
            ApplyResult::Res(ExecResult::CommitMerge {
                region,
                source: source_region.to_owned(),
            }),
        ))
    }

    fn exec_rollback_merge(
        &mut self,
        ctx: &mut ApplyContext,
        req: &AdminRequest,
    ) -> Result<(AdminResponse, ApplyResult)> {
        PEER_ADMIN_CMD_COUNTER_VEC
            .with_label_values(&["rollback_merge", "all"])
            .inc();
        let region_state_key = keys::region_state_key(self.region_id());
        let state: RegionLocalState = match ctx.engines.kv.get_msg_cf(CF_RAFT, &region_state_key) {
            Ok(Some(s)) => s,
            e => panic!("{} failed to get regions state: {:?}", self.tag, e),
        };
        assert_eq!(state.get_state(), PeerState::Merging, "{}", self.tag);
        let rollback = req.get_rollback_merge();
        assert_eq!(
            state.get_merge_state().get_commit(),
            rollback.get_commit(),
            "{}",
            self.tag
        );
        let mut region = self.region.clone();
        let version = region.get_region_epoch().get_version();
        // Update version to avoid duplicated rollback requests.
        region.mut_region_epoch().set_version(version + 1);
        let kv = &ctx.engines.kv;
        let kv_wb_mut = ctx.kv_wb.as_mut().unwrap();
        write_peer_state(kv, kv_wb_mut, &region, PeerState::Normal, None).unwrap_or_else(|e| {
            panic!(
                "{} failed to rollback merge {:?}: {:?}",
                self.tag, rollback, e
            )
        });

        PEER_ADMIN_CMD_COUNTER_VEC
            .with_label_values(&["rollback_merge", "success"])
            .inc();
        let resp = AdminResponse::default();
        Ok((
            resp,
            ApplyResult::Res(ExecResult::RollbackMerge {
                region,
                commit: rollback.get_commit(),
            }),
        ))
    }

    fn exec_compact_log(
        &mut self,
        ctx: &mut ApplyContext,
        req: &AdminRequest,
    ) -> Result<(AdminResponse, ApplyResult)> {
        PEER_ADMIN_CMD_COUNTER_VEC
            .with_label_values(&["compact", "all"])
            .inc();

        let compact_index = req.get_compact_log().get_compact_index();
        let resp = AdminResponse::default();
        let apply_state = &mut ctx.exec_ctx.as_mut().unwrap().apply_state;
        let first_index = peer_storage::first_index(apply_state);
        if compact_index <= first_index {
            debug!(
                "compact index <= first index, no need to compact";
                "region_id" => self.region_id(),
                "peer_id" => self.id(),
                "compact_index" => compact_index,
                "first_index" => first_index,
            );
            return Ok((resp, ApplyResult::None));
        }
        if self.is_merging {
            info!(
                "in merging mode, skip compact";
                "region_id" => self.region_id(),
                "peer_id" => self.id(),
                "compact_index" => compact_index
            );
            return Ok((resp, ApplyResult::None));
        }

        let compact_term = req.get_compact_log().get_compact_term();
        // TODO: add unit tests to cover all the message integrity checks.
        if compact_term == 0 {
            info!(
                "compact term missing, skip";
                "region_id" => self.region_id(),
                "peer_id" => self.id(),
                "command" => ?req.get_compact_log()
            );
            // old format compact log command, safe to ignore.
            return Err(box_err!(
                "command format is outdated, please upgrade leader"
            ));
        }

        // compact failure is safe to be omitted, no need to assert.
        compact_raft_log(&self.tag, apply_state, compact_index, compact_term)?;

        PEER_ADMIN_CMD_COUNTER_VEC
            .with_label_values(&["compact", "success"])
            .inc();

        Ok((
            resp,
            ApplyResult::Res(ExecResult::CompactLog {
                state: apply_state.get_truncated_state().clone(),
                first_index,
            }),
        ))
    }

    fn exec_compute_hash(
        &self,
        ctx: &ApplyContext,
        _: &AdminRequest,
    ) -> Result<(AdminResponse, ApplyResult)> {
        let resp = AdminResponse::default();
        Ok((
            resp,
            ApplyResult::Res(ExecResult::ComputeHash {
                region: self.region.clone(),
                index: ctx.exec_ctx.as_ref().unwrap().index,
                // This snapshot may be held for a long time, which may cause too many
                // open files in rocksdb.
                // TODO: figure out another way to do consistency check without snapshot
                // or short life snapshot.
                snap: RocksSnapshot::new(Arc::clone(&ctx.engines.kv)),
            }),
        ))
    }

    fn exec_verify_hash(
        &self,
        _: &ApplyContext,
        req: &AdminRequest,
    ) -> Result<(AdminResponse, ApplyResult)> {
        let verify_req = req.get_verify_hash();
        let index = verify_req.get_index();
        let hash = verify_req.get_hash().to_vec();
        let resp = AdminResponse::default();
        Ok((
            resp,
            ApplyResult::Res(ExecResult::VerifyHash { index, hash }),
        ))
    }
}

pub fn get_change_peer_cmd(msg: &RaftCmdRequest) -> Option<&ChangePeerRequest> {
    if !msg.has_admin_request() {
        return None;
    }
    let req = msg.get_admin_request();
    if !req.has_change_peer() {
        return None;
    }

    Some(req.get_change_peer())
}

fn check_sst_for_ingestion(sst: &SstMeta, region: &Region) -> Result<()> {
    let uuid = sst.get_uuid();
    if let Err(e) = UuidBuilder::from_slice(uuid) {
        return Err(box_err!("invalid uuid {:?}: {:?}", uuid, e));
    }

    let cf_name = sst.get_cf_name();
    if cf_name != CF_DEFAULT && cf_name != CF_WRITE {
        return Err(box_err!("invalid cf name {}", cf_name));
    }

    let region_id = sst.get_region_id();
    if region_id != region.get_id() {
        return Err(Error::RegionNotFound(region_id));
    }

    let epoch = sst.get_region_epoch();
    let region_epoch = region.get_region_epoch();
    if epoch.get_conf_ver() != region_epoch.get_conf_ver()
        || epoch.get_version() != region_epoch.get_version()
    {
        let error = format!("{:?} != {:?}", epoch, region_epoch);
        return Err(Error::EpochNotMatch(error, vec![region.clone()]));
    }

    let range = sst.get_range();
    util::check_key_in_region(range.get_start(), region)?;
    util::check_key_in_region(range.get_end(), region)?;

    Ok(())
}

/// Updates the `state` with given `compact_index` and `compact_term`.
///
/// Remember the Raft log is not deleted here.
pub fn compact_raft_log(
    tag: &str,
    state: &mut RaftApplyState,
    compact_index: u64,
    compact_term: u64,
) -> Result<()> {
    debug!("{} compact log entries to prior to {}", tag, compact_index);

    if compact_index <= state.get_truncated_state().get_index() {
        return Err(box_err!("try to truncate compacted entries"));
    } else if compact_index > state.get_applied_index() {
        return Err(box_err!(
            "compact index {} > applied index {}",
            compact_index,
            state.get_applied_index()
        ));
    }

    // we don't actually delete the logs now, we add an async task to do it.

    state.mut_truncated_state().set_index(compact_index);
    state.mut_truncated_state().set_term(compact_term);

    Ok(())
}

pub struct Apply {
    pub region_id: u64,
    pub term: u64,
    pub entries: Vec<Entry>,
}

impl Apply {
    pub fn new(region_id: u64, term: u64, entries: Vec<Entry>) -> Apply {
        Apply {
            region_id,
            term,
            entries,
        }
    }
}

#[derive(Default, Clone)]
pub struct Registration {
    pub id: u64,
    pub term: u64,
    pub apply_state: RaftApplyState,
    pub applied_index_term: u64,
    pub region: Region,
    pub pending_request_snapshot_count: Arc<AtomicUsize>,
    pub is_merging: bool,
}

impl Registration {
    pub fn new(peer: &Peer) -> Registration {
        Registration {
            id: peer.peer_id(),
            term: peer.term(),
            apply_state: peer.get_store().apply_state().clone(),
            applied_index_term: peer.get_store().applied_index_term(),
            region: peer.region().clone(),
            pending_request_snapshot_count: peer.pending_request_snapshot_count.clone(),
            is_merging: peer.pending_merge_state.is_some(),
        }
    }
}

pub struct Proposal {
    is_conf_change: bool,
    index: u64,
    term: u64,
    pub cb: Callback<RocksEngine>,
}

impl Proposal {
    pub fn new(is_conf_change: bool, index: u64, term: u64, cb: Callback<RocksEngine>) -> Proposal {
        Proposal {
            is_conf_change,
            index,
            term,
            cb,
        }
    }
}

pub struct RegionProposal {
    pub id: u64,
    pub region_id: u64,
    pub props: Vec<Proposal>,
}

impl RegionProposal {
    pub fn new(id: u64, region_id: u64, props: Vec<Proposal>) -> RegionProposal {
        RegionProposal {
            id,
            region_id,
            props,
        }
    }
}

pub struct Destroy {
    region_id: u64,
    async_remove: bool,
}

/// A message that asks the delegate to apply to the given logs and then reply to
/// target mailbox.
#[derive(Default, Debug)]
pub struct CatchUpLogs {
    /// The target region to be notified when given logs are applied.
    pub target_region_id: u64,
    /// Merge request that contains logs to be applied.
    pub merge: CommitMergeRequest,
    /// A flag indicate that all source region's logs are applied.
    ///
    /// This is still necessary although we have a mailbox field already.
    /// Mailbox is used to notify target region, and trigger a round of polling.
    /// But due to the FIFO natural of channel, we need a flag to check if it's
    /// ready when polling.
    pub logs_up_to_date: Arc<AtomicU64>,
}

pub struct GenSnapTask {
    region_id: u64,
    commit_index: u64,
    snap_notifier: SyncSender<RaftSnapshot>,
}

impl GenSnapTask {
    pub fn new(
        region_id: u64,
        commit_index: u64,
        snap_notifier: SyncSender<RaftSnapshot>,
    ) -> GenSnapTask {
        GenSnapTask {
            region_id,
            commit_index,
            snap_notifier,
        }
    }

    pub fn commit_index(&self) -> u64 {
        self.commit_index
    }

    pub fn generate_and_schedule_snapshot(
        self,
        engines: &Engines,
        region_sched: &Scheduler<RegionTask>,
    ) -> Result<()> {
        let snapshot = RegionTask::Gen {
            region_id: self.region_id,
            notifier: self.snap_notifier,
            // This snapshot may be held for a long time, which may cause too many
            // open files in rocksdb.
            // TODO: figure out another way to do raft snapshot with short life rocksdb snapshots.
            raft_snap: RocksSnapshot::new(engines.raft.clone()),
            kv_snap: RocksSnapshot::new(engines.kv.clone()),
        };
        box_try!(region_sched.schedule(snapshot));
        Ok(())
    }
}

impl Debug for GenSnapTask {
    fn fmt(&self, f: &mut fmt::Formatter<'_>) -> fmt::Result {
        f.debug_struct("GenSnapTask")
            .field("region_id", &self.region_id)
            .field("commit_index", &self.commit_index)
            .finish()
    }
}

pub enum ChangeCmd {
    RegisterObserver {
        region_id: u64,
        region_epoch: RegionEpoch,
        enabled: Arc<AtomicBool>,
        cb: Callback<RocksEngine>,
    },
    Snapshot {
        region_id: u64,
        region_epoch: RegionEpoch,
        cb: Callback<RocksEngine>,
    },
}

pub enum Msg {
    Apply {
        start: Instant,
        apply: Apply,
    },
    Registration(Registration),
    Proposal(RegionProposal),
    CatchUpLogs(CatchUpLogs),
    LogsUpToDate(u64),
    Destroy(Destroy),
    Snapshot(GenSnapTask),
    Change(ChangeCmd),
    #[cfg(test)]
    Validate(u64, Box<dyn FnOnce((&ApplyDelegate, bool)) + Send>),
}

impl Msg {
    pub fn apply(apply: Apply) -> Msg {
        Msg::Apply {
            start: Instant::now(),
            apply,
        }
    }

    pub fn register(peer: &Peer) -> Msg {
        Msg::Registration(Registration::new(peer))
    }

    pub fn destroy(region_id: u64, async_remove: bool) -> Msg {
        Msg::Destroy(Destroy {
            region_id,
            async_remove,
        })
    }
}

impl Debug for Msg {
    fn fmt(&self, f: &mut Formatter<'_>) -> fmt::Result {
        match self {
            Msg::Apply { apply, .. } => write!(f, "[region {}] async apply", apply.region_id),
            Msg::Proposal(ref p) => write!(f, "[region {}] {} region proposal", p.region_id, p.id),
            Msg::Registration(ref r) => {
                write!(f, "[region {}] Reg {:?}", r.region.get_id(), r.apply_state)
            }
            Msg::CatchUpLogs(cul) => write!(f, "{:?}", cul.merge),
            Msg::LogsUpToDate(region_id) => write!(f, "[region {}] logs are updated", region_id),
            Msg::Destroy(ref d) => write!(f, "[region {}] destroy", d.region_id),
            Msg::Snapshot(GenSnapTask { region_id, .. }) => {
                write!(f, "[region {}] requests a snapshot", region_id)
            }
            Msg::Change(ChangeCmd::RegisterObserver { region_id, .. }) => {
                write!(f, "[region {}] registers cmd observer", region_id)
            }
            Msg::Change(ChangeCmd::Snapshot { region_id, .. }) => {
                write!(f, "[region {}] cmd snapshot", region_id)
            }
            #[cfg(test)]
            Msg::Validate(region_id, _) => write!(f, "[region {}] validate", region_id),
        }
    }
}

#[derive(Default, Clone, Debug, PartialEq)]
pub struct ApplyMetrics {
    /// an inaccurate difference in region size since last reset.
    pub size_diff_hint: i64,
    /// delete keys' count since last reset.
    pub delete_keys_hint: u64,

    pub written_bytes: u64,
    pub written_keys: u64,
    pub lock_cf_written_bytes: u64,
}

#[derive(Debug)]
pub struct ApplyRes {
    pub region_id: u64,
    pub apply_state: RaftApplyState,
    pub applied_index_term: u64,
    pub exec_res: VecDeque<ExecResult>,
    pub metrics: ApplyMetrics,
}

#[derive(Debug)]
pub enum TaskRes {
    Apply(ApplyRes),
    Destroy {
        // ID of region that has been destroyed.
        region_id: u64,
        // ID of peer that has been destroyed.
        peer_id: u64,
    },
}

pub struct ApplyFsm {
    delegate: ApplyDelegate,
    receiver: Receiver<Msg>,
    mailbox: Option<BasicMailbox<ApplyFsm>>,
}

impl ApplyFsm {
    fn from_peer(peer: &Peer) -> (LooseBoundedSender<Msg>, Box<ApplyFsm>) {
        let reg = Registration::new(peer);
        ApplyFsm::from_registration(reg)
    }

    fn from_registration(reg: Registration) -> (LooseBoundedSender<Msg>, Box<ApplyFsm>) {
        let (tx, rx) = loose_bounded(usize::MAX);
        let delegate = ApplyDelegate::from_registration(reg);
        (
            tx,
            Box::new(ApplyFsm {
                delegate,
                receiver: rx,
                mailbox: None,
            }),
        )
    }

    /// Handles peer registration. When a peer is created, it will register an apply delegate.
    fn handle_registration(&mut self, reg: Registration) {
        info!(
            "re-register to apply delegates";
            "region_id" => self.delegate.region_id(),
            "peer_id" => self.delegate.id(),
            "term" => reg.term
        );
        assert_eq!(self.delegate.id, reg.id);
        self.delegate.term = reg.term;
        self.delegate.clear_all_commands_as_stale();
        self.delegate = ApplyDelegate::from_registration(reg);
    }

    /// Handles apply tasks, and uses the apply delegate to handle the committed entries.
    fn handle_apply(&mut self, apply_ctx: &mut ApplyContext, apply: Apply) {
        if apply_ctx.timer.is_none() {
            apply_ctx.timer = Some(SlowTimer::new());
        }

        fail_point!(
            "on_handle_apply_1000_1003",
            self.delegate.region_id() == 1000 && self.delegate.id() == 1003,
            |_| {}
        );
        fail_point!("on_handle_apply", |_| {});

        if apply.entries.is_empty() || self.delegate.pending_remove || self.delegate.stopped {
            return;
        }

        self.delegate.metrics = ApplyMetrics::default();
        self.delegate.term = apply.term;

        self.delegate
            .handle_raft_committed_entries(apply_ctx, apply.entries);
        if self.delegate.wait_merge_state.is_some() {
            return;
        }

        if self.delegate.pending_remove {
            self.delegate.destroy(apply_ctx);
        }
    }

    /// Handles proposals, and appends the commands to the apply delegate.
    fn handle_proposal(&mut self, region_proposal: RegionProposal) {
        let (region_id, peer_id) = (self.delegate.region_id(), self.delegate.id());
        let propose_num = region_proposal.props.len();
        assert_eq!(self.delegate.id, region_proposal.id);
        if self.delegate.stopped {
            for p in region_proposal.props {
                let cmd = PendingCmd::new(p.index, p.term, p.cb);
                notify_stale_command(region_id, peer_id, self.delegate.term, cmd);
            }
            return;
        }
        for p in region_proposal.props {
            let cmd = PendingCmd::new(p.index, p.term, p.cb);
            if p.is_conf_change {
                if let Some(cmd) = self.delegate.pending_cmds.take_conf_change() {
                    // if it loses leadership before conf change is replicated, there may be
                    // a stale pending conf change before next conf change is applied. If it
                    // becomes leader again with the stale pending conf change, will enter
                    // this block, so we notify leadership may have been changed.
                    notify_stale_command(region_id, peer_id, self.delegate.term, cmd);
                }
                self.delegate.pending_cmds.set_conf_change(cmd);
            } else {
                self.delegate.pending_cmds.append_normal(cmd);
            }
        }
        // TODO: observe it in batch.
        APPLY_PROPOSAL.observe(propose_num as f64);
    }

    fn destroy(&mut self, ctx: &mut ApplyContext) {
        let region_id = self.delegate.region_id();
        if ctx.apply_res.iter().any(|res| res.region_id == region_id) {
            // Flush before destroying to avoid reordering messages.
            ctx.flush();
        }
        fail_point!(
            "before_peer_destroy_1000_1003",
            self.delegate.region_id() == 1000 && self.delegate.id() == 1003,
            |_| {}
        );
        info!(
            "remove delegate from apply delegates";
            "region_id" => self.delegate.region_id(),
            "peer_id" => self.delegate.id(),
        );
        self.delegate.destroy(ctx);
    }

    /// Handles peer destroy. When a peer is destroyed, the corresponding apply delegate should be removed too.
    fn handle_destroy(&mut self, ctx: &mut ApplyContext, d: Destroy) {
        assert_eq!(d.region_id, self.delegate.region_id());
        if !self.delegate.stopped {
            self.destroy(ctx);
            if d.async_remove {
                ctx.notifier.notify(
                    self.delegate.region_id(),
                    PeerMsg::ApplyRes {
                        res: TaskRes::Destroy {
                            region_id: self.delegate.region_id(),
                            peer_id: self.delegate.id,
                        },
                    },
                );
            }
        }
    }

    fn resume_pending_merge(&mut self, ctx: &mut ApplyContext) -> bool {
        match self.delegate.wait_merge_state {
            Some(ref state) => {
                let source_region_id = state.logs_up_to_date.load(Ordering::SeqCst);
                if source_region_id == 0 {
                    return false;
                }
                self.delegate.ready_source_region_id = source_region_id;
            }
            None => panic!(
                "{} is not in waiting state, can't be resume",
                self.delegate.tag
            ),
        }
        let mut state = self.delegate.wait_merge_state.take().unwrap();

        if ctx.timer.is_none() {
            ctx.timer = Some(SlowTimer::new());
        }
        if !state.pending_entries.is_empty() {
            self.delegate
                .handle_raft_committed_entries(ctx, state.pending_entries);
            if let Some(ref mut s) = self.delegate.wait_merge_state {
                // So the delegate is executing another `CommitMerge` in pending_entries.
                s.pending_msgs = state.pending_msgs;
                return false;
            }
        }

        if !state.pending_msgs.is_empty() {
            self.handle_tasks(ctx, &mut state.pending_msgs);
        }

        // So the delegate is executing another `CommitMerge` in pending_msgs.
        if self.delegate.wait_merge_state.is_some() {
            return false;
        }

        info!(
            "all pending logs are applied";
            "region_id" => self.delegate.region_id(),
            "peer_id" => self.delegate.id(),
        );
        true
    }

    fn catch_up_logs_for_merge(&mut self, ctx: &mut ApplyContext, catch_up_logs: CatchUpLogs) {
        if ctx.timer.is_none() {
            ctx.timer = Some(SlowTimer::new());
        }

        // if it is already up to date, no need to catch up anymore
        let apply_index = self.delegate.apply_state.get_applied_index();
        debug!(
            "check catch up logs for merge";
            "apply_index" => apply_index,
            "commit" => catch_up_logs.merge.get_commit(),
            "region_id" => self.delegate.region_id(),
            "peer_id" => self.delegate.id(),
        );
        if apply_index < catch_up_logs.merge.get_commit() {
            fail_point!("on_handle_catch_up_logs_for_merge");
            let mut res = VecDeque::new();
            // send logs to raftstore to append
            res.push_back(ExecResult::CatchUpLogs(catch_up_logs));

            // TODO: can we use `ctx.finish_for()` directly? is it safe here?
            ctx.apply_res.push(ApplyRes {
                region_id: self.delegate.region_id(),
                apply_state: self.delegate.apply_state.clone(),
                exec_res: res,
                metrics: self.delegate.metrics.clone(),
                applied_index_term: self.delegate.applied_index_term,
            });
            return;
        }

        fail_point!("after_handle_catch_up_logs_for_merge");
        fail_point!(
            "after_handle_catch_up_logs_for_merge_1000_1003",
            self.delegate.region_id() == 1000 && self.delegate.id() == 1003,
            |_| {}
        );

        let region_id = self.delegate.region_id();
        self.destroy(ctx);
        catch_up_logs
            .logs_up_to_date
            .store(region_id, Ordering::SeqCst);
        info!(
            "source logs are all applied now";
            "region_id" => region_id,
            "peer_id" => self.delegate.id(),
        );

        if let Some(mailbox) = ctx.router.mailbox(catch_up_logs.target_region_id) {
            let _ = mailbox.force_send(Msg::LogsUpToDate(region_id));
        } else {
            error!(
                "failed to get mailbox, are we shutting down?";
                "region_id" => region_id,
                "peer_id" => self.delegate.id(),
            );
        }
    }

    #[allow(unused_mut)]
    fn handle_snapshot(&mut self, apply_ctx: &mut ApplyContext, snap_task: GenSnapTask) {
        if self.delegate.pending_remove || self.delegate.stopped {
            return;
        }
        let applied_index = self.delegate.apply_state.get_applied_index();
        assert!(snap_task.commit_index() <= applied_index);
        let mut need_sync = apply_ctx
            .apply_res
            .iter()
            .any(|res| res.region_id == self.delegate.region_id())
            && self.delegate.last_sync_apply_index != applied_index;
        (|| fail_point!("apply_on_handle_snapshot_sync", |_| { need_sync = true }))();
        if need_sync {
            if apply_ctx.timer.is_none() {
                apply_ctx.timer = Some(SlowTimer::new());
            }
            if apply_ctx.kv_wb.is_none() {
                apply_ctx.kv_wb = Some(WriteBatch::with_capacity(DEFAULT_APPLY_WB_SIZE));
            }
            self.delegate
                .write_apply_state(&apply_ctx.engines, apply_ctx.kv_wb());
            fail_point!(
                "apply_on_handle_snapshot_1_1",
                self.delegate.id == 1 && self.delegate.region_id() == 1,
                |_| unimplemented!()
            );

            apply_ctx.flush();
            // For now, it's more like last_flush_apply_index.
            // TODO: Update it only when `flush()` returns true.
            self.delegate.last_sync_apply_index = applied_index;
        }

        if let Err(e) = snap_task
            .generate_and_schedule_snapshot(&apply_ctx.engines, &apply_ctx.region_scheduler)
        {
            error!(
                "schedule snapshot failed";
                "error" => ?e,
                "region_id" => self.delegate.region_id(),
                "peer_id" => self.delegate.id()
            );
        }
        self.delegate
            .pending_request_snapshot_count
            .fetch_sub(1, Ordering::SeqCst);
        fail_point!(
            "apply_on_handle_snapshot_finish_1_1",
            self.delegate.id == 1 && self.delegate.region_id() == 1,
            |_| unimplemented!()
        );
    }

    fn handle_change(&mut self, apply_ctx: &mut ApplyContext, change: ChangeCmd) {
        let (region_id, region_epoch, cb) = match change {
            ChangeCmd::RegisterObserver {
                region_id,
                region_epoch,
                enabled,
                cb,
            } => {
                assert!(!self
                    .delegate
                    .cmd_observer_enabled
                    .as_ref()
                    .map_or(false, |e| e.load(Ordering::Relaxed)));
                // TODO(cdc): take cmd_observer_enabled when enabled is false.
                self.delegate.cmd_observer_enabled = Some(enabled);
                (region_id, region_epoch, cb)
            }
            ChangeCmd::Snapshot {
                region_id,
                region_epoch,
                cb,
            } => (region_id, region_epoch, cb),
        };

        assert_eq!(self.delegate.region_id(), region_id);
        let resp = match compare_region_epoch(
            &region_epoch,
            &self.delegate.region,
            false, /* check_conf_ver */
            true,  /* check_ver */
            true,  /* include_region */
        ) {
            Ok(()) => ReadResponse {
                response: Default::default(),
                snapshot: Some(RegionSnapshot::<RocksEngine>::from_raw(
                    apply_ctx.engines.kv.clone(),
                    self.delegate.region.clone(),
                )),
            },
            Err(e) => ReadResponse {
                response: cmd_resp::new_error(e),
                snapshot: None,
            },
        };
        cb.invoke_read(resp);
    }

    fn handle_tasks(&mut self, apply_ctx: &mut ApplyContext, msgs: &mut Vec<Msg>) {
        let mut channel_timer = None;
        let mut drainer = msgs.drain(..);
        loop {
            match drainer.next() {
                Some(Msg::Apply { start, apply }) => {
                    if channel_timer.is_none() {
                        channel_timer = Some(start);
                    }
                    self.handle_apply(apply_ctx, apply);
                    if let Some(ref mut state) = self.delegate.wait_merge_state {
                        state.pending_msgs = drainer.collect();
                        break;
                    }
                }
                Some(Msg::Proposal(prop)) => self.handle_proposal(prop),
                Some(Msg::Registration(reg)) => self.handle_registration(reg),
                Some(Msg::Destroy(d)) => self.handle_destroy(apply_ctx, d),
                Some(Msg::CatchUpLogs(cul)) => self.catch_up_logs_for_merge(apply_ctx, cul),
                Some(Msg::LogsUpToDate(_)) => {}
                Some(Msg::Snapshot(snap_task)) => self.handle_snapshot(apply_ctx, snap_task),
                Some(Msg::Change(change_cmd)) => {
                    self.handle_change(apply_ctx, change_cmd);
                }
                #[cfg(test)]
                Some(Msg::Validate(_, f)) => f((&self.delegate, apply_ctx.enable_sync_log)),
                None => break,
            }
        }
        if let Some(timer) = channel_timer {
            let elapsed = duration_to_sec(timer.elapsed());
            APPLY_TASK_WAIT_TIME_HISTOGRAM.observe(elapsed);
        }
    }
}

impl Fsm for ApplyFsm {
    type Message = Msg;

    #[inline]
    fn is_stopped(&self) -> bool {
        self.delegate.stopped
    }

    #[inline]
    fn set_mailbox(&mut self, mailbox: Cow<'_, BasicMailbox<Self>>)
    where
        Self: Sized,
    {
        self.mailbox = Some(mailbox.into_owned());
    }

    #[inline]
    fn take_mailbox(&mut self) -> Option<BasicMailbox<Self>>
    where
        Self: Sized,
    {
        self.mailbox.take()
    }
}

impl Drop for ApplyFsm {
    fn drop(&mut self) {
        self.delegate.clear_all_commands_as_stale();
    }
}

pub struct ControlMsg;

pub struct ControlFsm;

impl Fsm for ControlFsm {
    type Message = ControlMsg;

    #[inline]
    fn is_stopped(&self) -> bool {
        true
    }
}

pub struct ApplyPoller {
    msg_buf: Vec<Msg>,
    apply_ctx: ApplyContext,
    messages_per_tick: usize,
    cfg_tracker: Tracker<Config>,
}

impl PollHandler<ApplyFsm, ControlFsm> for ApplyPoller {
    fn begin(&mut self, _batch_size: usize) {
        if let Some(incoming) = self.cfg_tracker.any_new() {
            match Ord::cmp(&incoming.messages_per_tick, &self.messages_per_tick) {
                CmpOrdering::Equal => {}
                CmpOrdering::Greater => {
                    self.msg_buf.reserve(incoming.messages_per_tick);
                    self.messages_per_tick = incoming.messages_per_tick;
                }
                CmpOrdering::Less => {
                    self.msg_buf.shrink_to(incoming.messages_per_tick);
                    self.messages_per_tick = incoming.messages_per_tick;
                }
            }
            self.apply_ctx.enable_sync_log = incoming.sync_log;
        }
    }

    /// There is no control fsm in apply poller.
    fn handle_control(&mut self, _: &mut ControlFsm) -> Option<usize> {
        unimplemented!()
    }

    fn handle_normal(&mut self, normal: &mut ApplyFsm) -> Option<usize> {
        let mut expected_msg_count = None;
        if normal.delegate.wait_merge_state.is_some() {
            // We need to query the length first, otherwise there is a race
            // condition that new messages are queued after resuming and before
            // query the length.
            expected_msg_count = Some(normal.receiver.len());
            if !normal.resume_pending_merge(&mut self.apply_ctx) {
                return expected_msg_count;
            }
            expected_msg_count = None;
        }
        while self.msg_buf.len() < self.messages_per_tick {
            match normal.receiver.try_recv() {
                Ok(msg) => self.msg_buf.push(msg),
                Err(TryRecvError::Empty) => {
                    expected_msg_count = Some(0);
                    break;
                }
                Err(TryRecvError::Disconnected) => {
                    normal.delegate.stopped = true;
                    expected_msg_count = Some(0);
                    break;
                }
            }
        }
        normal.handle_tasks(&mut self.apply_ctx, &mut self.msg_buf);
        if normal.delegate.wait_merge_state.is_some() {
            // Check it again immediately as catching up logs can be very fast.
            expected_msg_count = Some(0);
        }
        expected_msg_count
    }

    fn end(&mut self, fsms: &mut [Box<ApplyFsm>]) {
        let is_synced = self.apply_ctx.flush();
        if is_synced {
            for fsm in fsms {
                fsm.delegate.last_sync_apply_index = fsm.delegate.apply_state.get_applied_index();
            }
        }
    }
}

pub struct Builder {
    tag: String,
    cfg: Arc<VersionTrack<Config>>,
    coprocessor_host: Arc<CoprocessorHost>,
    importer: Arc<SSTImporter>,
    region_scheduler: Scheduler<RegionTask>,
    engines: Engines,
    sender: Notifier,
    router: ApplyRouter,
}

impl Builder {
    pub fn new<T, C>(
        builder: &RaftPollerBuilder<T, C>,
        sender: Notifier,
        router: ApplyRouter,
    ) -> Builder {
        Builder {
            tag: format!("[store {}]", builder.store.get_id()),
            cfg: builder.cfg.clone(),
            coprocessor_host: builder.coprocessor_host.clone(),
            importer: builder.importer.clone(),
            region_scheduler: builder.region_scheduler.clone(),
            engines: builder.engines.clone(),
            sender,
            router,
        }
    }
}

impl HandlerBuilder<ApplyFsm, ControlFsm> for Builder {
    type Handler = ApplyPoller;

    fn build(&mut self) -> ApplyPoller {
        let cfg = self.cfg.value();
        ApplyPoller {
            msg_buf: Vec::with_capacity(cfg.messages_per_tick),
            apply_ctx: ApplyContext::new(
                self.tag.clone(),
                self.coprocessor_host.clone(),
                self.importer.clone(),
                self.region_scheduler.clone(),
                self.engines.clone(),
                self.router.clone(),
                self.sender.clone(),
                &cfg,
            ),
            messages_per_tick: cfg.messages_per_tick,
            cfg_tracker: self.cfg.clone().tracker(self.tag.clone()),
        }
    }
}

pub type ApplyRouter = BatchRouter<ApplyFsm, ControlFsm>;

impl ApplyRouter {
    pub fn schedule_task(&self, region_id: u64, msg: Msg) {
        let reg = match self.try_send(region_id, msg) {
            Either::Left(Ok(())) => return,
            Either::Left(Err(TrySendError::Disconnected(msg))) | Either::Right(msg) => match msg {
                Msg::Registration(reg) => reg,
                Msg::Proposal(props) => {
                    info!(
                        "target region is not found, drop proposals";
                        "region_id" => region_id
                    );
                    for p in props.props {
                        let cmd = PendingCmd::new(p.index, p.term, p.cb);
                        notify_region_removed(props.region_id, props.id, cmd);
                    }
                    return;
                }
                Msg::Apply { .. } | Msg::Destroy(_) | Msg::LogsUpToDate(_) => {
                    info!(
                        "target region is not found, drop messages";
                        "region_id" => region_id
                    );
                    return;
                }
                Msg::Snapshot(_) => {
                    warn!(
                        "region is removed before taking snapshot, are we shutting down?";
                        "region_id" => region_id
                    );
                    return;
                }
                Msg::CatchUpLogs(cul) => {
                    warn!(
                        "region is removed before merged, are we shutting down?";
                        "region_id" => region_id,
                        "merge" => ?cul.merge,
                    );
                    return;
                }
                Msg::Change(ChangeCmd::RegisterObserver { region_id, cb, .. })
                | Msg::Change(ChangeCmd::Snapshot { region_id, cb, .. }) => {
                    warn!("target region is not found";
                            "region_id" => region_id);
                    let resp = ReadResponse {
                        response: cmd_resp::new_error(Error::RegionNotFound(region_id)),
                        snapshot: None,
                    };
                    cb.invoke_read(resp);
                    return;
                }
                #[cfg(test)]
                Msg::Validate(_, _) => return,
            },
            Either::Left(Err(TrySendError::Full(_))) => unreachable!(),
        };

        // Messages in one region are sent in sequence, so there is no race here.
        // However, this can't be handled inside control fsm, as messages can be
        // queued inside both queue of control fsm and normal fsm, which can reorder
        // messages.
        let (sender, apply_fsm) = ApplyFsm::from_registration(reg);
        let mailbox = BasicMailbox::new(sender, apply_fsm);
        self.register(region_id, mailbox);
    }
}

pub type ApplyBatchSystem = BatchSystem<ApplyFsm, ControlFsm>;

impl ApplyBatchSystem {
    pub fn schedule_all<'a>(&self, peers: impl Iterator<Item = &'a Peer>) {
        let mut mailboxes = Vec::with_capacity(peers.size_hint().0);
        for peer in peers {
            let (tx, fsm) = ApplyFsm::from_peer(peer);
            mailboxes.push((peer.region().get_id(), BasicMailbox::new(tx, fsm)));
        }
        self.router().register_all(mailboxes);
    }
}

pub fn create_apply_batch_system(cfg: &Config) -> (ApplyRouter, ApplyBatchSystem) {
    let (tx, _) = loose_bounded(usize::MAX);
    super::batch::create_system(
        cfg.apply_pool_size,
        cfg.apply_max_batch_size,
        tx,
        Box::new(ControlFsm),
    )
}

#[cfg(test)]
mod tests {
    use std::cell::RefCell;
    use std::rc::Rc;
    use std::sync::atomic::*;
    use std::sync::*;
    use std::time::*;

    use crate::raftstore::coprocessor::*;
    use crate::raftstore::store::msg::WriteResponse;
    use crate::raftstore::store::peer_storage::RAFT_INIT_LOG_INDEX;
    use crate::raftstore::store::util::{new_learner_peer, new_peer};
    use engine::rocks::Writable;
    use engine::Peekable;
    use engine::{WriteBatch, DB};
    use engine_rocks::RocksEngine;
    use engine_traits::Peekable as PeekableTrait;
    use kvproto::metapb::{self, RegionEpoch};
    use kvproto::raft_cmdpb::*;
    use protobuf::Message;
    use tempfile::{Builder, TempDir};
    use uuid::Uuid;

    use crate::raftstore::store::{Config, RegionTask};
    use test_sst_importer::*;
    use tikv_util::config::VersionTrack;
    use tikv_util::worker::dummy_scheduler;

    use super::*;

    pub fn create_tmp_engine(path: &str) -> (TempDir, Engines) {
        let path = Builder::new().prefix(path).tempdir().unwrap();
        let db = Arc::new(
            rocks::util::new_engine(
                path.path().join("db").to_str().unwrap(),
                None,
                ALL_CFS,
                None,
            )
            .unwrap(),
        );
        let raft_db = Arc::new(
            rocks::util::new_engine(path.path().join("raft").to_str().unwrap(), None, &[], None)
                .unwrap(),
        );
        let shared_block_cache = false;
        (path, Engines::new(db, raft_db, shared_block_cache))
    }

    pub fn create_tmp_importer(path: &str) -> (TempDir, Arc<SSTImporter>) {
        let dir = Builder::new().prefix(path).tempdir().unwrap();
        let importer = Arc::new(SSTImporter::new(dir.path()).unwrap());
        (dir, importer)
    }

    pub fn new_entry(term: u64, index: u64, req: Option<RaftCmdRequest>) -> Entry {
        let mut e = Entry::default();
        e.set_index(index);
        e.set_term(term);
        if let Some(r) = req {
            e.set_data(r.write_to_bytes().unwrap())
        }
        e
    }

    #[test]
    fn test_should_write_to_engine() {
        // ComputeHash command
        let mut req = RaftCmdRequest::default();
        req.mut_admin_request()
            .set_cmd_type(AdminCmdType::ComputeHash);
        let wb = WriteBatch::default();
        assert_eq!(should_write_to_engine(&req, wb.count()), true);

        // IngestSst command
        let mut req = Request::default();
        req.set_cmd_type(CmdType::IngestSst);
        req.set_ingest_sst(IngestSstRequest::default());
        let mut cmd = RaftCmdRequest::default();
        cmd.mut_requests().push(req);
        let wb = WriteBatch::default();
        assert_eq!(should_write_to_engine(&cmd, wb.count()), true);

        // Write batch keys reach WRITE_BATCH_MAX_KEYS
        let req = RaftCmdRequest::default();
        let wb = WriteBatch::default();
        for i in 0..WRITE_BATCH_MAX_KEYS {
            let key = format!("key_{}", i);
            wb.put(key.as_bytes(), b"value").unwrap();
        }
        assert_eq!(should_write_to_engine(&req, wb.count()), true);

        // Write batch keys not reach WRITE_BATCH_MAX_KEYS
        let req = RaftCmdRequest::default();
        let wb = WriteBatch::default();
        for i in 0..WRITE_BATCH_MAX_KEYS - 1 {
            let key = format!("key_{}", i);
            wb.put(key.as_bytes(), b"value").unwrap();
        }
        assert_eq!(should_write_to_engine(&req, wb.count()), false);
    }

    fn validate<F>(router: &ApplyRouter, region_id: u64, validate: F)
    where
        F: FnOnce(&ApplyDelegate) + Send + 'static,
    {
        let (validate_tx, validate_rx) = mpsc::channel();
        router.schedule_task(
            region_id,
            Msg::Validate(
                region_id,
                Box::new(move |(delegate, _): (&ApplyDelegate, _)| {
                    validate(delegate);
                    validate_tx.send(()).unwrap();
                }),
            ),
        );
        validate_rx.recv_timeout(Duration::from_secs(3)).unwrap();
    }

    // Make sure msgs are handled in the same batch.
    fn batch_messages(router: &ApplyRouter, region_id: u64, msgs: Vec<Msg>) {
        let (notify1, wait1) = mpsc::channel();
        let (notify2, wait2) = mpsc::channel();
        router.schedule_task(
            region_id,
            Msg::Validate(
                region_id,
                Box::new(move |_| {
                    notify1.send(()).unwrap();
                    wait2.recv().unwrap();
                }),
            ),
        );
        wait1.recv().unwrap();

        for msg in msgs {
            router.schedule_task(region_id, msg);
        }

        notify2.send(()).unwrap();
    }

    fn fetch_apply_res(receiver: &::std::sync::mpsc::Receiver<PeerMsg>) -> ApplyRes {
        match receiver.recv_timeout(Duration::from_secs(3)) {
            Ok(PeerMsg::ApplyRes { res, .. }) => match res {
                TaskRes::Apply(res) => res,
                e => panic!("unexpected res {:?}", e),
            },
            e => panic!("unexpected res {:?}", e),
        }
    }

    #[test]
    fn test_basic_flow() {
        let (tx, rx) = mpsc::channel();
        let sender = Notifier::Sender(tx);
        let (_tmp, engines) = create_tmp_engine("apply-basic");
        let host = Arc::new(CoprocessorHost::default());
        let (_dir, importer) = create_tmp_importer("apply-basic");
        let (region_scheduler, snapshot_rx) = dummy_scheduler();
        let cfg = Arc::new(VersionTrack::new(Config::default()));
        let (router, mut system) = create_apply_batch_system(&cfg.value());
        let builder = super::Builder {
            tag: "test-store".to_owned(),
            cfg,
            coprocessor_host: host,
            importer,
            region_scheduler,
            sender,
            engines: engines.clone(),
            router: router.clone(),
        };
        system.spawn("test-basic".to_owned(), builder);

        let mut reg = Registration::default();
        reg.id = 1;
        reg.region.set_id(2);
        reg.apply_state.set_applied_index(3);
        reg.term = 4;
        reg.applied_index_term = 5;
        router.schedule_task(2, Msg::Registration(reg.clone()));
        let reg_ = reg.clone();
        validate(&router, 2, move |delegate| {
            assert_eq!(delegate.id, 1);
            assert_eq!(delegate.tag, "[region 2] 1");
            assert_eq!(delegate.region, reg_.region);
            assert!(!delegate.pending_remove);
            assert_eq!(delegate.apply_state, reg_.apply_state);
            assert_eq!(delegate.term, reg_.term);
            assert_eq!(delegate.applied_index_term, reg_.applied_index_term);
        });

        let (resp_tx, resp_rx) = mpsc::channel();
        let p = Proposal::new(
            false,
            1,
            0,
            Callback::Write(Box::new(move |resp: WriteResponse| {
                resp_tx.send(resp.response).unwrap();
            })),
        );
        let region_proposal = RegionProposal::new(1, 1, vec![p]);
        router.schedule_task(1, Msg::Proposal(region_proposal));
        // unregistered region should be ignored and notify failed.
        let resp = resp_rx.recv_timeout(Duration::from_secs(3)).unwrap();
        assert!(resp.get_header().get_error().has_region_not_found());
        assert!(rx.try_recv().is_err());

        let (cc_tx, cc_rx) = mpsc::channel();
        let pops = vec![
            Proposal::new(false, 2, 0, Callback::None),
            Proposal::new(
                true,
                3,
                0,
                Callback::Write(Box::new(move |write: WriteResponse| {
                    cc_tx.send(write.response).unwrap();
                })),
            ),
        ];
        let region_proposal = RegionProposal::new(1, 2, pops);
        router.schedule_task(2, Msg::Proposal(region_proposal));
        validate(&router, 2, move |delegate| {
            assert_eq!(
                delegate.pending_cmds.normals.back().map(|c| c.index),
                Some(2)
            );
            assert_eq!(
                delegate.pending_cmds.conf_change.as_ref().map(|c| c.index),
                Some(3)
            );
        });
        assert!(rx.try_recv().is_err());

        let p = Proposal::new(true, 4, 0, Callback::None);
        let region_proposal = RegionProposal::new(1, 2, vec![p]);
        router.schedule_task(2, Msg::Proposal(region_proposal));
        validate(&router, 2, |delegate| {
            assert_eq!(
                delegate.pending_cmds.conf_change.as_ref().map(|c| c.index),
                Some(4)
            );
        });
        assert!(rx.try_recv().is_err());
        // propose another conf change should mark previous stale.
        let cc_resp = cc_rx.try_recv().unwrap();
        assert!(cc_resp.get_header().get_error().has_stale_command());

        router.schedule_task(1, Msg::apply(Apply::new(1, 1, vec![new_entry(2, 3, None)])));
        // non registered region should be ignored.
        assert!(rx.recv_timeout(Duration::from_millis(100)).is_err());

        router.schedule_task(2, Msg::apply(Apply::new(2, 11, vec![])));
        // empty entries should be ignored.
        let reg_term = reg.term;
        validate(&router, 2, move |delegate| {
            assert_eq!(delegate.term, reg_term);
        });
        assert!(rx.try_recv().is_err());

        let apply_state_key = keys::apply_state_key(2);
        assert!(engines
            .kv
            .get_msg_cf::<RaftApplyState>(CF_RAFT, &apply_state_key)
            .unwrap()
            .is_none());
        // Make sure Apply and Snapshot are in the same batch.
        let (tx, _) = mpsc::sync_channel(0);
        batch_messages(
            &router,
            2,
            vec![
                Msg::apply(Apply::new(2, 11, vec![new_entry(5, 4, None)])),
                Msg::Snapshot(GenSnapTask::new(2, 0, tx)),
            ],
        );
        let apply_res = match rx.recv_timeout(Duration::from_secs(3)) {
            Ok(PeerMsg::ApplyRes { res, .. }) => match res {
                TaskRes::Apply(res) => res,
                e => panic!("unexpected apply result: {:?}", e),
            },
            e => panic!("unexpected apply result: {:?}", e),
        };
        let apply_state = match snapshot_rx.recv_timeout(Duration::from_secs(3)) {
            Ok(Some(RegionTask::Gen { kv_snap, .. })) => kv_snap
                .get_msg_cf(CF_RAFT, &apply_state_key)
                .unwrap()
                .unwrap(),
            e => panic!("unexpected apply result: {:?}", e),
        };
        assert_eq!(apply_res.region_id, 2);
        assert_eq!(apply_res.apply_state, apply_state);
        assert_eq!(apply_res.apply_state.get_applied_index(), 4);
        assert!(apply_res.exec_res.is_empty());
        // empty entry will make applied_index step forward and should write apply state to engine.
        assert_eq!(apply_res.metrics.written_keys, 1);
        assert_eq!(apply_res.applied_index_term, 5);
        validate(&router, 2, |delegate| {
            assert_eq!(delegate.term, 11);
            assert_eq!(delegate.applied_index_term, 5);
            assert_eq!(delegate.apply_state.get_applied_index(), 4);
            assert_eq!(
                delegate.apply_state.get_applied_index(),
                delegate.last_sync_apply_index
            );
        });

        router.schedule_task(2, Msg::destroy(2, true));
        let (region_id, peer_id) = match rx.recv_timeout(Duration::from_secs(3)) {
            Ok(PeerMsg::ApplyRes { res, .. }) => match res {
                TaskRes::Destroy { region_id, peer_id } => (region_id, peer_id),
                e => panic!("expected destroy result, but got {:?}", e),
            },
            e => panic!("expected destroy result, but got {:?}", e),
        };
        assert_eq!(peer_id, 1);
        assert_eq!(region_id, 2);

        // Stopped peer should be removed.
        let (resp_tx, resp_rx) = mpsc::channel();
        let p = Proposal::new(
            false,
            1,
            0,
            Callback::Write(Box::new(move |resp: WriteResponse| {
                resp_tx.send(resp.response).unwrap();
            })),
        );
        let region_proposal = RegionProposal::new(1, 2, vec![p]);
        router.schedule_task(2, Msg::Proposal(region_proposal));
        // unregistered region should be ignored and notify failed.
        let resp = resp_rx.recv_timeout(Duration::from_secs(3)).unwrap();
        assert!(
            resp.get_header().get_error().has_region_not_found(),
            "{:?}",
            resp
        );
        assert!(rx.try_recv().is_err());

        system.shutdown();
    }

    struct EntryBuilder {
        entry: Entry,
        req: RaftCmdRequest,
    }

    impl EntryBuilder {
        fn new(index: u64, term: u64) -> EntryBuilder {
            let req = RaftCmdRequest::default();
            let mut entry = Entry::default();
            entry.set_index(index);
            entry.set_term(term);
            EntryBuilder { entry, req }
        }

        fn capture_resp(
            self,
            router: &ApplyRouter,
            id: u64,
            region_id: u64,
            tx: Sender<RaftCmdResponse>,
        ) -> EntryBuilder {
            // TODO: may need to support conf change.
            let prop = Proposal::new(
                false,
                self.entry.get_index(),
                self.entry.get_term(),
                Callback::Write(Box::new(move |resp: WriteResponse| {
                    tx.send(resp.response).unwrap();
                })),
            );
            router.schedule_task(
                region_id,
                Msg::Proposal(RegionProposal::new(id, region_id, vec![prop])),
            );
            self
        }

        fn epoch(mut self, conf_ver: u64, version: u64) -> EntryBuilder {
            let mut epoch = RegionEpoch::default();
            epoch.set_version(version);
            epoch.set_conf_ver(conf_ver);
            self.req.mut_header().set_region_epoch(epoch);
            self
        }

        fn put(self, key: &[u8], value: &[u8]) -> EntryBuilder {
            self.add_put_req(None, key, value)
        }

        fn put_cf(self, cf: &str, key: &[u8], value: &[u8]) -> EntryBuilder {
            self.add_put_req(Some(cf), key, value)
        }

        fn add_put_req(mut self, cf: Option<&str>, key: &[u8], value: &[u8]) -> EntryBuilder {
            let mut cmd = Request::default();
            cmd.set_cmd_type(CmdType::Put);
            if let Some(cf) = cf {
                cmd.mut_put().set_cf(cf.to_owned());
            }
            cmd.mut_put().set_key(key.to_vec());
            cmd.mut_put().set_value(value.to_vec());
            self.req.mut_requests().push(cmd);
            self
        }

        fn delete(self, key: &[u8]) -> EntryBuilder {
            self.add_delete_req(None, key)
        }

        fn delete_cf(self, cf: &str, key: &[u8]) -> EntryBuilder {
            self.add_delete_req(Some(cf), key)
        }

        fn delete_range(self, start_key: &[u8], end_key: &[u8]) -> EntryBuilder {
            self.add_delete_range_req(None, start_key, end_key)
        }

        fn delete_range_cf(self, cf: &str, start_key: &[u8], end_key: &[u8]) -> EntryBuilder {
            self.add_delete_range_req(Some(cf), start_key, end_key)
        }

        fn add_delete_req(mut self, cf: Option<&str>, key: &[u8]) -> EntryBuilder {
            let mut cmd = Request::default();
            cmd.set_cmd_type(CmdType::Delete);
            if let Some(cf) = cf {
                cmd.mut_delete().set_cf(cf.to_owned());
            }
            cmd.mut_delete().set_key(key.to_vec());
            self.req.mut_requests().push(cmd);
            self
        }

        fn add_delete_range_req(
            mut self,
            cf: Option<&str>,
            start_key: &[u8],
            end_key: &[u8],
        ) -> EntryBuilder {
            let mut cmd = Request::default();
            cmd.set_cmd_type(CmdType::DeleteRange);
            if let Some(cf) = cf {
                cmd.mut_delete_range().set_cf(cf.to_owned());
            }
            cmd.mut_delete_range().set_start_key(start_key.to_vec());
            cmd.mut_delete_range().set_end_key(end_key.to_vec());
            self.req.mut_requests().push(cmd);
            self
        }

        fn ingest_sst(mut self, meta: &SstMeta) -> EntryBuilder {
            let mut cmd = Request::default();
            cmd.set_cmd_type(CmdType::IngestSst);
            cmd.mut_ingest_sst().set_sst(meta.clone());
            self.req.mut_requests().push(cmd);
            self
        }

        fn split(mut self, splits: BatchSplitRequest) -> EntryBuilder {
            let mut req = AdminRequest::default();
            req.set_cmd_type(AdminCmdType::BatchSplit);
            req.set_splits(splits);
            self.req.set_admin_request(req);
            self
        }

        fn build(mut self) -> Entry {
            self.entry.set_data(self.req.write_to_bytes().unwrap());
            self.entry
        }
    }

    #[derive(Clone, Default)]
    struct ApplyObserver {
        pre_admin_count: Arc<AtomicUsize>,
        pre_query_count: Arc<AtomicUsize>,
        post_admin_count: Arc<AtomicUsize>,
        post_query_count: Arc<AtomicUsize>,
        cmd_sink: Option<Arc<Mutex<Sender<CmdBatch>>>>,
    }

    impl Coprocessor for ApplyObserver {}

    impl QueryObserver for ApplyObserver {
        fn pre_apply_query(&self, _: &mut ObserverContext<'_>, _: u64, _: &[Request]) {
            self.pre_query_count.fetch_add(1, Ordering::SeqCst);
        }

        fn post_apply_query(
            &self,
            _: &mut ObserverContext<'_>,
            _: u64,
            _: &RaftResponseHeader,
            _: &mut Vec<Response>,
        ) {
            self.post_query_count.fetch_add(1, Ordering::SeqCst);
        }
    }

    impl CmdObserver for ApplyObserver {
        fn on_batch_executed(&self, batch: &[CmdBatch]) {
            for b in batch {
                if let Some(sink) = self.cmd_sink.as_ref() {
                    sink.lock().unwrap().send(b.clone()).unwrap();
                }
            }
        }
    }

    #[test]
    fn test_handle_raft_committed_entries() {
        let (_path, engines) = create_tmp_engine("test-delegate");
        let (import_dir, importer) = create_tmp_importer("test-delegate");
        let mut host = CoprocessorHost::default();
        let obs = ApplyObserver::default();
        host.registry
            .register_query_observer(1, Box::new(obs.clone()));

        let (tx, rx) = mpsc::channel();
        let (region_scheduler, _) = dummy_scheduler();
        let sender = Notifier::Sender(tx);
        let cfg = Arc::new(VersionTrack::new(Config::default()));
        let (router, mut system) = create_apply_batch_system(&cfg.value());
        let builder = super::Builder {
            tag: "test-store".to_owned(),
            cfg,
            sender,
            region_scheduler,
            coprocessor_host: Arc::new(host),
            importer: importer.clone(),
            engines: engines.clone(),
            router: router.clone(),
        };
        system.spawn("test-handle-raft".to_owned(), builder);

        let mut reg = Registration::default();
        reg.id = 3;
        reg.region.set_id(1);
        reg.region.mut_peers().push(new_peer(2, 3));
        reg.region.set_end_key(b"k5".to_vec());
        reg.region.mut_region_epoch().set_conf_ver(1);
        reg.region.mut_region_epoch().set_version(3);
        router.schedule_task(1, Msg::Registration(reg));

        let (capture_tx, capture_rx) = mpsc::channel();
        let put_entry = EntryBuilder::new(1, 1)
            .put(b"k1", b"v1")
            .put(b"k2", b"v1")
            .put(b"k3", b"v1")
            .epoch(1, 3)
            .capture_resp(&router, 3, 1, capture_tx.clone())
            .build();
        router.schedule_task(1, Msg::apply(Apply::new(1, 1, vec![put_entry])));
        let resp = capture_rx.recv_timeout(Duration::from_secs(3)).unwrap();
        assert!(!resp.get_header().has_error(), "{:?}", resp);
        assert_eq!(resp.get_responses().len(), 3);
        let dk_k1 = keys::data_key(b"k1");
        let dk_k2 = keys::data_key(b"k2");
        let dk_k3 = keys::data_key(b"k3");
        assert_eq!(engines.kv.get(&dk_k1).unwrap().unwrap(), b"v1");
        assert_eq!(engines.kv.get(&dk_k2).unwrap().unwrap(), b"v1");
        assert_eq!(engines.kv.get(&dk_k3).unwrap().unwrap(), b"v1");
        validate(&router, 1, |delegate| {
            assert_eq!(delegate.applied_index_term, 1);
            assert_eq!(delegate.apply_state.get_applied_index(), 1);
        });
        fetch_apply_res(&rx);

        let put_entry = EntryBuilder::new(2, 2)
            .put_cf(CF_LOCK, b"k1", b"v1")
            .epoch(1, 3)
            .build();
        router.schedule_task(1, Msg::apply(Apply::new(1, 2, vec![put_entry])));
        let apply_res = fetch_apply_res(&rx);
        assert_eq!(apply_res.region_id, 1);
        assert_eq!(apply_res.apply_state.get_applied_index(), 2);
        assert_eq!(apply_res.applied_index_term, 2);
        assert!(apply_res.exec_res.is_empty());
        assert!(apply_res.metrics.written_bytes >= 5);
        assert_eq!(apply_res.metrics.written_keys, 2);
        assert_eq!(apply_res.metrics.size_diff_hint, 5);
        assert_eq!(apply_res.metrics.lock_cf_written_bytes, 5);
        let lock_handle = engines.kv.cf_handle(CF_LOCK).unwrap();
        assert_eq!(
            engines.kv.get_cf(lock_handle, &dk_k1).unwrap().unwrap(),
            b"v1"
        );

        let put_entry = EntryBuilder::new(3, 2)
            .put(b"k2", b"v2")
            .epoch(1, 1)
            .capture_resp(&router, 3, 1, capture_tx.clone())
            .build();
        router.schedule_task(1, Msg::apply(Apply::new(1, 2, vec![put_entry])));
        let resp = capture_rx.recv_timeout(Duration::from_secs(3)).unwrap();
        assert!(resp.get_header().get_error().has_epoch_not_match());
        let apply_res = fetch_apply_res(&rx);
        assert_eq!(apply_res.applied_index_term, 2);
        assert_eq!(apply_res.apply_state.get_applied_index(), 3);

        let put_entry = EntryBuilder::new(4, 2)
            .put(b"k3", b"v3")
            .put(b"k5", b"v5")
            .epoch(1, 3)
            .capture_resp(&router, 3, 1, capture_tx.clone())
            .build();
        router.schedule_task(1, Msg::apply(Apply::new(1, 2, vec![put_entry])));
        let resp = capture_rx.recv_timeout(Duration::from_secs(3)).unwrap();
        assert!(resp.get_header().get_error().has_key_not_in_region());
        let apply_res = fetch_apply_res(&rx);
        assert_eq!(apply_res.applied_index_term, 2);
        assert_eq!(apply_res.apply_state.get_applied_index(), 4);
        // a writebatch should be atomic.
        assert_eq!(engines.kv.get(&dk_k3).unwrap().unwrap(), b"v1");

        EntryBuilder::new(5, 2)
            .capture_resp(&router, 3, 1, capture_tx.clone())
            .build();
        let put_entry = EntryBuilder::new(5, 3)
            .delete(b"k1")
            .delete_cf(CF_LOCK, b"k1")
            .delete_cf(CF_WRITE, b"k1")
            .epoch(1, 3)
            .capture_resp(&router, 3, 1, capture_tx.clone())
            .build();
        router.schedule_task(1, Msg::apply(Apply::new(1, 3, vec![put_entry])));
        let resp = capture_rx.recv_timeout(Duration::from_secs(3)).unwrap();
        // stale command should be cleared.
        assert!(resp.get_header().get_error().has_stale_command());
        let resp = capture_rx.recv_timeout(Duration::from_secs(3)).unwrap();
        assert!(!resp.get_header().has_error(), "{:?}", resp);
        assert!(engines.kv.get(&dk_k1).unwrap().is_none());
        let apply_res = fetch_apply_res(&rx);
        assert_eq!(apply_res.metrics.lock_cf_written_bytes, 3);
        assert_eq!(apply_res.metrics.delete_keys_hint, 2);
        assert_eq!(apply_res.metrics.size_diff_hint, -9);

        let delete_entry = EntryBuilder::new(6, 3)
            .delete(b"k5")
            .epoch(1, 3)
            .capture_resp(&router, 3, 1, capture_tx.clone())
            .build();
        router.schedule_task(1, Msg::apply(Apply::new(1, 3, vec![delete_entry])));
        let resp = capture_rx.recv_timeout(Duration::from_secs(3)).unwrap();
        assert!(resp.get_header().get_error().has_key_not_in_region());
        fetch_apply_res(&rx);

        let delete_range_entry = EntryBuilder::new(7, 3)
            .delete_range(b"", b"")
            .epoch(1, 3)
            .capture_resp(&router, 3, 1, capture_tx.clone())
            .build();
        router.schedule_task(1, Msg::apply(Apply::new(1, 3, vec![delete_range_entry])));
        let resp = capture_rx.recv_timeout(Duration::from_secs(3)).unwrap();
        assert!(resp.get_header().get_error().has_key_not_in_region());
        assert_eq!(engines.kv.get(&dk_k3).unwrap().unwrap(), b"v1");
        fetch_apply_res(&rx);

        let delete_range_entry = EntryBuilder::new(8, 3)
            .delete_range_cf(CF_DEFAULT, b"", b"k5")
            .delete_range_cf(CF_LOCK, b"", b"k5")
            .delete_range_cf(CF_WRITE, b"", b"k5")
            .epoch(1, 3)
            .capture_resp(&router, 3, 1, capture_tx.clone())
            .build();
        router.schedule_task(1, Msg::apply(Apply::new(1, 3, vec![delete_range_entry])));
        let resp = capture_rx.recv_timeout(Duration::from_secs(3)).unwrap();
        assert!(!resp.get_header().has_error(), "{:?}", resp);
        assert!(engines.kv.get(&dk_k1).unwrap().is_none());
        assert!(engines.kv.get(&dk_k2).unwrap().is_none());
        assert!(engines.kv.get(&dk_k3).unwrap().is_none());
        fetch_apply_res(&rx);

        // UploadSST
        let sst_path = import_dir.path().join("test.sst");
        let mut sst_epoch = RegionEpoch::default();
        sst_epoch.set_conf_ver(1);
        sst_epoch.set_version(3);
        let sst_range = (0, 100);
        let (mut meta1, data1) = gen_sst_file(&sst_path, sst_range);
        meta1.set_region_id(1);
        meta1.set_region_epoch(sst_epoch);
        let mut file1 = importer.create(&meta1).unwrap();
        file1.append(&data1).unwrap();
        file1.finish().unwrap();
        let (mut meta2, data2) = gen_sst_file(&sst_path, sst_range);
        meta2.set_region_id(1);
        meta2.mut_region_epoch().set_conf_ver(1);
        meta2.mut_region_epoch().set_version(1234);
        let mut file2 = importer.create(&meta2).unwrap();
        file2.append(&data2).unwrap();
        file2.finish().unwrap();

        // IngestSst
        let put_ok = EntryBuilder::new(9, 3)
            .capture_resp(&router, 3, 1, capture_tx.clone())
            .put(&[sst_range.0], &[sst_range.1])
            .epoch(0, 3)
            .build();
        // Add a put above to test flush before ingestion.
        let ingest_ok = EntryBuilder::new(10, 3)
            .capture_resp(&router, 3, 1, capture_tx.clone())
            .ingest_sst(&meta1)
            .epoch(0, 3)
            .build();
        let ingest_epoch_not_match = EntryBuilder::new(11, 3)
            .capture_resp(&router, 3, 1, capture_tx.clone())
            .ingest_sst(&meta2)
            .epoch(0, 3)
            .build();
        let entries = vec![put_ok, ingest_ok, ingest_epoch_not_match];
        router.schedule_task(1, Msg::apply(Apply::new(1, 3, entries)));
        let resp = capture_rx.recv_timeout(Duration::from_secs(3)).unwrap();
        assert!(!resp.get_header().has_error(), "{:?}", resp);
        let resp = capture_rx.recv_timeout(Duration::from_secs(3)).unwrap();
        assert!(!resp.get_header().has_error(), "{:?}", resp);
        check_db_range(&RocksEngine::from_db(engines.kv.clone()), sst_range);
        let resp = capture_rx.recv_timeout(Duration::from_secs(3)).unwrap();
        assert!(resp.get_header().has_error());
        let apply_res = fetch_apply_res(&rx);
        assert_eq!(apply_res.applied_index_term, 3);
        assert_eq!(apply_res.apply_state.get_applied_index(), 11);

        let mut entries = vec![];
        for i in 0..WRITE_BATCH_MAX_KEYS {
            let put_entry = EntryBuilder::new(i as u64 + 12, 3)
                .put(b"k", b"v")
                .epoch(1, 3)
                .capture_resp(&router, 3, 1, capture_tx.clone())
                .build();
            entries.push(put_entry);
        }
        router.schedule_task(1, Msg::apply(Apply::new(1, 3, entries)));
        for _ in 0..WRITE_BATCH_MAX_KEYS {
            capture_rx.recv_timeout(Duration::from_secs(3)).unwrap();
        }
        let index = WRITE_BATCH_MAX_KEYS + 11;
        let apply_res = fetch_apply_res(&rx);
        assert_eq!(apply_res.apply_state.get_applied_index(), index as u64);
        assert_eq!(obs.pre_query_count.load(Ordering::SeqCst), index);
        assert_eq!(obs.post_query_count.load(Ordering::SeqCst), index);

        system.shutdown();
    }

    #[test]
    fn test_cmd_observer() {
        let (_path, engines) = create_tmp_engine("test-delegate");
        let (_import_dir, importer) = create_tmp_importer("test-delegate");
        let mut host = CoprocessorHost::default();
        let mut obs = ApplyObserver::default();
        let (sink, cmdbatch_rx) = mpsc::channel();
        obs.cmd_sink = Some(Arc::new(Mutex::new(sink)));
        host.registry
            .register_cmd_observer(1, Box::new(obs.clone()));

        let (tx, rx) = mpsc::channel();
        let (region_scheduler, _) = dummy_scheduler();
        let sender = Notifier::Sender(tx);
        let cfg = Arc::new(Config::default());
        let (router, mut system) = create_apply_batch_system(&cfg);
        let builder = super::Builder {
            tag: "test-store".to_owned(),
            cfg,
            sender,
            region_scheduler,
            coprocessor_host: Arc::new(host),
            importer: importer.clone(),
            engines: engines.clone(),
            router: router.clone(),
        };
        system.spawn("test-handle-raft".to_owned(), builder);

        let mut reg = Registration::default();
        reg.id = 3;
        reg.region.set_id(1);
        reg.region.mut_peers().push(new_peer(2, 3));
        reg.region.set_end_key(b"k5".to_vec());
        reg.region.mut_region_epoch().set_conf_ver(1);
        reg.region.mut_region_epoch().set_version(3);
        let region_epoch = reg.region.get_region_epoch().clone();
        router.schedule_task(1, Msg::Registration(reg));

        let put_entry = EntryBuilder::new(1, 1)
            .put(b"k1", b"v1")
            .put(b"k2", b"v1")
            .put(b"k3", b"v1")
            .epoch(1, 3)
            .build();
        router.schedule_task(1, Msg::apply(Apply::new(1, 1, vec![put_entry])));
        fetch_apply_res(&rx);
        // It must receive nothing because no region registered.
        cmdbatch_rx
            .recv_timeout(Duration::from_millis(100))
            .unwrap_err();

        // Register cmd observer to region 1.
        let enabled = Arc::new(AtomicBool::new(true));
        router.schedule_task(
            1,
            Msg::Change(ChangeCmd::RegisterObserver {
                region_id: 1,
                region_epoch: region_epoch.clone(),
                enabled: enabled.clone(),
                cb: Callback::Read(Box::new(|resp: ReadResponse<_>| {
                    assert!(!resp.response.get_header().has_error());
                    assert!(resp.snapshot.is_some());
                })),
            }),
        );

        let (capture_tx, capture_rx) = mpsc::channel();
        let put_entry = EntryBuilder::new(2, 2)
            .put_cf(CF_LOCK, b"k1", b"v1")
            .epoch(1, 3)
            .capture_resp(&router, 3, 1, capture_tx.clone())
            .build();
        router.schedule_task(1, Msg::apply(Apply::new(1, 2, vec![put_entry])));
        fetch_apply_res(&rx);
        let resp = capture_rx.recv_timeout(Duration::from_secs(3)).unwrap();
        assert!(!resp.get_header().has_error(), "{:?}", resp);
        assert_eq!(resp.get_responses().len(), 1);
        let cmd_batch = cmdbatch_rx.recv_timeout(Duration::from_secs(3)).unwrap();
        assert_eq!(resp, cmd_batch.into_iter(1).next().unwrap().response);

        let put_entry1 = EntryBuilder::new(3, 2)
            .put(b"k2", b"v2")
            .epoch(1, 3)
            .build();
        let put_entry2 = EntryBuilder::new(4, 2)
            .put(b"k2", b"v2")
            .epoch(1, 3)
            .build();
        router.schedule_task(
            1,
            Msg::apply(Apply::new(1, 2, vec![put_entry1, put_entry2])),
        );
        let cmd_batch = cmdbatch_rx.recv_timeout(Duration::from_secs(3)).unwrap();
        assert_eq!(2, cmd_batch.len());

        // Stop observer regoin 1.
        enabled.store(false, Ordering::SeqCst);
        let put_entry = EntryBuilder::new(5, 2)
            .put(b"k2", b"v2")
            .epoch(1, 3)
            .build();
        router.schedule_task(1, Msg::apply(Apply::new(1, 2, vec![put_entry])));
        // Must not receive new cmd.
        cmdbatch_rx
            .recv_timeout(Duration::from_millis(100))
            .unwrap_err();

        // Must response a RegionNotFound error.
        router.schedule_task(
            2,
            Msg::Change(ChangeCmd::RegisterObserver {
                region_id: 2,
                region_epoch,
                enabled: enabled.clone(),
                cb: Callback::Read(Box::new(|resp: ReadResponse<_>| {
                    assert!(resp
                        .response
                        .get_header()
                        .get_error()
                        .has_region_not_found());
                    assert!(resp.snapshot.is_none());
                })),
            }),
        );

        system.shutdown();
    }

    #[test]
    fn test_check_sst_for_ingestion() {
        let mut sst = SstMeta::default();
        let mut region = Region::default();

        // Check uuid and cf name
        assert!(check_sst_for_ingestion(&sst, &region).is_err());
        sst.set_uuid(Uuid::new_v4().as_bytes().to_vec());
        sst.set_cf_name(CF_DEFAULT.to_owned());
        check_sst_for_ingestion(&sst, &region).unwrap();
        sst.set_cf_name("test".to_owned());
        assert!(check_sst_for_ingestion(&sst, &region).is_err());
        sst.set_cf_name(CF_WRITE.to_owned());
        check_sst_for_ingestion(&sst, &region).unwrap();

        // Check region id
        region.set_id(1);
        sst.set_region_id(2);
        assert!(check_sst_for_ingestion(&sst, &region).is_err());
        sst.set_region_id(1);
        check_sst_for_ingestion(&sst, &region).unwrap();

        // Check region epoch
        region.mut_region_epoch().set_conf_ver(1);
        assert!(check_sst_for_ingestion(&sst, &region).is_err());
        sst.mut_region_epoch().set_conf_ver(1);
        check_sst_for_ingestion(&sst, &region).unwrap();
        region.mut_region_epoch().set_version(1);
        assert!(check_sst_for_ingestion(&sst, &region).is_err());
        sst.mut_region_epoch().set_version(1);
        check_sst_for_ingestion(&sst, &region).unwrap();

        // Check region range
        region.set_start_key(vec![2]);
        region.set_end_key(vec![8]);
        sst.mut_range().set_start(vec![1]);
        sst.mut_range().set_end(vec![8]);
        assert!(check_sst_for_ingestion(&sst, &region).is_err());
        sst.mut_range().set_start(vec![2]);
        assert!(check_sst_for_ingestion(&sst, &region).is_err());
        sst.mut_range().set_end(vec![7]);
        check_sst_for_ingestion(&sst, &region).unwrap();
    }

    fn new_split_req(key: &[u8], id: u64, children: Vec<u64>) -> SplitRequest {
        let mut req = SplitRequest::default();
        req.set_split_key(key.to_vec());
        req.set_new_region_id(id);
        req.set_new_peer_ids(children);
        req
    }

    struct SplitResultChecker<'a> {
        db: &'a DB,
        origin_peers: &'a [metapb::Peer],
        epoch: Rc<RefCell<RegionEpoch>>,
    }

    impl<'a> SplitResultChecker<'a> {
        fn check(&self, start: &[u8], end: &[u8], id: u64, children: &[u64], check_initial: bool) {
            let key = keys::region_state_key(id);
            let state: RegionLocalState = self.db.get_msg_cf(CF_RAFT, &key).unwrap().unwrap();
            assert_eq!(state.get_state(), PeerState::Normal);
            assert_eq!(state.get_region().get_id(), id);
            assert_eq!(state.get_region().get_start_key(), start);
            assert_eq!(state.get_region().get_end_key(), end);
            let expect_peers: Vec<_> = self
                .origin_peers
                .iter()
                .zip(children)
                .map(|(p, new_id)| {
                    let mut new_peer = metapb::Peer::clone(p);
                    new_peer.set_id(*new_id);
                    new_peer
                })
                .collect();
            assert_eq!(state.get_region().get_peers(), expect_peers.as_slice());
            assert!(!state.has_merge_state(), "{:?}", state);
            let epoch = self.epoch.borrow();
            assert_eq!(*state.get_region().get_region_epoch(), *epoch);
            if !check_initial {
                return;
            }
            let key = keys::apply_state_key(id);
            let initial_state: RaftApplyState = self.db.get_msg_cf(CF_RAFT, &key).unwrap().unwrap();
            assert_eq!(initial_state.get_applied_index(), RAFT_INIT_LOG_INDEX);
            assert_eq!(
                initial_state.get_truncated_state().get_index(),
                RAFT_INIT_LOG_INDEX
            );
            assert_eq!(
                initial_state.get_truncated_state().get_term(),
                RAFT_INIT_LOG_INDEX
            );
        }
    }

    fn error_msg(resp: &RaftCmdResponse) -> &str {
        resp.get_header().get_error().get_message()
    }

    #[test]
    fn test_split() {
        let (_path, engines) = create_tmp_engine("test-delegate");
        let (_import_dir, importer) = create_tmp_importer("test-delegate");
        let mut reg = Registration::default();
        reg.id = 3;
        reg.term = 1;
        reg.region.set_id(1);
        reg.region.set_end_key(b"k5".to_vec());
        reg.region.mut_region_epoch().set_version(3);
        let region_epoch = reg.region.get_region_epoch().clone();
        let peers = vec![new_peer(2, 3), new_peer(4, 5), new_learner_peer(6, 7)];
        reg.region.set_peers(peers.clone().into());
        let (tx, _rx) = mpsc::channel();
        let sender = Notifier::Sender(tx);
        let mut host = CoprocessorHost::default();
        let mut obs = ApplyObserver::default();
        let (sink, cmdbatch_rx) = mpsc::channel();
        obs.cmd_sink = Some(Arc::new(Mutex::new(sink)));
        host.registry
            .register_cmd_observer(1, Box::new(obs.clone()));
        let (region_scheduler, _) = dummy_scheduler();
        let cfg = Arc::new(VersionTrack::new(Config::default()));
        let (router, mut system) = create_apply_batch_system(&cfg.value());
        let builder = super::Builder {
            tag: "test-store".to_owned(),
            cfg,
            sender,
            importer,
            region_scheduler,
            coprocessor_host: Arc::new(host),
            engines: engines.clone(),
            router: router.clone(),
        };
        system.spawn("test-split".to_owned(), builder);

        router.schedule_task(1, Msg::Registration(reg.clone()));
        let enabled = Arc::new(AtomicBool::new(true));
        router.schedule_task(
            1,
            Msg::Change(ChangeCmd::RegisterObserver {
                region_id: 1,
                region_epoch: region_epoch.clone(),
                enabled: enabled.clone(),
                cb: Callback::Read(Box::new(|resp: ReadResponse<_>| {
                    assert!(!resp.response.get_header().has_error(), "{:?}", resp);
                    assert!(resp.snapshot.is_some());
                })),
            }),
        );

        let mut index_id = 1;
        let (capture_tx, capture_rx) = mpsc::channel();
        let epoch = Rc::new(RefCell::new(reg.region.get_region_epoch().to_owned()));
        let epoch_ = epoch.clone();
        let mut exec_split = |router: &ApplyRouter, reqs| {
            let epoch = epoch_.borrow();
            let split = EntryBuilder::new(index_id, 1)
                .split(reqs)
                .epoch(epoch.get_conf_ver(), epoch.get_version())
                .capture_resp(router, 3, 1, capture_tx.clone())
                .build();
            router.schedule_task(1, Msg::apply(Apply::new(1, 1, vec![split])));
            index_id += 1;
            capture_rx.recv_timeout(Duration::from_secs(3)).unwrap()
        };

        let mut splits = BatchSplitRequest::default();
        splits.set_right_derive(true);
        splits.mut_requests().push(new_split_req(b"k1", 8, vec![]));
        let resp = exec_split(&router, splits.clone());
        // 3 followers are required.
        assert!(error_msg(&resp).contains("id count"), "{:?}", resp);
        cmdbatch_rx.recv_timeout(Duration::from_secs(3)).unwrap();

        splits.mut_requests().clear();
        let resp = exec_split(&router, splits.clone());
        // Empty requests should be rejected.
        assert!(error_msg(&resp).contains("missing"), "{:?}", resp);

        splits
            .mut_requests()
            .push(new_split_req(b"k6", 8, vec![9, 10, 11]));
        let resp = exec_split(&router, splits.clone());
        // Out of range keys should be rejected.
        assert!(
            resp.get_header().get_error().has_key_not_in_region(),
            "{:?}",
            resp
        );

        splits
            .mut_requests()
            .push(new_split_req(b"", 8, vec![9, 10, 11]));
        let resp = exec_split(&router, splits.clone());
        // Empty key should be rejected.
        assert!(error_msg(&resp).contains("missing"), "{:?}", resp);

        splits.mut_requests().clear();
        splits
            .mut_requests()
            .push(new_split_req(b"k2", 8, vec![9, 10, 11]));
        splits
            .mut_requests()
            .push(new_split_req(b"k1", 8, vec![9, 10, 11]));
        let resp = exec_split(&router, splits.clone());
        // keys should be in ascend order.
        assert!(error_msg(&resp).contains("invalid"), "{:?}", resp);

        splits.mut_requests().clear();
        splits
            .mut_requests()
            .push(new_split_req(b"k1", 8, vec![9, 10, 11]));
        splits
            .mut_requests()
            .push(new_split_req(b"k2", 8, vec![9, 10]));
        let resp = exec_split(&router, splits.clone());
        // All requests should be checked.
        assert!(error_msg(&resp).contains("id count"), "{:?}", resp);
        let checker = SplitResultChecker {
            db: &engines.kv,
            origin_peers: &peers,
            epoch: epoch.clone(),
        };

        splits.mut_requests().clear();
        splits
            .mut_requests()
            .push(new_split_req(b"k1", 8, vec![9, 10, 11]));
        let resp = exec_split(&router, splits.clone());
        // Split should succeed.
        assert!(!resp.get_header().has_error(), "{:?}", resp);
        let mut new_version = epoch.borrow().get_version() + 1;
        epoch.borrow_mut().set_version(new_version);
        checker.check(b"", b"k1", 8, &[9, 10, 11], true);
        checker.check(b"k1", b"k5", 1, &[3, 5, 7], false);

        splits.mut_requests().clear();
        splits
            .mut_requests()
            .push(new_split_req(b"k4", 12, vec![13, 14, 15]));
        splits.set_right_derive(false);
        let resp = exec_split(&router, splits.clone());
        // Right derive should be respected.
        assert!(!resp.get_header().has_error(), "{:?}", resp);
        new_version = epoch.borrow().get_version() + 1;
        epoch.borrow_mut().set_version(new_version);
        checker.check(b"k4", b"k5", 12, &[13, 14, 15], true);
        checker.check(b"k1", b"k4", 1, &[3, 5, 7], false);

        splits.mut_requests().clear();
        splits
            .mut_requests()
            .push(new_split_req(b"k2", 16, vec![17, 18, 19]));
        splits
            .mut_requests()
            .push(new_split_req(b"k3", 20, vec![21, 22, 23]));
        splits.set_right_derive(true);
        let resp = exec_split(&router, splits.clone());
        // Right derive should be respected.
        assert!(!resp.get_header().has_error(), "{:?}", resp);
        new_version = epoch.borrow().get_version() + 2;
        epoch.borrow_mut().set_version(new_version);
        checker.check(b"k1", b"k2", 16, &[17, 18, 19], true);
        checker.check(b"k2", b"k3", 20, &[21, 22, 23], true);
        checker.check(b"k3", b"k4", 1, &[3, 5, 7], false);

        splits.mut_requests().clear();
        splits
            .mut_requests()
            .push(new_split_req(b"k31", 24, vec![25, 26, 27]));
        splits
            .mut_requests()
            .push(new_split_req(b"k32", 28, vec![29, 30, 31]));
        splits.set_right_derive(false);
        let resp = exec_split(&router, splits.clone());
        // Right derive should be respected.
        assert!(!resp.get_header().has_error(), "{:?}", resp);
        new_version = epoch.borrow().get_version() + 2;
        epoch.borrow_mut().set_version(new_version);
        checker.check(b"k3", b"k31", 1, &[3, 5, 7], false);
        checker.check(b"k31", b"k32", 24, &[25, 26, 27], true);
        checker.check(b"k32", b"k4", 28, &[29, 30, 31], true);

<<<<<<< HEAD
        let (tx, rx) = mpsc::channel();
        enabled.store(false, Ordering::SeqCst);
        router.schedule_task(
            1,
            Msg::Change(ChangeCmd::RegisterObserver {
                region_id: 1,
                region_epoch: region_epoch.clone(),
                enabled: Arc::new(AtomicBool::new(true)),
                cb: Callback::Read(Box::new(move |resp: ReadResponse<_>| {
                    assert!(
                        resp.response.get_header().get_error().has_epoch_not_match(),
                        "{:?}",
                        resp
                    );
                    assert!(resp.snapshot.is_none());
                    tx.send(()).unwrap();
                })),
            }),
        );
        rx.recv_timeout(Duration::from_millis(500)).unwrap();
=======
        system.shutdown();
>>>>>>> 62becf3e
    }

    #[test]
    fn pending_cmd_leak() {
        let res = panic_hook::recover_safe(|| {
            let _cmd = PendingCmd::new(1, 1, Callback::None);
        });
        res.unwrap_err();
    }

    #[test]
    fn pending_cmd_leak_dtor_not_abort() {
        let res = panic_hook::recover_safe(|| {
            let _cmd = PendingCmd::new(1, 1, Callback::None);
            panic!("Don't abort");
            // It would abort and fail if there was a double-panic in PendingCmd dtor.
        });
        res.unwrap_err();
    }
}<|MERGE_RESOLUTION|>--- conflicted
+++ resolved
@@ -3823,11 +3823,11 @@
         let (tx, rx) = mpsc::channel();
         let (region_scheduler, _) = dummy_scheduler();
         let sender = Notifier::Sender(tx);
-        let cfg = Arc::new(Config::default());
+        let cfg = Config::default();
         let (router, mut system) = create_apply_batch_system(&cfg);
         let builder = super::Builder {
             tag: "test-store".to_owned(),
-            cfg,
+            cfg: Arc::new(VersionTrack::new(cfg)),
             sender,
             region_scheduler,
             coprocessor_host: Arc::new(host),
@@ -4222,7 +4222,6 @@
         checker.check(b"k31", b"k32", 24, &[25, 26, 27], true);
         checker.check(b"k32", b"k4", 28, &[29, 30, 31], true);
 
-<<<<<<< HEAD
         let (tx, rx) = mpsc::channel();
         enabled.store(false, Ordering::SeqCst);
         router.schedule_task(
@@ -4243,9 +4242,8 @@
             }),
         );
         rx.recv_timeout(Duration::from_millis(500)).unwrap();
-=======
+
         system.shutdown();
->>>>>>> 62becf3e
     }
 
     #[test]
