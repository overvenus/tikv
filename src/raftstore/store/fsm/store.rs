--- conflicted
+++ resolved
@@ -4,7 +4,7 @@
 use engine::rocks;
 use engine::rocks::CompactionJobInfo;
 use engine::{WriteBatch, WriteOptions, DB};
-use engine::{CF_DEFAULT, CF_LOCK, CF_RAFT, CF_WRITE};
+use engine::{CF_DEFAULT, CF_LOCK, CF_WRITE};
 use futures::Future;
 use kvproto::import_sstpb::SSTMeta;
 use kvproto::metapb::{self, Region, RegionEpoch};
@@ -25,22 +25,6 @@
 use crate::pd::{PdClient, PdRunner, PdTask};
 use crate::raftstore::coprocessor::split_observer::SplitObserver;
 use crate::raftstore::coprocessor::{CoprocessorHost, RegionChangeEvent};
-<<<<<<< HEAD
-use crate::raftstore::store::util::is_initial_msg;
-use crate::raftstore::Result;
-use crate::storage::engine::{CompactionJobInfo, WriteBatch, WriteOptions, DB};
-use crate::storage::{CF_DEFAULT, CF_LOCK, CF_WRITE};
-use crate::util::collections::{HashMap, HashSet};
-use crate::util::mpsc::{self, LooseBoundedSender, Receiver};
-use crate::util::rocksdb_util::{self, CompactedEvent, CompactionListener};
-use crate::util::time::{duration_to_sec, SlowTimer};
-use crate::util::timer::SteadyTimer;
-use crate::util::worker::{FutureScheduler, FutureWorker, Scheduler, Worker};
-use crate::util::{is_zero_duration, sys as sys_util, Either, RingQueue};
-
-use crate::import::SSTImporter;
-=======
->>>>>>> 7865df19
 use crate::raftstore::store::config::Config;
 use crate::raftstore::store::fsm::metrics::*;
 use crate::raftstore::store::fsm::peer::{
@@ -708,13 +692,8 @@
         let mut applying_regions = vec![];
         let mut merging_count = 0;
         let mut meta = self.store_meta.lock().unwrap();
-<<<<<<< HEAD
         raft_engine.scan(start_key, end_key, false, |key, value| {
-            let (region_id, suffix) = keys::decode_region_meta_key(key)?;
-=======
-        kv_engine.scan_cf(CF_RAFT, start_key, end_key, false, |key, value| {
             let (region_id, suffix) = box_try!(keys::decode_region_meta_key(key));
->>>>>>> 7865df19
             if suffix != keys::REGION_STATE_SUFFIX {
                 return Ok(true);
             }
@@ -730,16 +709,6 @@
                 return Ok(true);
             }
             if local_state.get_state() == PeerState::Applying {
-<<<<<<< HEAD
-=======
-                // in case of restart happen when we just write region state to Applying,
-                // but not write raft_local_state to raft rocksdb in time.
-                box_try!(peer_storage::recover_from_applying_state(
-                    &self.engines,
-                    &raft_wb,
-                    region_id
-                ));
->>>>>>> 7865df19
                 applying_count += 1;
                 applying_regions.push(region.clone());
                 return Ok(true);
@@ -821,12 +790,7 @@
         // We also keep an region local state in the raft engine even if the
         // region is removed.
         let key = keys::region_state_key(region.get_id());
-<<<<<<< HEAD
         raft_wb.put_msg(&key, origin_state).unwrap();
-=======
-        let handle = rocks::util::get_cf_handle(&self.engines.kv, CF_RAFT).unwrap();
-        kv_wb.put_msg_cf(handle, &key, origin_state).unwrap();
->>>>>>> 7865df19
     }
 
     /// `clear_stale_data` clean up all possible garbage data.
