--- conflicted
+++ resolved
@@ -15,17 +15,8 @@
 use crc::crc32::{self, Digest, Hasher32};
 use engine::rocks::util::{prepare_sst_for_ingestion, validate_sst_for_ingestion};
 use engine::rocks::Snapshot as DbSnapshot;
-<<<<<<< HEAD
-use engine::rocks::{
-    self, CFHandle, DBCompressionType, EnvOptions, IngestExternalFileOptions, SstFileWriter,
-    Writable, WriteBatch, DB,
-};
-use engine::Iterable;
-use engine::{CfName, CF_LOCK};
-=======
 use engine::rocks::DB;
 use engine::{CfName, CF_DEFAULT, CF_LOCK, CF_WRITE};
->>>>>>> 22b39e27
 use kvproto::metapb::Region;
 use kvproto::raft_serverpb::RaftSnapshotData;
 use kvproto::raft_serverpb::{SnapshotCFFile, SnapshotMeta};
@@ -34,15 +25,10 @@
 use raft::eraftpb::Snapshot as RaftSnapshot;
 
 use crate::raftstore::errors::Error as RaftStoreError;
-<<<<<<< HEAD
-use crate::raftstore::store::keys::{self, enc_end_key, enc_start_key};
-use crate::raftstore::store::util::check_key_in_region;
-use crate::raftstore::store::{BackupManager, RaftRouter, StoreMsg};
-=======
 use crate::raftstore::store::keys::{enc_end_key, enc_start_key};
 use crate::raftstore::store::{RaftRouter, StoreMsg};
->>>>>>> 22b39e27
 use crate::raftstore::Result as RaftStoreResult;
+use backup::BackupManager;
 use engine::rocks::util::io_limiter::{IOLimiter, LimitWriter};
 use tikv_util::collections::{HashMap, HashMapEntry as Entry};
 use tikv_util::file::{calc_crc32, delete_file_if_exist, file_exists, get_file_size, sync_dir};
@@ -55,16 +41,11 @@
 };
 use crate::raftstore::store::peer_storage::JOB_STATUS_CANCELLING;
 
-<<<<<<< HEAD
-/// CFs needs to be included in a snapshot.
-pub const SNAPSHOT_CFS: &[CfName] = engine::DATA_CFS;
-=======
 #[path = "snap/io.rs"]
 mod snap_io;
 
 // Data in CF_RAFT should be excluded for a snapshot.
 pub const SNAPSHOT_CFS: &[CfName] = &[CF_DEFAULT, CF_LOCK, CF_WRITE];
->>>>>>> 22b39e27
 
 pub const SNAPSHOT_VERSION: u64 = 2;
 
@@ -423,13 +404,8 @@
         deleter: Box<dyn SnapshotDeleter>,
         limiter: Option<Arc<IOLimiter>>,
     ) -> RaftStoreResult<Snap> {
-<<<<<<< HEAD
         let mut s = Snap::new(dir, key, size_track, true, true, deleter, limiter, None)?;
-        s.init_for_building(snap)?;
-=======
-        let mut s = Snap::new(dir, key, size_track, true, true, deleter, limiter)?;
         s.init_for_building()?;
->>>>>>> 22b39e27
         Ok(s)
     }
 
@@ -873,7 +849,6 @@
     fn apply(&mut self, options: ApplyOptions) -> Result<()> {
         box_try!(self.validate(Arc::clone(&options.db)));
 
-<<<<<<< HEAD
         if let Some(backup_mgr) = self.backup_mgr.as_ref() {
             check_abort(&options.abort)?;
             if !backup_mgr.is_region_started(self.key.region_id) {
@@ -905,9 +880,7 @@
             return Ok(());
         }
 
-=======
         let abort_checker = ApplyAbortChecker(options.abort);
->>>>>>> 22b39e27
         for cf_file in &mut self.cf_files {
             if cf_file.size == 0 {
                 // Skip empty cf file.
