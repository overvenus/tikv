// Copyright 2017 PingCAP, Inc.
//
// Licensed under the Apache License, Version 2.0 (the "License");
// you may not use this file except in compliance with the License.
// You may obtain a copy of the License at
//
//     http://www.apache.org/licenses/LICENSE-2.0
//
// Unless required by applicable law or agreed to in writing, software
// distributed under the License is distributed on an "AS IS" BASIS,
// See the License for the specific language governing permissions and
// limitations under the License.

use std::cmp::Reverse;
use std::fmt::{self, Display, Formatter};
use std::fs::{self, Metadata};
use std::fs::{File, OpenOptions};
use std::io::{self, BufReader, ErrorKind, Read, Write};
use std::path::Path;
use std::path::PathBuf;
use std::sync::atomic::{AtomicU64, AtomicUsize, Ordering};
use std::sync::{Arc, RwLock};
use std::time::Instant;
use std::{error, result, str, thread, time, u64};

use crc::crc32::{self, Digest, Hasher32};
use kvproto::metapb::Region;
use kvproto::raft_serverpb::RaftSnapshotData;
use kvproto::raft_serverpb::{SnapshotCFFile, SnapshotMeta};
use protobuf::Message;
use protobuf::RepeatedField;
use raft::eraftpb::Snapshot as RaftSnapshot;

use crate::raftstore::errors::Error as RaftStoreError;
use crate::raftstore::store::engine::{Iterable, Snapshot as DbSnapshot};
use crate::raftstore::store::keys::{self, enc_end_key, enc_start_key};
use crate::raftstore::store::util::check_key_in_region;
use crate::raftstore::store::{RaftRouter, StoreMsg};
use crate::raftstore::Result as RaftStoreResult;
<<<<<<< HEAD
use crate::storage::{CfName, CF_LOCK, DATA_CFS};
=======
use crate::storage::engine::{
    CFHandle, DBCompressionType, EnvOptions, IngestExternalFileOptions, SstFileWriter, Writable,
    WriteBatch, DB,
};
use crate::storage::{CfName, CF_DEFAULT, CF_LOCK, CF_WRITE};
>>>>>>> 5a3ced50
use crate::util::codec::bytes::{BytesEncoder, CompactBytesFromFileDecoder};
use crate::util::collections::{HashMap, HashMapEntry as Entry};
use crate::util::file::{calc_crc32, delete_file_if_exist, file_exists, get_file_size};
use crate::util::io_limiter::{IOLimiter, LimitWriter};
use crate::util::rocksdb_util::{
    self, get_fastest_supported_compression_type, prepare_sst_for_ingestion,
    validate_sst_for_ingestion,
};
use crate::util::time::duration_to_sec;
use crate::util::HandyRwLock;

use crate::raftstore::store::metrics::{
    INGEST_SST_DURATION_SECONDS, SNAPSHOT_BUILD_TIME_HISTOGRAM, SNAPSHOT_CF_KV_COUNT,
    SNAPSHOT_CF_SIZE,
};
use crate::raftstore::store::peer_storage::JOB_STATUS_CANCELLING;

/// CFs needs to be included in a snapshot.
pub const SNAPSHOT_CFS: &[CfName] = DATA_CFS;

pub const SNAPSHOT_VERSION: u64 = 2;

/// Name prefix for the self-generated snapshot file.
const SNAP_GEN_PREFIX: &str = "gen";
/// Name prefix for the received snapshot file.
const SNAP_REV_PREFIX: &str = "rev";

const TMP_FILE_SUFFIX: &str = ".tmp";
const SST_FILE_SUFFIX: &str = ".sst";
const CLONE_FILE_SUFFIX: &str = ".clone";
const META_FILE_SUFFIX: &str = ".meta";

const DELETE_RETRY_MAX_TIMES: u32 = 6;
const DELETE_RETRY_TIME_MILLIS: u64 = 500;

quick_error! {
    #[derive(Debug)]
    pub enum Error {
        Abort {
            description("abort")
            display("abort")
        }
        TooManySnapshots {
            description("too many snapshots")
        }
        Other(err: Box<dyn error::Error + Sync + Send>) {
            from()
            cause(err.as_ref())
            description(err.description())
            display("snap failed {:?}", err)
        }
    }
}

pub type Result<T> = result::Result<T, Error>;

// CF_LOCK is relatively small, so we use plain file for performance issue.
#[inline]
pub fn plain_file_used(cf: &str) -> bool {
    cf == CF_LOCK
}

#[inline]
pub fn check_abort(status: &AtomicUsize) -> Result<()> {
    if status.load(Ordering::Relaxed) == JOB_STATUS_CANCELLING {
        return Err(Error::Abort);
    }
    Ok(())
}

#[derive(Clone, Hash, PartialEq, Eq, PartialOrd, Ord, Debug)]
pub struct SnapKey {
    pub region_id: u64,
    pub term: u64,
    pub idx: u64,
}

impl SnapKey {
    #[inline]
    pub fn new(region_id: u64, term: u64, idx: u64) -> SnapKey {
        SnapKey {
            region_id,
            term,
            idx,
        }
    }

    pub fn from_region_snap(region_id: u64, snap: &RaftSnapshot) -> SnapKey {
        let index = snap.get_metadata().get_index();
        let term = snap.get_metadata().get_term();
        SnapKey::new(region_id, term, index)
    }

    pub fn from_snap(snap: &RaftSnapshot) -> io::Result<SnapKey> {
        let mut snap_data = RaftSnapshotData::new();
        if let Err(e) = snap_data.merge_from_bytes(snap.get_data()) {
            return Err(io::Error::new(ErrorKind::Other, e));
        }

        Ok(SnapKey::from_region_snap(
            snap_data.get_region().get_id(),
            snap,
        ))
    }
}

impl Display for SnapKey {
    fn fmt(&self, f: &mut Formatter<'_>) -> fmt::Result {
        write!(f, "{}_{}_{}", self.region_id, self.term, self.idx)
    }
}

#[derive(Default)]
pub struct SnapshotStatistics {
    pub size: u64,
    pub kv_count: usize,
}

impl SnapshotStatistics {
    pub fn new() -> SnapshotStatistics {
        SnapshotStatistics {
            ..Default::default()
        }
    }
}

pub struct ApplyOptions {
    pub db: Arc<DB>,
    pub region: Region,
    pub abort: Arc<AtomicUsize>,
    pub write_batch_size: usize,
}

/// `Snapshot` is a trait for snapshot.
/// It's used in these scenarios:
///   1. build local snapshot
///   2. read local snapshot and then replicate it to remote raftstores
///   3. receive snapshot from remote raftstore and write it to local storage
///   4. apply snapshot
///   5. snapshot gc
pub trait Snapshot: Read + Write + Send {
    fn build(
        &mut self,
        snap: &DbSnapshot,
        region: &Region,
        snap_data: &mut RaftSnapshotData,
        stat: &mut SnapshotStatistics,
        deleter: Box<dyn SnapshotDeleter>,
    ) -> RaftStoreResult<()>;
    fn path(&self) -> &str;
    fn exists(&self) -> bool;
    fn delete(&self);
    fn meta(&self) -> io::Result<Metadata>;
    fn total_size(&self) -> io::Result<u64>;
    fn save(&mut self) -> io::Result<()>;
    fn apply(&mut self, options: ApplyOptions) -> Result<()>;
}

// A helper function to copy snapshot.
// Only used in tests.
pub fn copy_snapshot(mut from: Box<dyn Snapshot>, mut to: Box<dyn Snapshot>) -> io::Result<()> {
    if !to.exists() {
        io::copy(&mut from, &mut to)?;
        to.save()?;
    }
    Ok(())
}

/// `SnapshotDeleter` is a trait for deleting snapshot.
/// It's used to ensure that the snapshot deletion happens under the protection of locking
/// to avoid race case for concurrent read/write.
pub trait SnapshotDeleter {
    // Return true if it successfully delete the specified snapshot.
    fn delete_snapshot(&self, key: &SnapKey, snap: &dyn Snapshot, check_entry: bool) -> bool;
}

// Try to delete the specified snapshot using deleter, return true if the deletion is done.
pub fn retry_delete_snapshot(
    deleter: Box<dyn SnapshotDeleter>,
    key: &SnapKey,
    snap: &dyn Snapshot,
) -> bool {
    let d = time::Duration::from_millis(DELETE_RETRY_TIME_MILLIS);
    for _ in 0..DELETE_RETRY_MAX_TIMES {
        if deleter.delete_snapshot(key, snap, true) {
            return true;
        }
        thread::sleep(d);
    }
    false
}

fn gen_snapshot_meta(cf_files: &[CfFile]) -> RaftStoreResult<SnapshotMeta> {
    let mut meta = Vec::with_capacity(cf_files.len());
    for cf_file in cf_files {
        if SNAPSHOT_CFS.iter().find(|&cf| cf_file.cf == *cf).is_none() {
            return Err(box_err!(
                "failed to encode invalid snapshot cf {}",
                cf_file.cf
            ));
        }

        let mut cf_file_meta = SnapshotCFFile::new();
        cf_file_meta.set_cf(cf_file.cf.to_owned());
        cf_file_meta.set_size(cf_file.size);
        cf_file_meta.set_checksum(cf_file.checksum);
        meta.push(cf_file_meta);
    }
    let mut snapshot_meta = SnapshotMeta::new();
    snapshot_meta.set_cf_files(RepeatedField::from_vec(meta));
    Ok(snapshot_meta)
}

fn check_file_size(path: &PathBuf, expected_size: u64) -> RaftStoreResult<()> {
    let size = get_file_size(path)?;
    if size != expected_size {
        return Err(box_err!(
            "invalid size {} for snapshot cf file {}, expected {}",
            size,
            path.display(),
            expected_size
        ));
    }
    Ok(())
}

fn check_file_checksum(path: &PathBuf, expected_checksum: u32) -> RaftStoreResult<()> {
    let checksum = calc_crc32(path)?;
    if checksum != expected_checksum {
        return Err(box_err!(
            "invalid checksum {} for snapshot cf file {}, expected {}",
            checksum,
            path.display(),
            expected_checksum
        ));
    }
    Ok(())
}

fn check_file_size_and_checksum(
    path: &PathBuf,
    expected_size: u64,
    expected_checksum: u32,
) -> RaftStoreResult<()> {
    check_file_size(path, expected_size).and_then(|_| check_file_checksum(path, expected_checksum))
}

#[derive(Default)]
struct CfFile {
    pub cf: CfName,
    pub path: PathBuf,
    pub tmp_path: PathBuf,
    pub clone_path: PathBuf,
    pub sst_writer: Option<SstFileWriter>,
    pub file: Option<File>,
    pub kv_count: u64,
    pub size: u64,
    pub written_size: u64,
    pub checksum: u32,
    pub write_digest: Option<Digest>,
}

#[derive(Default)]
struct MetaFile {
    pub meta: SnapshotMeta,
    pub path: PathBuf,
    pub file: Option<File>,

    // for writing snapshot
    pub tmp_path: PathBuf,
}

pub struct Snap {
    key: SnapKey,
    display_path: String,
    cf_files: Vec<CfFile>,
    cf_index: usize,
    meta_file: MetaFile,
    size_track: Arc<AtomicU64>,
    limiter: Option<Arc<IOLimiter>>,
    hold_tmp_files: bool,
}

impl Snap {
    fn new<T: Into<PathBuf>>(
        dir: T,
        key: &SnapKey,
        size_track: Arc<AtomicU64>,
        is_sending: bool,
        to_build: bool,
        deleter: Box<dyn SnapshotDeleter>,
        limiter: Option<Arc<IOLimiter>>,
    ) -> RaftStoreResult<Snap> {
        let dir_path = dir.into();
        if !dir_path.exists() {
            fs::create_dir_all(dir_path.as_path())?;
        }
        let snap_prefix = if is_sending {
            SNAP_GEN_PREFIX
        } else {
            SNAP_REV_PREFIX
        };
        let prefix = format!("{}_{}", snap_prefix, key);
        let display_path = Snap::get_display_path(&dir_path, &prefix);

        let mut cf_files = Vec::with_capacity(SNAPSHOT_CFS.len());
        for cf in SNAPSHOT_CFS {
            let filename = format!("{}_{}{}", prefix, cf, SST_FILE_SUFFIX);
            let path = dir_path.join(&filename);
            let tmp_path = dir_path.join(format!("{}{}", filename, TMP_FILE_SUFFIX));
            let clone_path = dir_path.join(format!("{}{}", filename, CLONE_FILE_SUFFIX));
            let cf_file = CfFile {
                cf,
                path,
                tmp_path,
                clone_path,
                ..Default::default()
            };
            cf_files.push(cf_file);
        }

        let meta_filename = format!("{}{}", prefix, META_FILE_SUFFIX);
        let meta_path = dir_path.join(&meta_filename);
        let meta_tmp_path = dir_path.join(format!("{}{}", meta_filename, TMP_FILE_SUFFIX));
        let meta_file = MetaFile {
            path: meta_path,
            tmp_path: meta_tmp_path,
            ..Default::default()
        };

        let mut s = Snap {
            key: key.clone(),
            display_path,
            cf_files,
            cf_index: 0,
            meta_file,
            size_track,
            limiter,
            hold_tmp_files: false,
        };

        // load snapshot meta if meta_file exists
        if file_exists(&s.meta_file.path) {
            if let Err(e) = s.load_snapshot_meta() {
                if !to_build {
                    return Err(e);
                }
                warn!(
                    "failed to load existent snapshot meta when try to build snapshot";
                    "snapshot" => %s.path(),
                    "err" => ?e,
                );
                if !retry_delete_snapshot(deleter, key, &s) {
                    warn!(
                        "failed to delete snapshot because it's already registered elsewhere";
                        "snapshot" => %s.path(),
                    );
                    return Err(e);
                }
            }
        }
        Ok(s)
    }

    pub fn new_for_building<T: Into<PathBuf>>(
        dir: T,
        key: &SnapKey,
        snap: &DbSnapshot,
        size_track: Arc<AtomicU64>,
        deleter: Box<dyn SnapshotDeleter>,
        limiter: Option<Arc<IOLimiter>>,
    ) -> RaftStoreResult<Snap> {
        let mut s = Snap::new(dir, key, size_track, true, true, deleter, limiter)?;
        s.init_for_building(snap)?;
        Ok(s)
    }

    pub fn new_for_sending<T: Into<PathBuf>>(
        dir: T,
        key: &SnapKey,
        size_track: Arc<AtomicU64>,
        deleter: Box<dyn SnapshotDeleter>,
    ) -> RaftStoreResult<Snap> {
        let mut s = Snap::new(dir, key, size_track, true, false, deleter, None)?;

        if !s.exists() {
            // Skip the initialization below if it doesn't exists.
            return Ok(s);
        }
        for cf_file in &mut s.cf_files {
            // initialize cf file size and reader
            if cf_file.size > 0 {
                let file = File::open(&cf_file.path)?;
                cf_file.file = Some(file);
            }
        }
        Ok(s)
    }

    pub fn new_for_receiving<T: Into<PathBuf>>(
        dir: T,
        key: &SnapKey,
        snapshot_meta: SnapshotMeta,
        size_track: Arc<AtomicU64>,
        deleter: Box<dyn SnapshotDeleter>,
        limiter: Option<Arc<IOLimiter>>,
    ) -> RaftStoreResult<Snap> {
        let mut s = Snap::new(dir, key, size_track, false, false, deleter, limiter)?;
        s.set_snapshot_meta(snapshot_meta)?;
        if s.exists() {
            return Ok(s);
        }

        let f = OpenOptions::new()
            .write(true)
            .create_new(true)
            .open(&s.meta_file.tmp_path)?;
        s.meta_file.file = Some(f);
        s.hold_tmp_files = true;

        for cf_file in &mut s.cf_files {
            if cf_file.size == 0 {
                continue;
            }
            let f = OpenOptions::new()
                .write(true)
                .create_new(true)
                .open(&cf_file.tmp_path)?;
            cf_file.file = Some(f);
            cf_file.write_digest = Some(Digest::new(crc32::IEEE));
        }
        Ok(s)
    }

    pub fn new_for_applying<T: Into<PathBuf>>(
        dir: T,
        key: &SnapKey,
        size_track: Arc<AtomicU64>,
        deleter: Box<dyn SnapshotDeleter>,
    ) -> RaftStoreResult<Snap> {
        let s = Snap::new(dir, key, size_track, false, false, deleter, None)?;
        Ok(s)
    }

    fn init_for_building(&mut self, kv_snap: &DbSnapshot) -> RaftStoreResult<()> {
        if self.exists() {
            return Ok(());
        }
        let file = OpenOptions::new()
            .write(true)
            .create_new(true)
            .open(&self.meta_file.tmp_path)?;
        self.meta_file.file = Some(file);
        self.hold_tmp_files = true;

        for cf_file in &mut self.cf_files {
            if plain_file_used(cf_file.cf) {
                let f = OpenOptions::new()
                    .write(true)
                    .create_new(true)
                    .open(&cf_file.tmp_path)?;
                cf_file.file = Some(f);
            } else {
                let handle = kv_snap.cf_handle(cf_file.cf)?;
                let mut io_options = kv_snap.get_db().get_options_cf(handle).clone();
                io_options.compression(get_fastest_supported_compression_type());
                // in rocksdb 5.5.1, SstFileWriter will try to use bottommost_compression and
                // compression_per_level first, so to make sure our specified compression type
                // being used, we must set them empty or disabled.
                io_options.compression_per_level(&[]);
                io_options.bottommost_compression(DBCompressionType::Disable);

                // When open db with encrypted env, we need to send the same env to the SstFileWriter.
                if let Some(env) = kv_snap.get_db().env() {
                    io_options.set_env(env);
                }
                let mut writer = SstFileWriter::new(EnvOptions::new(), io_options);
                box_try!(writer.open(cf_file.tmp_path.as_path().to_str().unwrap()));
                cf_file.sst_writer = Some(writer);
            }
        }
        Ok(())
    }

    fn read_snapshot_meta(&mut self) -> RaftStoreResult<SnapshotMeta> {
        let size = get_file_size(&self.meta_file.path)?;
        let mut file = File::open(&self.meta_file.path)?;
        let mut buf = Vec::with_capacity(size as usize);
        file.read_to_end(&mut buf)?;
        let mut snapshot_meta = SnapshotMeta::new();
        snapshot_meta.merge_from_bytes(&buf)?;
        Ok(snapshot_meta)
    }

    fn set_snapshot_meta(&mut self, snapshot_meta: SnapshotMeta) -> RaftStoreResult<()> {
        if snapshot_meta.get_cf_files().len() != self.cf_files.len() {
            return Err(box_err!(
                "invalid cf number of snapshot meta, expect {}, got {}",
                SNAPSHOT_CFS.len(),
                snapshot_meta.get_cf_files().len()
            ));
        }
        for (i, cf_file) in self.cf_files.iter_mut().enumerate() {
            let meta = snapshot_meta.get_cf_files().get(i).unwrap();
            if meta.get_cf() != cf_file.cf {
                return Err(box_err!(
                    "invalid {} cf in snapshot meta, expect {}, got {}",
                    i,
                    cf_file.cf,
                    meta.get_cf()
                ));
            }
            if file_exists(&cf_file.path) {
                // Check only the file size for `exists()` to work correctly.
                check_file_size(&cf_file.path, meta.get_size())?;
            }
            cf_file.size = meta.get_size();
            cf_file.checksum = meta.get_checksum();
        }
        self.meta_file.meta = snapshot_meta;
        Ok(())
    }

    fn load_snapshot_meta(&mut self) -> RaftStoreResult<()> {
        let snapshot_meta = self.read_snapshot_meta()?;
        self.set_snapshot_meta(snapshot_meta)?;
        // check if there is a data corruption when the meta file exists
        // but cf files are deleted.
        if !self.exists() {
            return Err(box_err!(
                "snapshot {} is corrupted, some cf file is missing",
                self.path()
            ));
        }
        Ok(())
    }

    fn get_display_path(dir_path: impl AsRef<Path>, prefix: &str) -> String {
        let cf_names = "(".to_owned() + &SNAPSHOT_CFS.join("|") + ")";
        format!(
            "{}/{}_{}{}",
            dir_path.as_ref().display(),
            prefix,
            cf_names,
            SST_FILE_SUFFIX
        )
    }

    fn validate(&self, kv_engine: Arc<DB>) -> RaftStoreResult<()> {
        for cf_file in &self.cf_files {
            if cf_file.size == 0 {
                // Skip empty file. The checksum of this cf file should be 0 and
                // this is checked when loading the snapshot meta.
                continue;
            }
            if plain_file_used(cf_file.cf) {
                check_file_size_and_checksum(&cf_file.path, cf_file.size, cf_file.checksum)?;
            } else {
                prepare_sst_for_ingestion(&cf_file.path, &cf_file.clone_path)?;
                validate_sst_for_ingestion(
                    &kv_engine,
                    cf_file.cf,
                    &cf_file.clone_path,
                    cf_file.size,
                    cf_file.checksum,
                )?;
            }
        }
        Ok(())
    }

    fn switch_to_cf_file(&mut self, cf: &str) -> io::Result<()> {
        match self.cf_files.iter().position(|x| x.cf == cf) {
            Some(index) => {
                self.cf_index = index;
                Ok(())
            }
            None => Err(io::Error::new(
                ErrorKind::Other,
                format!("fail to find cf {}", cf),
            )),
        }
    }

    fn add_kv(&mut self, k: &[u8], v: &[u8]) -> RaftStoreResult<()> {
        let cf_file = &mut self.cf_files[self.cf_index];
        if let Some(writer) = cf_file.sst_writer.as_mut() {
            if let Err(e) = writer.put(k, v) {
                let io_error = io::Error::new(ErrorKind::Other, e);
                return Err(RaftStoreError::from(io_error));
            }
            cf_file.kv_count += 1;
            Ok(())
        } else {
            let e = box_err!("can't find sst writer");
            Err(RaftStoreError::Snapshot(e))
        }
    }

    fn save_cf_files(&mut self) -> io::Result<()> {
        for cf_file in &mut self.cf_files {
            if plain_file_used(cf_file.cf) {
                let _ = cf_file.file.take();
            } else if cf_file.kv_count == 0 {
                let _ = cf_file.sst_writer.take().unwrap();
            } else {
                let mut writer = cf_file.sst_writer.take().unwrap();
                if let Err(e) = writer.finish() {
                    return Err(io::Error::new(ErrorKind::Other, e));
                }
            }
            let size = get_file_size(&cf_file.tmp_path)?;
            // The size of a sst file is larger than 0 doesn't mean it contains some key value pairs.
            // For example, if we provide a encrypted env to the SstFileWriter, RocksDB will append
            // some meta data to the header. So here we should use the kv count instead of the file size
            // to indicate if the sst file is empty.
            if cf_file.kv_count > 0 {
                fs::rename(&cf_file.tmp_path, &cf_file.path)?;
                cf_file.size = size;
                // add size
                self.size_track.fetch_add(size, Ordering::SeqCst);
                cf_file.checksum = calc_crc32(&cf_file.path)?;
            } else {
                // Clean up the `tmp_path` if this cf file is empty.
                delete_file_if_exist(&cf_file.tmp_path).unwrap();
            }
        }
        Ok(())
    }

    fn save_meta_file(&mut self) -> RaftStoreResult<()> {
        let mut v = vec![];
        box_try!(self.meta_file.meta.write_to_vec(&mut v));
        {
            let mut f = self.meta_file.file.take().unwrap();
            f.write_all(&v[..])?;
            f.flush()?;
        }
        fs::rename(&self.meta_file.tmp_path, &self.meta_file.path)?;
        self.hold_tmp_files = false;
        Ok(())
    }

    fn do_build(
        &mut self,
        kv_snap: &DbSnapshot,
        region: &Region,
        stat: &mut SnapshotStatistics,
        deleter: Box<dyn SnapshotDeleter>,
    ) -> RaftStoreResult<()> {
        fail_point!("snapshot_enter_do_build");
        if self.exists() {
            match self.validate(kv_snap.get_db()) {
                Ok(()) => return Ok(()),
                Err(e) => {
                    error!(
                        "snapshot is corrupted, will rebuild";
                        "region_id" => region.get_id(),
                        "snapshot" => %self.path(),
                        "err" => ?e,
                    );
                    if !retry_delete_snapshot(deleter, &self.key, self) {
                        error!(
                            "failed to delete corrupted snapshot because it's \
                             already registered elsewhere";
                            "region_id" => region.get_id(),
                            "snapshot" => %self.path(),
                        );
                        return Err(e);
                    }
                    self.init_for_building(kv_snap)?;
                }
            }
        }

        let mut snap_key_count = 0;
        let (begin_key, end_key) = (enc_start_key(region), enc_end_key(region));
        for cf in SNAPSHOT_CFS {
            self.switch_to_cf_file(cf)?;
            let (cf_key_count, cf_size) = if plain_file_used(cf) {
                self.build_plain_cf_file(kv_snap, cf, &begin_key, &end_key)?
            } else {
                let mut key_count = 0;
                let mut size = 0;
                let base = self
                    .limiter
                    .as_ref()
                    .map_or(0 as i64, |l| l.get_max_bytes_per_time());
                let mut bytes: i64 = 0;
                kv_snap.scan_cf(cf, &begin_key, &end_key, false, |key, value| {
                    let l = key.len() + value.len();
                    if let Some(ref limiter) = self.limiter {
                        if bytes >= base {
                            bytes = 0;
                            limiter.request(base);
                        }
                        bytes += l as i64;
                    }
                    size += l;
                    key_count += 1;
                    self.add_kv(key, value)?;
                    Ok(true)
                })?;
                (key_count, size)
            };
            snap_key_count += cf_key_count;
            SNAPSHOT_CF_KV_COUNT
                .with_label_values(&[cf])
                .observe(cf_key_count as f64);
            SNAPSHOT_CF_SIZE
                .with_label_values(&[cf])
                .observe(cf_size as f64);
            info!(
                "scan snapshot of one cf";
                "region_id" => region.get_id(),
                "snapshot" => self.path(),
                "cf" => cf,
                "key_count" => cf_key_count,
                "size" => cf_size,
            );
        }

        self.save_cf_files()?;
        stat.kv_count = snap_key_count;
        // save snapshot meta to meta file
        let snapshot_meta = gen_snapshot_meta(&self.cf_files[..])?;
        self.meta_file.meta = snapshot_meta;
        self.save_meta_file()?;

        Ok(())
    }

    fn build_plain_cf_file(
        &mut self,
        snap: &DbSnapshot,
        cf: &str,
        start_key: &[u8],
        end_key: &[u8],
    ) -> RaftStoreResult<(usize, usize)> {
        let mut cf_key_count = 0;
        let mut cf_size = 0;
        {
            // If the relative files are deleted after `Snap::new` and
            // `init_for_building`, the file could be None.
            let file = match self.cf_files[self.cf_index].file.as_mut() {
                Some(f) => f,
                None => {
                    let e = box_err!("cf_file is none for cf {}", cf);
                    return Err(RaftStoreError::Snapshot(e));
                }
            };
            snap.scan_cf(cf, start_key, end_key, false, |key, value| {
                cf_key_count += 1;
                cf_size += key.len() + value.len();
                file.encode_compact_bytes(key)?;
                file.encode_compact_bytes(value)?;
                Ok(true)
            })?;
            if cf_key_count > 0 {
                // use an empty byte array to indicate that cf reaches an end.
                box_try!(file.encode_compact_bytes(b""));
            }
        }

        // update kv count for plain file
        let cf_file = &mut self.cf_files[self.cf_index];
        cf_file.kv_count = cf_key_count as u64;
        Ok((cf_key_count, cf_size))
    }
}

fn apply_plain_cf_file<D: CompactBytesFromFileDecoder>(
    decoder: &mut D,
    options: &ApplyOptions,
    handle: &CFHandle,
) -> Result<()> {
    let wb = WriteBatch::new();
    let mut batch_size = 0;
    loop {
        check_abort(&options.abort)?;
        let key = box_try!(decoder.decode_compact_bytes());
        if key.is_empty() {
            if batch_size > 0 {
                box_try!(options.db.write(&wb));
            }
            break;
        }
        box_try!(check_key_in_region(keys::origin_key(&key), &options.region));
        batch_size += key.len();
        let value = box_try!(decoder.decode_compact_bytes());
        batch_size += value.len();
        box_try!(wb.put_cf(handle, &key, &value));
        if batch_size >= options.write_batch_size {
            box_try!(options.db.write(&wb));
            wb.clear();
            batch_size = 0;
        }
    }
    Ok(())
}

impl fmt::Debug for Snap {
    fn fmt(&self, f: &mut Formatter<'_>) -> fmt::Result {
        f.debug_struct("Snap")
            .field("key", &self.key)
            .field("display_path", &self.display_path)
            .finish()
    }
}

impl Snapshot for Snap {
    fn build(
        &mut self,
        kv_snap: &DbSnapshot,
        region: &Region,
        snap_data: &mut RaftSnapshotData,
        stat: &mut SnapshotStatistics,
        deleter: Box<dyn SnapshotDeleter>,
    ) -> RaftStoreResult<()> {
        let t = Instant::now();
        self.do_build(kv_snap, region, stat, deleter)?;

        let total_size = self.total_size()?;
        stat.size = total_size;
        // set snapshot meta data
        snap_data.set_file_size(total_size);
        snap_data.set_version(SNAPSHOT_VERSION);
        snap_data.set_meta(self.meta_file.meta.clone());

        SNAPSHOT_BUILD_TIME_HISTOGRAM.observe(duration_to_sec(t.elapsed()) as f64);
        info!(
            "scan snapshot";
            "region_id" => region.get_id(),
            "snapshot" => self.path(),
            "key_count" => stat.kv_count,
            "size" => total_size,
            "takes" => ?t.elapsed(),
        );

        Ok(())
    }

    fn path(&self) -> &str {
        &self.display_path
    }

    fn exists(&self) -> bool {
        self.cf_files
            .iter()
            .all(|cf_file| cf_file.size == 0 || file_exists(&cf_file.path))
            && file_exists(&self.meta_file.path)
    }

    fn delete(&self) {
        debug!(
            "deleting snapshot file";
            "snapshot" => %self.path(),
        );
        for cf_file in &self.cf_files {
            delete_file_if_exist(&cf_file.clone_path).unwrap();
            if self.hold_tmp_files {
                delete_file_if_exist(&cf_file.tmp_path).unwrap();
            }
            if delete_file_if_exist(&cf_file.path).unwrap() {
                self.size_track.fetch_sub(cf_file.size, Ordering::SeqCst);
            }
        }
        delete_file_if_exist(&self.meta_file.path).unwrap();
        if self.hold_tmp_files {
            delete_file_if_exist(&self.meta_file.tmp_path).unwrap();
        }
    }

    fn meta(&self) -> io::Result<Metadata> {
        fs::metadata(&self.meta_file.path)
    }

    fn total_size(&self) -> io::Result<u64> {
        Ok(self.cf_files.iter().fold(0, |acc, x| acc + x.size))
    }

    fn save(&mut self) -> io::Result<()> {
        debug!(
            "saving to snapshot file";
            "snapshot" => %self.path(),
        );
        for cf_file in &mut self.cf_files {
            if cf_file.size == 0 {
                // Skip empty cf file.
                continue;
            }

            // Check each cf file has been fully written, and the checksum matches.
            {
                let mut file = cf_file.file.take().unwrap();
                file.flush()?;
            }
            if cf_file.written_size != cf_file.size {
                return Err(io::Error::new(
                    ErrorKind::Other,
                    format!(
                        "snapshot file {} for cf {} size mismatches, \
                         real size {}, expected size {}",
                        cf_file.path.display(),
                        cf_file.cf,
                        cf_file.written_size,
                        cf_file.size
                    ),
                ));
            }
            let checksum = cf_file.write_digest.as_ref().unwrap().sum32();
            if checksum != cf_file.checksum {
                return Err(io::Error::new(
                    ErrorKind::Other,
                    format!(
                        "snapshot file {} for cf {} checksum \
                         mismatches, real checksum {}, expected \
                         checksum {}",
                        cf_file.path.display(),
                        cf_file.cf,
                        checksum,
                        cf_file.checksum
                    ),
                ));
            }

            fs::rename(&cf_file.tmp_path, &cf_file.path)?;
            self.size_track.fetch_add(cf_file.size, Ordering::SeqCst);
        }
        // write meta file
        let mut v = vec![];
        self.meta_file.meta.write_to_vec(&mut v)?;
        {
            let mut meta_file = self.meta_file.file.take().unwrap();
            meta_file.write_all(&v[..])?;
            meta_file.sync_all()?;
        }
        fs::rename(&self.meta_file.tmp_path, &self.meta_file.path)?;
        self.hold_tmp_files = false;
        Ok(())
    }

    fn apply(&mut self, options: ApplyOptions) -> Result<()> {
        box_try!(self.validate(Arc::clone(&options.db)));

        for cf_file in &mut self.cf_files {
            if cf_file.size == 0 {
                // Skip empty cf file.
                continue;
            }

            check_abort(&options.abort)?;
            let cf_handle = box_try!(rocksdb_util::get_cf_handle(&options.db, cf_file.cf));
            if plain_file_used(cf_file.cf) {
                let file = box_try!(File::open(&cf_file.path));
                apply_plain_cf_file(&mut BufReader::new(file), &options, cf_handle)?;
            } else {
                let _timer = INGEST_SST_DURATION_SECONDS.start_coarse_timer();
                let mut ingest_opt = IngestExternalFileOptions::new();
                ingest_opt.move_files(true);
                let path = cf_file.clone_path.to_str().unwrap();
                box_try!(options.db.ingest_external_file_optimized(
                    cf_handle,
                    &ingest_opt,
                    &[path]
                ));
            }
        }
        Ok(())
    }
}

impl Read for Snap {
    fn read(&mut self, buf: &mut [u8]) -> io::Result<usize> {
        if buf.is_empty() {
            return Ok(0);
        }
        while self.cf_index < self.cf_files.len() {
            let cf_file = &mut self.cf_files[self.cf_index];
            if cf_file.size == 0 {
                self.cf_index += 1;
                continue;
            }
            match cf_file.file.as_mut().unwrap().read(buf) {
                Ok(0) => {
                    // EOF. Switch to next file.
                    self.cf_index += 1;
                }
                Ok(n) => {
                    return Ok(n);
                }
                e => return e,
            }
        }
        Ok(0)
    }
}

impl Write for Snap {
    fn write(&mut self, buf: &[u8]) -> io::Result<usize> {
        if buf.is_empty() {
            return Ok(0);
        }

        let mut next_buf = buf;
        while self.cf_index < self.cf_files.len() {
            let cf_file = &mut self.cf_files[self.cf_index];
            if cf_file.size == 0 {
                self.cf_index += 1;
                continue;
            }

            let left = (cf_file.size - cf_file.written_size) as usize;
            if left == 0 {
                self.cf_index += 1;
                continue;
            }

            let mut file = LimitWriter::new(self.limiter.clone(), cf_file.file.as_mut().unwrap());
            let digest = cf_file.write_digest.as_mut().unwrap();

            if next_buf.len() > left {
                file.write_all(&next_buf[0..left])?;
                digest.write(&next_buf[0..left]);
                cf_file.written_size += left as u64;
                self.cf_index += 1;
                next_buf = &next_buf[left..];
            } else {
                file.write_all(next_buf)?;
                digest.write(next_buf);
                cf_file.written_size += next_buf.len() as u64;
                return Ok(buf.len());
            }
        }
        let n = buf.len() - next_buf.len();
        Ok(n)
    }

    fn flush(&mut self) -> io::Result<()> {
        if let Some(cf_file) = self.cf_files.get_mut(self.cf_index) {
            let file = cf_file.file.as_mut().unwrap();
            file.flush()?;
        }
        Ok(())
    }
}

impl Drop for Snap {
    fn drop(&mut self) {
        // cleanup if some of the cf files and meta file is partly written
        if self
            .cf_files
            .iter()
            .any(|cf_file| file_exists(&cf_file.tmp_path))
            || file_exists(&self.meta_file.tmp_path)
        {
            self.delete();
            return;
        }
        // cleanup if data corruption happens and any file goes missing
        if !self.exists() {
            self.delete();
            return;
        }
    }
}

#[derive(PartialEq, Debug)]
pub enum SnapEntry {
    Generating = 1,
    Sending = 2,
    Receiving = 3,
    Applying = 4,
}

/// `SnapStats` is for snapshot statistics.
pub struct SnapStats {
    pub sending_count: usize,
    pub receiving_count: usize,
}

struct SnapManagerCore {
    base: String,
    registry: HashMap<SnapKey, Vec<SnapEntry>>,
    snap_size: Arc<AtomicU64>,
}

fn notify_stats(ch: Option<&RaftRouter>) {
    if let Some(ch) = ch {
        if let Err(e) = ch.send_control(StoreMsg::SnapshotStats) {
            error!(
                "failed to notify snapshot stats";
                "err" => ?e,
            )
        }
    }
}

/// `SnapManagerCore` trace all current processing snapshots.
#[derive(Clone)]
pub struct SnapManager {
    // directory to store snapfile.
    core: Arc<RwLock<SnapManagerCore>>,
    router: Option<RaftRouter>,
    limiter: Option<Arc<IOLimiter>>,
    max_total_size: u64,
}

impl SnapManager {
    pub fn new<T: Into<String>>(path: T, router: Option<RaftRouter>) -> SnapManager {
        SnapManagerBuilder::default().build(path, router)
    }

    pub fn init(&self) -> io::Result<()> {
        // Use write lock so only one thread initialize the directory at a time.
        let core = self.core.wl();
        let path = Path::new(&core.base);
        if !path.exists() {
            fs::create_dir_all(path)?;
            return Ok(());
        }
        if !path.is_dir() {
            return Err(io::Error::new(
                ErrorKind::Other,
                format!("{} should be a directory", path.display()),
            ));
        }
        for f in fs::read_dir(path)? {
            let p = f?;
            if p.file_type()?.is_file() {
                if let Some(s) = p.file_name().to_str() {
                    if s.ends_with(TMP_FILE_SUFFIX) {
                        fs::remove_file(p.path())?;
                    } else if s.ends_with(SST_FILE_SUFFIX) {
                        let len = p.metadata()?.len();
                        core.snap_size.fetch_add(len, Ordering::SeqCst);
                    }
                }
            }
        }
        Ok(())
    }

    // Return all snapshots which is idle not being used.
    pub fn list_idle_snap(&self) -> io::Result<Vec<(SnapKey, bool)>> {
        let core = self.core.rl();
        let path = Path::new(&core.base);
        let read_dir = fs::read_dir(path)?;
        // Remove the duplicate snap keys.
        let mut v: Vec<_> = read_dir
            .filter_map(|p| {
                let p = match p {
                    Err(e) => {
                        error!(
                            "failed to list content of directory";
                            "directory" => %core.base,
                            "err" => ?e,
                        );
                        return None;
                    }
                    Ok(p) => p,
                };
                match p.file_type() {
                    Ok(t) if t.is_file() => {}
                    _ => return None,
                }
                let file_name = p.file_name();
                let name = match file_name.to_str() {
                    None => return None,
                    Some(n) => n,
                };
                let is_sending = name.starts_with(SNAP_GEN_PREFIX);
                let numbers: Vec<u64> = name.split('.').next().map_or_else(
                    || vec![],
                    |s| {
                        s.split('_')
                            .skip(1)
                            .filter_map(|s| s.parse().ok())
                            .collect()
                    },
                );
                if numbers.len() != 3 {
                    error!(
                        "failed to parse snapkey";
                        "snap_key" => %name,
                    );
                    return None;
                }
                let snap_key = SnapKey::new(numbers[0], numbers[1], numbers[2]);
                if core.registry.contains_key(&snap_key) {
                    // Skip those registered snapshot.
                    return None;
                }
                Some((snap_key, is_sending))
            })
            .collect();
        v.sort();
        v.dedup();
        Ok(v)
    }

    #[inline]
    pub fn has_registered(&self, key: &SnapKey) -> bool {
        self.core.rl().registry.contains_key(key)
    }

    pub fn get_snapshot_for_building(
        &self,
        key: &SnapKey,
        snap: &DbSnapshot,
    ) -> RaftStoreResult<Box<dyn Snapshot>> {
        let mut old_snaps = None;
        while self.get_total_snap_size() > self.max_total_snap_size() {
            if old_snaps.is_none() {
                let snaps = self.list_idle_snap()?;
                let mut key_and_snaps = Vec::with_capacity(snaps.len());
                for (key, is_sending) in snaps {
                    if !is_sending {
                        continue;
                    }
                    let snap = match self.get_snapshot_for_sending(&key) {
                        Ok(snap) => snap,
                        Err(_) => continue,
                    };
                    if let Ok(modified) = snap.meta().and_then(|m| m.modified()) {
                        key_and_snaps.push((key, snap, modified));
                    }
                }
                key_and_snaps.sort_by_key(|&(_, _, modified)| Reverse(modified));
                old_snaps = Some(key_and_snaps);
            }
            match old_snaps.as_mut().unwrap().pop() {
                Some((key, snap, _)) => self.delete_snapshot(&key, snap.as_ref(), false),
                None => return Err(RaftStoreError::Snapshot(Error::TooManySnapshots)),
            };
        }

        let (dir, snap_size) = {
            let core = self.core.rl();
            (core.base.clone(), Arc::clone(&core.snap_size))
        };
        let f = Snap::new_for_building(
            dir,
            key,
            snap,
            snap_size,
            Box::new(self.clone()),
            self.limiter.clone(),
        )?;
        Ok(Box::new(f))
    }

    pub fn get_snapshot_for_sending(&self, key: &SnapKey) -> RaftStoreResult<Box<dyn Snapshot>> {
        let core = self.core.rl();
        let s = Snap::new_for_sending(
            &core.base,
            key,
            Arc::clone(&core.snap_size),
            Box::new(self.clone()),
        )?;
        Ok(Box::new(s))
    }

    pub fn get_snapshot_for_receiving(
        &self,
        key: &SnapKey,
        data: &[u8],
    ) -> RaftStoreResult<Box<dyn Snapshot>> {
        let core = self.core.rl();
        let mut snapshot_data = RaftSnapshotData::new();
        snapshot_data.merge_from_bytes(data)?;
        let f = Snap::new_for_receiving(
            &core.base,
            key,
            snapshot_data.take_meta(),
            Arc::clone(&core.snap_size),
            Box::new(self.clone()),
            self.limiter.clone(),
        )?;
        Ok(Box::new(f))
    }

    pub fn get_snapshot_for_applying(&self, key: &SnapKey) -> RaftStoreResult<Box<dyn Snapshot>> {
        let core = self.core.rl();
        let s = Snap::new_for_applying(
            &core.base,
            key,
            Arc::clone(&core.snap_size),
            Box::new(self.clone()),
        )?;
        if !s.exists() {
            return Err(RaftStoreError::Other(From::from(
                format!("snapshot of {:?} not exists.", key).to_string(),
            )));
        }
        Ok(Box::new(s))
    }

    /// Get the approximate size of snap file exists in snap directory.
    ///
    /// Return value is not guaranteed to be accurate.
    pub fn get_total_snap_size(&self) -> u64 {
        let core = self.core.rl();
        core.snap_size.load(Ordering::SeqCst)
    }

    pub fn max_total_snap_size(&self) -> u64 {
        self.max_total_size
    }

    pub fn register(&self, key: SnapKey, entry: SnapEntry) {
        debug!(
            "register snapshot";
            "key" => %key,
            "entry" => ?entry,
        );
        let mut core = self.core.wl();
        match core.registry.entry(key) {
            Entry::Occupied(mut e) => {
                if e.get().contains(&entry) {
                    warn!(
                        "snap key is registered more than once!";
                        "key" => %e.key(),
                    );
                    return;
                }
                e.get_mut().push(entry);
            }
            Entry::Vacant(e) => {
                e.insert(vec![entry]);
            }
        }

        notify_stats(self.router.as_ref());
    }

    pub fn deregister(&self, key: &SnapKey, entry: &SnapEntry) {
        debug!(
            "deregister snapshot";
            "key" => %key,
            "entry" => ?entry,
        );
        let mut need_clean = false;
        let mut handled = false;
        let mut core = self.core.wl();
        if let Some(e) = core.registry.get_mut(key) {
            let last_len = e.len();
            e.retain(|e| e != entry);
            need_clean = e.is_empty();
            handled = last_len > e.len();
        }
        if need_clean {
            core.registry.remove(key);
        }
        if handled {
            notify_stats(self.router.as_ref());
            return;
        }
        warn!(
            "stale deregister snapshot";
            "key" => %key,
            "entry" => ?entry,
        );
    }

    pub fn stats(&self) -> SnapStats {
        let core = self.core.rl();
        // send_count, generating_count, receiving_count, applying_count
        let (mut sending_cnt, mut receiving_cnt) = (0, 0);
        for v in core.registry.values() {
            let (mut is_sending, mut is_receiving) = (false, false);
            for s in v {
                match *s {
                    SnapEntry::Sending | SnapEntry::Generating => is_sending = true,
                    SnapEntry::Receiving | SnapEntry::Applying => is_receiving = true,
                }
            }
            if is_sending {
                sending_cnt += 1;
            }
            if is_receiving {
                receiving_cnt += 1;
            }
        }

        SnapStats {
            sending_count: sending_cnt,
            receiving_count: receiving_cnt,
        }
    }
}

impl SnapshotDeleter for SnapManager {
    fn delete_snapshot(&self, key: &SnapKey, snap: &dyn Snapshot, check_entry: bool) -> bool {
        let core = self.core.rl();
        if check_entry {
            if let Some(e) = core.registry.get(key) {
                if e.len() > 1 {
                    info!(
                        "skip to delete snapshot since it's registered more than once";
                        "snapshot" => %snap.path(),
                        "registered_entries" => ?e,
                    );
                    return false;
                }
            }
        } else if core.registry.contains_key(key) {
            info!(
                "skip to delete snapshot since it's registered";
                "snapshot" => %snap.path(),
            );
            return false;
        }
        snap.delete();
        true
    }
}

#[derive(Debug, Default)]
pub struct SnapManagerBuilder {
    max_write_bytes_per_sec: u64,
    max_total_size: u64,
}

impl SnapManagerBuilder {
    pub fn max_write_bytes_per_sec(&mut self, bytes: u64) -> &mut SnapManagerBuilder {
        self.max_write_bytes_per_sec = bytes;
        self
    }
    pub fn max_total_size(&mut self, bytes: u64) -> &mut SnapManagerBuilder {
        self.max_total_size = bytes;
        self
    }
    pub fn build<T: Into<String>>(&self, path: T, router: Option<RaftRouter>) -> SnapManager {
        let limiter = if self.max_write_bytes_per_sec > 0 {
            Some(Arc::new(IOLimiter::new(self.max_write_bytes_per_sec)))
        } else {
            None
        };
        let max_total_size = if self.max_total_size > 0 {
            self.max_total_size
        } else {
            u64::MAX
        };
        SnapManager {
            core: Arc::new(RwLock::new(SnapManagerCore {
                base: path.into(),
                registry: map![],
                snap_size: Arc::new(AtomicU64::new(0)),
            })),
            router,
            limiter,
            max_total_size,
        }
    }
}

#[cfg(test)]
pub mod tests {
    use std::cmp;
    use std::fs::{self, File, OpenOptions};
    use std::io::{self, Read, Seek, SeekFrom, Write};
    use std::sync::atomic::{AtomicU64, AtomicUsize, Ordering};
    use std::sync::Arc;

    use crate::storage::engine::{DBOptions, Env, DB};
    use kvproto::metapb::{Peer, Region};
    use kvproto::raft_serverpb::{
        RaftApplyState, RaftSnapshotData, RegionLocalState, SnapshotMeta,
    };
    use protobuf::Message;
<<<<<<< HEAD
    use rocksdb::{DBOptions, Env, DB};
    use std::path::{Path, PathBuf};
=======
    use std::path::PathBuf;
>>>>>>> 5a3ced50
    use tempdir::TempDir;

    use super::{
        ApplyOptions, Snap, SnapEntry, SnapKey, SnapManager, SnapManagerBuilder, Snapshot,
        SnapshotDeleter, SnapshotStatistics, META_FILE_SUFFIX, SNAPSHOT_CFS, SNAP_GEN_PREFIX,
    };

    use crate::raftstore::store::engine::{Iterable, Mutable, Peekable, Snapshot as DbSnapshot};
    use crate::raftstore::store::peer_storage::JOB_STATUS_RUNNING;
    use crate::raftstore::store::{keys, Engines};
    use crate::raftstore::Result;
    use crate::storage::{ALL_CFS, CF_DEFAULT, CF_LOCK, CF_WRITE};
    use crate::util::rocksdb_util::{self, CFOptions};

    const TEST_STORE_ID: u64 = 1;
    const TEST_KEY: &[u8] = b"akey";
    const TEST_WRITE_BATCH_SIZE: usize = 10 * 1024 * 1024;
    const TEST_META_FILE_BUFFER_SIZE: usize = 1000;
    const BYTE_SIZE: usize = 1;

    #[derive(Clone)]
    struct DummyDeleter;

    impl SnapshotDeleter for DummyDeleter {
        fn delete_snapshot(&self, _: &SnapKey, snap: &dyn Snapshot, _: bool) -> bool {
            snap.delete();
            true
        }
    }

    type DBBuilder = fn(
        p: &Path,
        db_opt: Option<DBOptions>,
        cf_opts: Option<Vec<CFOptions<'_>>>,
    ) -> Result<Arc<DB>>;

    pub fn open_test_empty_db(
        path: &Path,
        db_opt: Option<DBOptions>,
        cf_opts: Option<Vec<CFOptions<'_>>>,
    ) -> Result<Arc<DB>> {
        let p = path.to_str().unwrap();
        let db = rocksdb_util::new_engine(p, db_opt, ALL_CFS, cf_opts)?;
        Ok(Arc::new(db))
    }

    pub fn open_test_db(
        path: &Path,
        db_opt: Option<DBOptions>,
        cf_opts: Option<Vec<CFOptions<'_>>>,
    ) -> Result<Arc<DB>> {
        let db = rocksdb_util::new_engine(path.to_str().unwrap(), db_opt, ALL_CFS, cf_opts)?;
        let key = keys::data_key(TEST_KEY);
        // write some data into each cf
        for (i, name) in db.cf_names().into_iter().enumerate() {
            let handle = rocksdb_util::get_cf_handle(&db, &name)?;
            let mut p = Peer::new();
            p.set_store_id(TEST_STORE_ID);
            p.set_id((i + 1) as u64);
            db.put_msg_cf(handle, &key[..], &p)?;
        }
        Ok(Arc::new(db))
    }

    pub fn get_test_db_for_regions(
        path: &TempDir,
        raft_db_opt: Option<DBOptions>,
        raft_cf_opt: Option<CFOptions<'_>>,
        kv_db_opt: Option<DBOptions>,
        kv_cf_opts: Option<Vec<CFOptions<'_>>>,
        regions: &[u64],
    ) -> Result<Engines> {
        let p = path.path();
        let raft = open_test_db(
            p.join("raft").as_path(),
            raft_db_opt,
            raft_cf_opt.map(|opt| vec![opt]),
        )?;
        for &region_id in regions {
            // Put apply state into kv engine.
            let mut apply_state = RaftApplyState::new();
            apply_state.set_applied_index(10);
            apply_state.mut_truncated_state().set_index(10);
            raft.put_msg(&keys::apply_state_key(region_id), &apply_state)?;

            // Put region info into kv engine.
            let region = gen_test_region(region_id, 1, 1);
            let mut region_state = RegionLocalState::new();
            region_state.set_region(region);
            raft.put_msg(&keys::region_state_key(region_id), &region_state)?;
        }

        let kv = open_test_db(p.join("kv").as_path(), kv_db_opt, kv_cf_opts)?;
        Ok(Engines { kv, raft })
    }

    pub fn get_kv_count(snap: &DbSnapshot) -> usize {
        let mut kv_count = 0;
        for cf in SNAPSHOT_CFS {
            snap.scan_cf(
                cf,
                &keys::data_key(b"a"),
                &keys::data_key(b"z"),
                false,
                |_, _| {
                    kv_count += 1;
                    Ok(true)
                },
            )
            .unwrap();
        }
        kv_count
    }

    pub fn gen_test_region(region_id: u64, store_id: u64, peer_id: u64) -> Region {
        let mut peer = Peer::new();
        peer.set_store_id(store_id);
        peer.set_id(peer_id);
        let mut region = Region::new();
        region.set_id(region_id);
        region.set_start_key(b"a".to_vec());
        region.set_end_key(b"z".to_vec());
        region.mut_region_epoch().set_version(1);
        region.mut_region_epoch().set_conf_ver(1);
        region.mut_peers().push(peer.clone());
        region
    }

    pub fn assert_eq_db(expected_db: Arc<DB>, db: &DB) {
        let key = keys::data_key(TEST_KEY);
        for cf in SNAPSHOT_CFS {
            let p1: Option<Peer> = expected_db.get_msg_cf(cf, &key[..]).unwrap();
            if p1.is_some() {
                let p2: Option<Peer> = db.get_msg_cf(cf, &key[..]).unwrap();
                if !p2.is_some() {
                    panic!("cf {}: expect key {:?} has value", cf, key);
                }
                let p1 = p1.unwrap();
                let p2 = p2.unwrap();
                if p2 != p1 {
                    panic!(
                        "cf {}: key {:?}, value {:?}, expected {:?}",
                        cf, key, p2, p1
                    );
                }
            }
        }
    }

    #[test]
    fn test_gen_snapshot_meta() {
        let mut cf_file = Vec::with_capacity(super::SNAPSHOT_CFS.len());
        for (i, cf) in super::SNAPSHOT_CFS.iter().enumerate() {
            let f = super::CfFile {
                cf,
                size: 100 * (i + 1) as u64,
                checksum: 1000 * (i + 1) as u32,
                ..Default::default()
            };
            cf_file.push(f);
        }
        let meta = super::gen_snapshot_meta(&cf_file).unwrap();
        for (i, cf_file_meta) in meta.get_cf_files().iter().enumerate() {
            if cf_file_meta.get_cf() != cf_file[i].cf {
                panic!(
                    "{}: expect cf {}, got {}",
                    i,
                    cf_file[i].cf,
                    cf_file_meta.get_cf()
                );
            }
            if cf_file_meta.get_size() != cf_file[i].size {
                panic!(
                    "{}: expect cf size {}, got {}",
                    i,
                    cf_file[i].size,
                    cf_file_meta.get_size()
                );
            }
            if cf_file_meta.get_checksum() != cf_file[i].checksum {
                panic!(
                    "{}: expect cf checksum {}, got {}",
                    i,
                    cf_file[i].checksum,
                    cf_file_meta.get_checksum()
                );
            }
        }
    }

    #[test]
    fn test_display_path() {
        let dir = TempDir::new("test-display-path").unwrap();
        let key = SnapKey::new(1, 1, 1);
        let prefix = format!("{}_{}", SNAP_GEN_PREFIX, key);
        let display_path = Snap::get_display_path(dir.path(), &prefix);
        assert_ne!(display_path, "");
    }

    fn gen_db_options_with_encryption() -> DBOptions {
        let env = Arc::new(Env::new_default_ctr_encrypted_env(b"abcd").unwrap());
        let mut db_opt = DBOptions::new();
        db_opt.set_env(env);
        db_opt
    }

    #[test]
    fn test_empty_snap_file() {
        test_snap_file(open_test_empty_db, None);
        test_snap_file(open_test_empty_db, Some(gen_db_options_with_encryption()));
    }

    #[test]
    fn test_non_empty_snap_file() {
        test_snap_file(open_test_db, None);
        test_snap_file(open_test_db, Some(gen_db_options_with_encryption()));
    }

    fn test_snap_file(get_db: DBBuilder, db_opt: Option<DBOptions>) {
        let region_id = 1;
        let region = gen_test_region(region_id, 1, 1);
        let src_db_dir = TempDir::new("test-snap-file-db-src").unwrap();
        let db = get_db(&src_db_dir.path(), db_opt.clone(), None).unwrap();
        let snapshot = DbSnapshot::new(Arc::clone(&db));

        let src_dir = TempDir::new("test-snap-file-src").unwrap();
        let key = SnapKey::new(region_id, 1, 1);
        let size_track = Arc::new(AtomicU64::new(0));
        let deleter = Box::new(DummyDeleter {});
        let mut s1 = Snap::new_for_building(
            src_dir.path(),
            &key,
            &snapshot,
            Arc::clone(&size_track),
            deleter.clone(),
            None,
        )
        .unwrap();
        // Ensure that this snapshot file doesn't exist before being built.
        assert!(!s1.exists());
        assert_eq!(size_track.load(Ordering::SeqCst), 0);

        let mut snap_data = RaftSnapshotData::new();
        snap_data.set_region(region.clone());
        let mut stat = SnapshotStatistics::new();
        s1.build(
            &snapshot,
            &region,
            &mut snap_data,
            &mut stat,
            deleter.clone(),
        )
        .unwrap();

        // Ensure that this snapshot file does exist after being built.
        assert!(s1.exists());
        let total_size = s1.total_size().unwrap();
        // Ensure the `size_track` is modified correctly.
        let size = size_track.load(Ordering::SeqCst);
        assert_eq!(size, total_size);
        assert_eq!(stat.size as u64, size);
        assert_eq!(stat.kv_count, get_kv_count(&snapshot));

        // Ensure this snapshot could be read for sending.
        let mut s2 = Snap::new_for_sending(
            src_dir.path(),
            &key,
            Arc::clone(&size_track),
            deleter.clone(),
        )
        .unwrap();
        assert!(s2.exists());

        // TODO check meta data correct.
        let _ = s2.meta().unwrap();

        let dst_dir = TempDir::new("test-snap-file-dst").unwrap();

        let mut s3 = Snap::new_for_receiving(
            dst_dir.path(),
            &key,
            snap_data.take_meta(),
            Arc::clone(&size_track),
            deleter.clone(),
            None,
        )
        .unwrap();
        assert!(!s3.exists());

        // Ensure snapshot data could be read out of `s2`, and write into `s3`.
        let copy_size = io::copy(&mut s2, &mut s3).unwrap();
        assert_eq!(copy_size, size);
        assert!(!s3.exists());
        s3.save().unwrap();
        assert!(s3.exists());

        // Ensure the tracked size is handled correctly after receiving a snapshot.
        assert_eq!(size_track.load(Ordering::SeqCst), size * 2);

        // Ensure `delete()` works to delete the source snapshot.
        s2.delete();
        assert!(!s2.exists());
        assert!(!s1.exists());
        assert_eq!(size_track.load(Ordering::SeqCst), size);

        // Ensure a snapshot could be applied to DB.
        let mut s4 =
            Snap::new_for_applying(dst_dir.path(), &key, Arc::clone(&size_track), deleter).unwrap();
        assert!(s4.exists());

        let dst_db_dir = TempDir::new("test-snap-file-db-dst").unwrap();
        let dst_db_path = dst_db_dir.path().to_str().unwrap();
        // Change arbitrarily the cf order of ALL_CFS at destination db.
        let dst_cfs = [CF_WRITE, CF_DEFAULT, CF_LOCK];
        let dst_db =
            Arc::new(rocksdb_util::new_engine(dst_db_path, db_opt, &dst_cfs, None).unwrap());
        let options = ApplyOptions {
            db: Arc::clone(&dst_db),
            region: region.clone(),
            abort: Arc::new(AtomicUsize::new(JOB_STATUS_RUNNING)),
            write_batch_size: TEST_WRITE_BATCH_SIZE,
        };
        // Verify thte snapshot applying is ok.
        assert!(s4.apply(options).is_ok());

        // Ensure `delete()` works to delete the dest snapshot.
        s4.delete();
        assert!(!s4.exists());
        assert!(!s3.exists());
        assert_eq!(size_track.load(Ordering::SeqCst), 0);

        // Verify the data is correct after applying snapshot.
        assert_eq_db(db, dst_db.as_ref());
    }

    #[test]
    fn test_empty_snap_validation() {
        test_snap_validation(open_test_empty_db);
    }

    #[test]
    fn test_non_empty_snap_validation() {
        test_snap_validation(open_test_db);
    }

    fn test_snap_validation(get_db: DBBuilder) {
        let region_id = 1;
        let region = gen_test_region(region_id, 1, 1);
        let db_dir = TempDir::new("test-snap-validation-db").unwrap();
        let db = get_db(&db_dir.path(), None, None).unwrap();
        let snapshot = DbSnapshot::new(Arc::clone(&db));

        let dir = TempDir::new("test-snap-validation").unwrap();
        let key = SnapKey::new(region_id, 1, 1);
        let size_track = Arc::new(AtomicU64::new(0));
        let deleter = Box::new(DummyDeleter {});
        let mut s1 = Snap::new_for_building(
            dir.path(),
            &key,
            &snapshot,
            Arc::clone(&size_track),
            deleter.clone(),
            None,
        )
        .unwrap();
        assert!(!s1.exists());

        let mut snap_data = RaftSnapshotData::new();
        snap_data.set_region(region.clone());
        let mut stat = SnapshotStatistics::new();
        s1.build(
            &snapshot,
            &region,
            &mut snap_data,
            &mut stat,
            deleter.clone(),
        )
        .unwrap();
        assert!(s1.exists());

        let mut s2 = Snap::new_for_building(
            dir.path(),
            &key,
            &snapshot,
            Arc::clone(&size_track),
            deleter.clone(),
            None,
        )
        .unwrap();
        assert!(s2.exists());

        s2.build(&snapshot, &region, &mut snap_data, &mut stat, deleter)
            .unwrap();
        assert!(s2.exists());
    }

    // Make all the snapshot in the specified dir corrupted to have incorrect size.
    fn corrupt_snapshot_size_in<T: Into<PathBuf>>(dir: T) {
        let dir_path = dir.into();
        let read_dir = fs::read_dir(dir_path).unwrap();
        for p in read_dir {
            if p.is_ok() {
                let e = p.as_ref().unwrap();
                if !e
                    .file_name()
                    .into_string()
                    .unwrap()
                    .ends_with(META_FILE_SUFFIX)
                {
                    let mut f = OpenOptions::new().append(true).open(e.path()).unwrap();
                    f.write_all(b"xxxxx").unwrap();
                }
            }
        }
    }

    // Make all the snapshot in the specified dir corrupted to have incorrect checksum.
    fn corrupt_snapshot_checksum_in<T: Into<PathBuf>>(dir: T) -> Vec<SnapshotMeta> {
        let dir_path = dir.into();
        let mut res = Vec::new();
        let read_dir = fs::read_dir(dir_path).unwrap();
        for p in read_dir {
            if p.is_ok() {
                let e = p.as_ref().unwrap();
                if e.file_name()
                    .into_string()
                    .unwrap()
                    .ends_with(META_FILE_SUFFIX)
                {
                    let mut snapshot_meta = SnapshotMeta::new();
                    let mut buf = Vec::with_capacity(TEST_META_FILE_BUFFER_SIZE);
                    {
                        let mut f = OpenOptions::new().read(true).open(e.path()).unwrap();
                        f.read_to_end(&mut buf).unwrap();
                    }

                    snapshot_meta.merge_from_bytes(&buf).unwrap();

                    for cf in snapshot_meta.mut_cf_files().iter_mut() {
                        let corrupted_checksum = cf.get_checksum() + 100;
                        cf.set_checksum(corrupted_checksum);
                    }

                    buf.clear();
                    snapshot_meta.write_to_vec(&mut buf).unwrap();
                    {
                        let mut f = OpenOptions::new()
                            .write(true)
                            .truncate(true)
                            .open(e.path())
                            .unwrap();
                        f.write_all(&buf[..]).unwrap();
                        f.flush().unwrap();
                    }

                    res.push(snapshot_meta);
                }
            }
        }
        res
    }

    // Make all the snapshot meta files in the specified corrupted to have incorrect content.
    fn corrupt_snapshot_meta_file<T: Into<PathBuf>>(dir: T) -> usize {
        let mut total = 0;
        let dir_path = dir.into();
        let read_dir = fs::read_dir(dir_path).unwrap();
        for p in read_dir {
            if p.is_ok() {
                let e = p.as_ref().unwrap();
                if e.file_name()
                    .into_string()
                    .unwrap()
                    .ends_with(META_FILE_SUFFIX)
                {
                    let mut f = OpenOptions::new()
                        .read(true)
                        .write(true)
                        .open(e.path())
                        .unwrap();
                    // Make the last byte of the meta file corrupted
                    // by turning over all bits of it
                    let pos = SeekFrom::End(-(BYTE_SIZE as i64));
                    f.seek(pos).unwrap();
                    let mut buf = [0; BYTE_SIZE];
                    f.read_exact(&mut buf[..]).unwrap();
                    buf[0] ^= u8::max_value();
                    f.seek(pos).unwrap();
                    f.write_all(&buf[..]).unwrap();
                    total += 1;
                }
            }
        }
        total
    }

    fn copy_snapshot(
        from_dir: &TempDir,
        to_dir: &TempDir,
        key: &SnapKey,
        size_track: Arc<AtomicU64>,
        snapshot_meta: SnapshotMeta,
        deleter: Box<DummyDeleter>,
    ) {
        let mut from = Snap::new_for_sending(
            from_dir.path(),
            key,
            Arc::clone(&size_track),
            deleter.clone(),
        )
        .unwrap();
        assert!(from.exists());

        let mut to = Snap::new_for_receiving(
            to_dir.path(),
            key,
            snapshot_meta,
            Arc::clone(&size_track),
            deleter,
            None,
        )
        .unwrap();

        assert!(!to.exists());
        let _ = io::copy(&mut from, &mut to).unwrap();
        to.save().unwrap();
        assert!(to.exists());
    }

    #[test]
    fn test_snap_corruption_on_size_or_checksum() {
        let region_id = 1;
        let region = gen_test_region(region_id, 1, 1);
        let db_dir = TempDir::new("test-snap-corruption-db").unwrap();
        let db = open_test_db(&db_dir.path(), None, None).unwrap();
        let snapshot = DbSnapshot::new(db);

        let dir = TempDir::new("test-snap-corruption").unwrap();
        let key = SnapKey::new(region_id, 1, 1);
        let size_track = Arc::new(AtomicU64::new(0));
        let deleter = Box::new(DummyDeleter {});
        let mut s1 = Snap::new_for_building(
            dir.path(),
            &key,
            &snapshot,
            Arc::clone(&size_track),
            deleter.clone(),
            None,
        )
        .unwrap();
        assert!(!s1.exists());

        let mut snap_data = RaftSnapshotData::new();
        snap_data.set_region(region.clone());
        let mut stat = SnapshotStatistics::new();
        s1.build(
            &snapshot,
            &region,
            &mut snap_data,
            &mut stat,
            deleter.clone(),
        )
        .unwrap();
        assert!(s1.exists());

        corrupt_snapshot_size_in(dir.path());

        assert!(
            Snap::new_for_sending(dir.path(), &key, Arc::clone(&size_track), deleter.clone())
                .is_err()
        );

        let mut s2 = Snap::new_for_building(
            dir.path(),
            &key,
            &snapshot,
            Arc::clone(&size_track),
            deleter.clone(),
            None,
        )
        .unwrap();
        assert!(!s2.exists());
        s2.build(
            &snapshot,
            &region,
            &mut snap_data,
            &mut stat,
            deleter.clone(),
        )
        .unwrap();
        assert!(s2.exists());

        let dst_dir = TempDir::new("test-snap-corruption-dst").unwrap();
        copy_snapshot(
            &dir,
            &dst_dir,
            &key,
            Arc::clone(&size_track),
            snap_data.get_meta().clone(),
            deleter.clone(),
        );

        let mut metas = corrupt_snapshot_checksum_in(dst_dir.path());
        assert_eq!(1, metas.len());
        let snap_meta = metas.pop().unwrap();

        let mut s5 = Snap::new_for_applying(
            dst_dir.path(),
            &key,
            Arc::clone(&size_track),
            deleter.clone(),
        )
        .unwrap();
        assert!(s5.exists());

        let dst_db_dir = TempDir::new("test-snap-corruption-dst-db").unwrap();
        let dst_db = open_test_empty_db(dst_db_dir.path(), None, None).unwrap();
        let options = ApplyOptions {
            db: Arc::clone(&dst_db),
            region: region.clone(),
            abort: Arc::new(AtomicUsize::new(JOB_STATUS_RUNNING)),
            write_batch_size: TEST_WRITE_BATCH_SIZE,
        };
        assert!(s5.apply(options).is_err());

        corrupt_snapshot_size_in(dst_dir.path());
        assert!(Snap::new_for_receiving(
            dst_dir.path(),
            &key,
            snap_meta,
            Arc::clone(&size_track),
            deleter.clone(),
            None,
        )
        .is_err());
        assert!(Snap::new_for_applying(
            dst_dir.path(),
            &key,
            Arc::clone(&size_track),
            deleter.clone()
        )
        .is_err());
    }

    #[test]
    fn test_snap_corruption_on_meta_file() {
        let region_id = 1;
        let region = gen_test_region(region_id, 1, 1);
        let db_dir = TempDir::new("test-snapshot-corruption-meta-db").unwrap();
        let db = open_test_db(&db_dir.path(), None, None).unwrap();
        let snapshot = DbSnapshot::new(db);

        let dir = TempDir::new("test-snap-corruption-meta").unwrap();
        let key = SnapKey::new(region_id, 1, 1);
        let size_track = Arc::new(AtomicU64::new(0));
        let deleter = Box::new(DummyDeleter {});
        let mut s1 = Snap::new_for_building(
            dir.path(),
            &key,
            &snapshot,
            Arc::clone(&size_track),
            deleter.clone(),
            None,
        )
        .unwrap();
        assert!(!s1.exists());

        let mut snap_data = RaftSnapshotData::new();
        snap_data.set_region(region.clone());
        let mut stat = SnapshotStatistics::new();
        s1.build(
            &snapshot,
            &region,
            &mut snap_data,
            &mut stat,
            deleter.clone(),
        )
        .unwrap();
        assert!(s1.exists());

        assert_eq!(1, corrupt_snapshot_meta_file(dir.path()));

        assert!(
            Snap::new_for_sending(dir.path(), &key, Arc::clone(&size_track), deleter.clone())
                .is_err()
        );

        let mut s2 = Snap::new_for_building(
            dir.path(),
            &key,
            &snapshot,
            Arc::clone(&size_track),
            deleter.clone(),
            None,
        )
        .unwrap();
        assert!(!s2.exists());
        s2.build(
            &snapshot,
            &region,
            &mut snap_data,
            &mut stat,
            deleter.clone(),
        )
        .unwrap();
        assert!(s2.exists());

        let dst_dir = TempDir::new("test-snap-corruption-meta-dst").unwrap();
        copy_snapshot(
            &dir,
            &dst_dir,
            &key,
            Arc::clone(&size_track),
            snap_data.get_meta().clone(),
            deleter.clone(),
        );

        assert_eq!(1, corrupt_snapshot_meta_file(dst_dir.path()));

        assert!(Snap::new_for_applying(
            dst_dir.path(),
            &key,
            Arc::clone(&size_track),
            deleter.clone()
        )
        .is_err());
        assert!(Snap::new_for_receiving(
            dst_dir.path(),
            &key,
            snap_data.take_meta(),
            Arc::clone(&size_track),
            deleter.clone(),
            None,
        )
        .is_err());
    }

    #[test]
    fn test_snap_mgr_create_dir() {
        // Ensure `mgr` creates the specified directory when it does not exist.
        let temp_dir = TempDir::new("test-snap-mgr-create-dir").unwrap();
        let temp_path = temp_dir.path().join("snap1");
        let path = temp_path.to_str().unwrap().to_owned();
        assert!(!temp_path.exists());
        let mut mgr = SnapManager::new(path, None);
        mgr.init().unwrap();
        assert!(temp_path.exists());

        // Ensure `init()` will return an error if specified target is a file.
        let temp_path2 = temp_dir.path().join("snap2");
        let path2 = temp_path2.to_str().unwrap().to_owned();
        File::create(temp_path2).unwrap();
        mgr = SnapManager::new(path2, None);
        assert!(mgr.init().is_err());
    }

    #[test]
    fn test_snap_mgr_v2() {
        let temp_dir = TempDir::new("test-snap-mgr-v2").unwrap();
        let path = temp_dir.path().to_str().unwrap().to_owned();
        let mgr = SnapManager::new(path.clone(), None);
        mgr.init().unwrap();
        assert_eq!(mgr.get_total_snap_size(), 0);

        let db_dir = TempDir::new("test-snap-mgr-delete-temp-files-v2-db").unwrap();
        let snapshot = DbSnapshot::new(open_test_db(&db_dir.path(), None, None).unwrap());
        let key1 = SnapKey::new(1, 1, 1);
        let size_track = Arc::new(AtomicU64::new(0));
        let deleter = Box::new(mgr.clone());
        let mut s1 = Snap::new_for_building(
            &path,
            &key1,
            &snapshot,
            Arc::clone(&size_track),
            deleter.clone(),
            None,
        )
        .unwrap();
        let mut region = gen_test_region(1, 1, 1);
        let mut snap_data = RaftSnapshotData::new();
        snap_data.set_region(region.clone());
        let mut stat = SnapshotStatistics::new();
        s1.build(
            &snapshot,
            &region,
            &mut snap_data,
            &mut stat,
            deleter.clone(),
        )
        .unwrap();
        let mut s =
            Snap::new_for_sending(&path, &key1, Arc::clone(&size_track), deleter.clone()).unwrap();
        let expected_size = s.total_size().unwrap();
        let mut s2 = Snap::new_for_receiving(
            &path,
            &key1,
            snap_data.get_meta().clone(),
            Arc::clone(&size_track),
            deleter.clone(),
            None,
        )
        .unwrap();
        let n = io::copy(&mut s, &mut s2).unwrap();
        assert_eq!(n, expected_size);
        s2.save().unwrap();

        let key2 = SnapKey::new(2, 1, 1);
        region.set_id(2);
        snap_data.set_region(region);
        let s3 = Snap::new_for_building(
            &path,
            &key2,
            &snapshot,
            Arc::clone(&size_track),
            deleter.clone(),
            None,
        )
        .unwrap();
        let s4 = Snap::new_for_receiving(
            &path,
            &key2,
            snap_data.take_meta(),
            Arc::clone(&size_track),
            deleter.clone(),
            None,
        )
        .unwrap();

        assert!(s1.exists());
        assert!(s2.exists());
        assert!(!s3.exists());
        assert!(!s4.exists());

        let mgr = SnapManager::new(path, None);
        mgr.init().unwrap();
        assert_eq!(mgr.get_total_snap_size(), expected_size * 2);

        assert!(s1.exists());
        assert!(s2.exists());
        assert!(!s3.exists());
        assert!(!s4.exists());

        mgr.get_snapshot_for_sending(&key1).unwrap().delete();
        assert_eq!(mgr.get_total_snap_size(), expected_size);
        mgr.get_snapshot_for_applying(&key1).unwrap().delete();
        assert_eq!(mgr.get_total_snap_size(), 0);
    }

    fn check_registry_around_deregister(mgr: SnapManager, key: &SnapKey, entry: &SnapEntry) {
        let snap_keys = mgr.list_idle_snap().unwrap();
        assert!(snap_keys.is_empty());
        assert!(mgr.has_registered(key));
        mgr.deregister(key, entry);
        let mut snap_keys = mgr.list_idle_snap().unwrap();
        assert_eq!(snap_keys.len(), 1);
        let snap_key = snap_keys.pop().unwrap().0;
        assert_eq!(snap_key, *key);
        assert!(!mgr.has_registered(&snap_key));
    }

    #[test]
    fn test_snap_deletion_on_registry() {
        let src_temp_dir = TempDir::new("test-snap-deletion-on-registry-src").unwrap();
        let src_path = src_temp_dir.path().to_str().unwrap().to_owned();
        let src_mgr = SnapManager::new(src_path.clone(), None);
        src_mgr.init().unwrap();

        let src_db_dir = TempDir::new("test-snap-deletion-on-registry-src-db").unwrap();
        let db = open_test_db(&src_db_dir.path(), None, None).unwrap();
        let snapshot = DbSnapshot::new(db);

        let key = SnapKey::new(1, 1, 1);
        let region = gen_test_region(1, 1, 1);

        // Ensure the snapshot being built will not be deleted on GC.
        src_mgr.register(key.clone(), SnapEntry::Generating);
        let mut s1 = src_mgr.get_snapshot_for_building(&key, &snapshot).unwrap();
        let mut snap_data = RaftSnapshotData::new();
        snap_data.set_region(region.clone());
        let mut stat = SnapshotStatistics::new();
        s1.build(
            &snapshot,
            &region,
            &mut snap_data,
            &mut stat,
            Box::new(src_mgr.clone()),
        )
        .unwrap();
        let mut v = vec![];
        snap_data.write_to_vec(&mut v).unwrap();

        check_registry_around_deregister(src_mgr.clone(), &key, &SnapEntry::Generating);

        // Ensure the snapshot being sent will not be deleted on GC.
        src_mgr.register(key.clone(), SnapEntry::Sending);
        let mut s2 = src_mgr.get_snapshot_for_sending(&key).unwrap();
        let expected_size = s2.total_size().unwrap();

        let dst_temp_dir = TempDir::new("test-snap-deletion-on-registry-dst").unwrap();
        let dst_path = dst_temp_dir.path().to_str().unwrap().to_owned();
        let dst_mgr = SnapManager::new(dst_path.clone(), None);
        dst_mgr.init().unwrap();

        // Ensure the snapshot being received will not be deleted on GC.
        dst_mgr.register(key.clone(), SnapEntry::Receiving);
        let mut s3 = dst_mgr.get_snapshot_for_receiving(&key, &v[..]).unwrap();
        let n = io::copy(&mut s2, &mut s3).unwrap();
        assert_eq!(n, expected_size);
        s3.save().unwrap();

        check_registry_around_deregister(src_mgr.clone(), &key, &SnapEntry::Sending);
        check_registry_around_deregister(dst_mgr.clone(), &key, &SnapEntry::Receiving);

        // Ensure the snapshot to be applied will not be deleted on GC.
        let mut snap_keys = dst_mgr.list_idle_snap().unwrap();
        assert_eq!(snap_keys.len(), 1);
        let snap_key = snap_keys.pop().unwrap().0;
        assert_eq!(snap_key, key);
        assert!(!dst_mgr.has_registered(&snap_key));
        dst_mgr.register(key.clone(), SnapEntry::Applying);
        let s4 = dst_mgr.get_snapshot_for_applying(&key).unwrap();
        let s5 = dst_mgr.get_snapshot_for_applying(&key).unwrap();
        dst_mgr.delete_snapshot(&key, s4.as_ref(), false);
        assert!(s5.exists());
    }

    #[test]
    fn test_snapshot_max_total_size() {
        let regions: Vec<u64> = (0..20).collect();
        let kv_path = TempDir::new("test-snapshot-max-total-size-db").unwrap();
        let engines = get_test_db_for_regions(&kv_path, None, None, None, None, &regions).unwrap();

        let snapfiles_path = TempDir::new("test-snapshot-max-total-size-snapshots").unwrap();
        let max_total_size = 10240;
        let snap_mgr = SnapManagerBuilder::default()
            .max_total_size(max_total_size)
            .build(snapfiles_path.path().to_str().unwrap(), None);
        let snapshot = DbSnapshot::new(engines.kv);

        // Add an oldest snapshot for receiving.
        let recv_key = SnapKey::new(100, 100, 100);
        let recv_head = {
            let mut stat = SnapshotStatistics::new();
            let mut snap_data = RaftSnapshotData::new();
            let mut s = snap_mgr
                .get_snapshot_for_building(&recv_key, &snapshot)
                .unwrap();
            s.build(
                &snapshot,
                &gen_test_region(100, 1, 1),
                &mut snap_data,
                &mut stat,
                Box::new(snap_mgr.clone()),
            )
            .unwrap();
            snap_data.write_to_bytes().unwrap()
        };
        let recv_remain = {
            let mut data = Vec::with_capacity(1024);
            let mut s = snap_mgr.get_snapshot_for_sending(&recv_key).unwrap();
            s.read_to_end(&mut data).unwrap();
            assert!(snap_mgr.delete_snapshot(&recv_key, s.as_ref(), true));
            data
        };
        let mut s = snap_mgr
            .get_snapshot_for_receiving(&recv_key, &recv_head)
            .unwrap();
        s.write_all(&recv_remain).unwrap();
        s.save().unwrap();

        for (i, region_id) in regions.into_iter().enumerate() {
            let key = SnapKey::new(region_id, 1, 1);
            let region = gen_test_region(region_id, 1, 1);
            let mut s = snap_mgr.get_snapshot_for_building(&key, &snapshot).unwrap();
            let mut snap_data = RaftSnapshotData::new();
            let mut stat = SnapshotStatistics::new();
            s.build(
                &snapshot,
                &region,
                &mut snap_data,
                &mut stat,
                Box::new(snap_mgr.clone()),
            )
            .unwrap();

            // TODO: this size may change in different RocksDB version.
            let snap_size = 1438;
            let max_snap_count = (max_total_size + snap_size - 1) / snap_size;
            // The first snap_size is for region 100.
            // That snapshot won't be deleted because it's not for generating.
            assert_eq!(
                snap_mgr.get_total_snap_size(),
                snap_size * cmp::min(max_snap_count, (i + 2) as u64)
            );
        }
    }
}<|MERGE_RESOLUTION|>--- conflicted
+++ resolved
@@ -37,15 +37,11 @@
 use crate::raftstore::store::util::check_key_in_region;
 use crate::raftstore::store::{RaftRouter, StoreMsg};
 use crate::raftstore::Result as RaftStoreResult;
-<<<<<<< HEAD
-use crate::storage::{CfName, CF_LOCK, DATA_CFS};
-=======
 use crate::storage::engine::{
     CFHandle, DBCompressionType, EnvOptions, IngestExternalFileOptions, SstFileWriter, Writable,
     WriteBatch, DB,
 };
-use crate::storage::{CfName, CF_DEFAULT, CF_LOCK, CF_WRITE};
->>>>>>> 5a3ced50
+use crate::storage::{CfName, CF_LOCK, DATA_CFS};
 use crate::util::codec::bytes::{BytesEncoder, CompactBytesFromFileDecoder};
 use crate::util::collections::{HashMap, HashMapEntry as Entry};
 use crate::util::file::{calc_crc32, delete_file_if_exist, file_exists, get_file_size};
@@ -1517,12 +1513,7 @@
         RaftApplyState, RaftSnapshotData, RegionLocalState, SnapshotMeta,
     };
     use protobuf::Message;
-<<<<<<< HEAD
-    use rocksdb::{DBOptions, Env, DB};
     use std::path::{Path, PathBuf};
-=======
-    use std::path::PathBuf;
->>>>>>> 5a3ced50
     use tempdir::TempDir;
 
     use super::{
