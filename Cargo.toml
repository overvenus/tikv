[package]
name = "tikv"
version = "4.0.0-alpha"
authors = ["The TiKV Authors"]
description = "A distributed transactional key-value database powered by Rust and Raft"
license = "Apache-2.0"
keywords = ["KV", "distributed-systems", "raft"]
homepage = "https://tikv.org"
repository = "https://github.com/tikv/tikv/"
readme = "README.md"
edition = "2018"
publish = false

[features]
default = ["jemalloc"]
tcmalloc = ["tikv_alloc/tcmalloc"]
jemalloc = ["tikv_alloc/jemalloc", "engine/jemalloc", "engine_rocks/jemalloc"]
mimalloc = ["tikv_alloc/mimalloc"]
portable = ["engine/portable"]
sse = ["engine/sse"]
mem-profiling = ["tikv_alloc/mem-profiling"]
profiling = ["profiler/profiling"]
failpoints = ["fail/failpoints"]

[lib]
name = "tikv"

[[test]]
name = "failpoints"
path = "tests/failpoints/mod.rs"
required-features = ["failpoints"]

[[test]]
name = "integrations"
path = "tests/integrations/mod.rs"

[[bench]]
name = "raftstore"
harness = false
path = "benches/raftstore/mod.rs"

[[bench]]
name = "coprocessor_executors"
harness = false
path = "benches/coprocessor_executors/mod.rs"

[[bench]]
name = "hierarchy"
harness = false
path = "benches/hierarchy/mod.rs"

[[bench]]
name = "misc"
path = "benches/misc/mod.rs"

[[bench]]
name = "deadlock_detector"
harness = false
path = "benches/deadlock_detector/mod.rs"

[dependencies]
log = { version = "0.4", features = ["max_level_trace", "release_max_level_debug"] }
slog = { version = "2.3", features = ["max_level_trace", "release_max_level_debug"] }
slog-async = { version = "2.3", default-features = false }
slog-global = { version = "0.1", git = "https://github.com/breeswish/slog-global.git", rev = "0e23a5baff302a9d7bccd85f8f31e43339c2f2c1" }
slog-term = "2.4"
slog_derive = "0.1"
byteorder = "1.2"
rand = "0.6.5"
quick-error = "1.2.2"
tempfile = "3.0"
time = "0.1"
toml = "0.4"
libc = "0.2"
crc = "1.8"
fs2 = "0.4"
spin = "0.5"
protobuf = "2.8"
nix = "0.11"
utime = "0.2"
chrono = "0.4"
lazy_static = "1.3"
backtrace = "0.3.9"
url = "2"
sys-info = "0.5.7"
futures = "0.1"
futures-cpupool = "0.1"
futures-locks = "0.1"
tokio-core = "0.1"
tokio-timer = "0.2"
tokio-executor = "0.1"
serde = "1.0"
serde_json = "1.0"
serde_derive = "1.0"
zipf = "5.0.1"
bitflags = "1.0.1"
fail = "0.3"
uuid = { version = "0.7", features = [ "serde", "v4" ] }
grpcio = { version = "0.5.0-alpha.3", features = [ "openssl-vendored" ] }
raft = "0.6.0-alpha"
crossbeam = "0.7.2"
derive_more = "0.15.0"
hex = "0.3"
more-asserts = "0.1"
hyper = { version = "0.12", default-features = false, features = ["runtime"] }
tokio-threadpool = "0.1.13"
tokio-fs = "0.1.6"
tokio-io = "0.1.12"
vlog = "0.1.4"
mime = "0.3.13"
farmhash = "1.1.5"
failure = "0.1"
tipb = { git = "https://github.com/pingcap/tipb.git" }
kvproto = { git = "https://github.com/pingcap/kvproto.git" }

tikv_alloc = { path = "components/tikv_alloc", default-features = false }
tikv_util = { path = "components/tikv_util" }
log_wrappers = { path = "components/log_wrappers" }
engine = { path = "components/engine" }
tidb_query = { path = "components/tidb_query" }
pd_client = { path = "components/pd_client" }
keys = { path = "components/keys" }
engine_traits = { path = "components/engine_traits" }
sst_importer = { path = "components/sst_importer" }
engine_rocks = { path = "components/engine_rocks" }

[dependencies.murmur3]
git = "https://github.com/pingcap/murmur3.git"

[dependencies.prometheus]
git = "https://github.com/pingcap/rust-prometheus.git"
rev = "7dd3d42f0c21384950afe6a46ed85352acf71625"
features = ["nightly", "push", "process"]

[dependencies.prometheus-static-metric]
git = "https://github.com/pingcap/rust-prometheus.git"
rev = "7dd3d42f0c21384950afe6a46ed85352acf71625"

[replace]
# TODO: remove this when new raft-rs is published.
"raft:0.6.0-alpha" = { git = "https://github.com/pingcap/raft-rs", branch = "master" }
"raft-proto:0.6.0-alpha" = { git = "https://github.com/pingcap/raft-rs", branch = "master" }
"protobuf:2.8.0" = { git = "https://github.com/nrc/rust-protobuf", branch = "v2.8" }
"protobuf-codegen:2.8.0" = { git = "https://github.com/nrc/rust-protobuf", branch = "v2.8" }
"https://github.com/pingcap/kvproto.git#kvproto:0.0.2" = { git = "https://github.com/pingcap/kvproto.git", branch = "cdc" }

[dev-dependencies]
# See https://bheisler.github.io/criterion.rs/book/user_guide/known_limitations.html for the usage
# of `real_blackbox` feature.
criterion = { version = "0.2.11", features=['real_blackbox'] }
arrow = "0.10.0"
rand_xorshift = "0.1"

profiler = { path = "components/profiler" }
panic_hook = { path = "components/panic_hook" }
tipb_helper = { path = "components/tipb_helper" }
tidb_query_datatype = { path = "components/tidb_query_datatype" }
test_util = { path = "components/test_util" }
test_raftstore = { path = "components/test_raftstore" }
test_storage = { path = "components/test_storage" }
test_coprocessor = { path = "components/test_coprocessor" }

[target.'cfg(unix)'.dependencies]
signal = "0.6"

[target.'cfg(target_os = "linux")'.dependencies]
procinfo = { git = "https://github.com/tikv/procinfo-rs" }

[workspace]
members = [
  "fuzz",
  "fuzz/fuzzer-afl",
  "fuzz/fuzzer-libfuzzer",
  "fuzz/fuzzer-honggfuzz",
  "components/test_raftstore",
  "components/test_storage",
  "components/test_coprocessor",
  "components/test_util",
  "components/tikv_alloc",
  "components/match_template",
  "components/codec",
  "components/panic_hook",
  "components/tipb_helper",
  "components/log_wrappers",
  "components/tikv_util",
  "components/tidb_query",
  "components/tidb_query_datatype",
  "components/tidb_query_codegen",
  "components/pd_client",
<<<<<<< HEAD
  "components/cdc",
=======
  "components/external_storage",
  "components/backup",
  "components/keys",
  "components/sst_importer",
>>>>>>> 472dd9b1
  "cmd",
]
default-members = ["cmd"]

[profile.dev]
opt-level = 0
debug = 1 # required for line numbers in tests, see tikv #5049
codegen-units = 4
lto = false
incremental = true
panic = 'abort'
debug-assertions = false
overflow-checks = false
rpath = false

[profile.release]
opt-level = 3
debug = false
codegen-units = 1
lto = "thin"
incremental = false
panic = 'abort'
debug-assertions = false
overflow-checks = false
rpath = false

[profile.test]
opt-level = 0
debug = 1 # enable line numbers by default for easy test debugging
codegen-units = 16
lto = false
incremental = true
debug-assertions = true
overflow-checks = true
rpath = false

# The benchmark profile is identical to release, except that lto = false
[profile.bench]
opt-level = 3
debug = false
codegen-units = 1
lto = 'thin'
incremental = false
debug-assertions = false
overflow-checks = false
rpath = false<|MERGE_RESOLUTION|>--- conflicted
+++ resolved
@@ -187,14 +187,11 @@
   "components/tidb_query_datatype",
   "components/tidb_query_codegen",
   "components/pd_client",
-<<<<<<< HEAD
   "components/cdc",
-=======
   "components/external_storage",
   "components/backup",
   "components/keys",
   "components/sst_importer",
->>>>>>> 472dd9b1
   "cmd",
 ]
 default-members = ["cmd"]
