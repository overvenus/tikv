// Copyright 2024 TiKV Project Authors. Licensed under Apache-2.0.

use std::{
    assert_matches::assert_matches,
    collections::{
        BTreeMap,
        Bound::{self, Excluded, Unbounded},
    },
    fmt::Debug,
    future::Future,
    pin::Pin,
    result,
    sync::{
        atomic::{AtomicBool, Ordering},
        Arc, Mutex,
    },
};

use collections::HashMap;
use engine_traits::{CacheRegion, EvictReason, FailedReason};
use futures::executor::block_on;
use parking_lot::RwLock;
use strum::EnumCount;
use tikv_util::{info, time::Instant};

use crate::{metrics::observe_eviction_duration, read::RangeCacheSnapshotMeta};

pub(crate) trait AsyncFnOnce = FnOnce() -> Pin<Box<dyn Future<Output = ()> + Send>>;

#[derive(PartialEq, Eq, Debug, Clone, Copy, Default, Hash, EnumCount)]
#[repr(usize)]
pub enum RegionState {
    // waiting to be load.
    // NOTE: in this state, the region's epoch may be older than
    // target region in raftstore.
    #[default]
    Pending = 0,
    // Region is handling batch loading from rocksdb snapshot.
    Loading = 1,
    // Region is cached, ready to handle foreground read.
    Active = 2,
    // region should be evicted, but batch loading is possible still running.
    LoadingCanceled = 3,
    // region should be evicted, but there are possible active snapshot or gc task.
    PendingEvict = 4,
    // evicting event is running, the region will be removed after the evict task finished.
    Evicting = 5,
}

impl RegionState {
    pub fn as_str(&self) -> &'static str {
        use RegionState::*;
        match *self {
            Pending => "pending",
            Loading => "loading",
            Active => "cached",
            LoadingCanceled => "loading_canceled",
            PendingEvict => "pending_evict",
            Evicting => "evicting",
        }
    }

    pub fn from_usize(v: usize) -> Self {
        use RegionState::*;
        match v {
            0 => Pending,
            1 => Loading,
            2 => Active,
            3 => LoadingCanceled,
            4 => PendingEvict,
            5 => Evicting,
            _ => panic!("unknown RegionState value {}", v),
        }
    }

    pub fn is_evict(&self) -> bool {
        use RegionState::*;
        matches!(*self, LoadingCanceled | PendingEvict | Evicting)
    }
}

// read_ts -> ref_count
#[derive(Default, Debug)]
pub(crate) struct SnapshotList(pub(crate) BTreeMap<u64, u64>);

impl SnapshotList {
    pub(crate) fn new_snapshot(&mut self, read_ts: u64) {
        // snapshot with this ts may be granted before
        *self.0.entry(read_ts).or_default() += 1;
    }

    pub(crate) fn remove_snapshot(&mut self, read_ts: u64) {
        let count = self.0.get_mut(&read_ts).unwrap();
        assert!(*count >= 1);
        if *count == 1 {
            self.0.remove(&read_ts).unwrap();
        } else {
            *count -= 1;
        }
    }

    // returns the min snapshot_ts (read_ts) if there's any
    pub fn min_snapshot_ts(&self) -> Option<u64> {
        self.0.first_key_value().map(|(ts, _)| *ts)
    }

    pub(crate) fn is_empty(&self) -> bool {
        self.0.is_empty()
    }
}

#[derive(Debug)]
pub struct CacheRegionMeta {
    // the cached region meta.
    region: CacheRegion,
    // active region snapshots.
    region_snapshot_list: Mutex<SnapshotList>,
    // the gc safe point.
    safe_point: u64,
    state: RegionState,
    // whether a gc task is running with this region.
    in_gc: AtomicBool,
    // whether the raft apply thread is written new KVs in this region.
    is_written: AtomicBool,
    // region eviction triggers info, and callback when eviction finishes.
    evict_info: Option<EvictInfo>,
}

struct EvictInfo {
    start: Instant,
    reason: EvictReason,
    // called when eviction finishes
    cb: Option<Box<dyn AsyncFnOnce + Send + Sync>>,
}

impl Debug for EvictInfo {
    fn fmt(&self, f: &mut std::fmt::Formatter<'_>) -> std::fmt::Result {
        f.debug_struct("EvictInfo")
            .field("reason", &self.reason)
            .finish()
    }
}

impl CacheRegionMeta {
    fn new(region: CacheRegion) -> Self {
        Self {
            region,
            region_snapshot_list: Mutex::new(SnapshotList::default()),
            safe_point: 0,
            state: RegionState::Pending,
            in_gc: AtomicBool::new(false),
            is_written: AtomicBool::new(false),
            evict_info: None,
        }
    }

    #[inline]
    pub fn get_region(&self) -> &CacheRegion {
        &self.region
    }

    // check whether we can replace the current outdated pending region with the new
    // one.
    pub(crate) fn can_be_updated_to(&self, region: &CacheRegion) -> bool {
        assert!(
            self.region.id == region.id && self.region.epoch_version < region.epoch_version,
            "current: {:?}, new: {:?}",
            &self.region,
            region
        );
        // if the new region's range is contained by the current region, we can directly
        // update to the new one.
        self.region.contains_range(region)
    }

    pub(crate) fn safe_point(&self) -> u64 {
        self.safe_point
    }

    pub(crate) fn set_safe_point(&mut self, safe_point: u64) {
        assert!(self.safe_point <= safe_point);
        self.safe_point = safe_point;
    }

    pub fn get_state(&self) -> RegionState {
        self.state
    }

    // each state can only be updated to some specific new state.
    fn validate_update_region_state(&self, new_state: RegionState) -> bool {
        use RegionState::*;
        let valid_new_states: &[RegionState] = match self.state {
            Pending => &[Loading],
            Loading => &[Active, LoadingCanceled, Evicting],
            Active => &[PendingEvict],
            LoadingCanceled => &[PendingEvict, Evicting],
            PendingEvict => &[Evicting],
            Evicting => &[],
        };
        valid_new_states.contains(&new_state)
    }

    pub(crate) fn set_state(&mut self, new_state: RegionState) {
        assert!(self.validate_update_region_state(new_state));
        info!(
            "ime update region meta state";
            "region_id" => self.region.id,
            "epoch" => self.region.epoch_version,
            "curr_state" => ?self.state,
            "new_state" => ?new_state);
        self.state = new_state;
    }

    pub(crate) fn mark_evict(
        &mut self,
        state: RegionState,
        reason: EvictReason,
        cb: Option<Box<dyn AsyncFnOnce + Send + Sync>>,
    ) {
        use RegionState::*;
        assert_matches!(self.state, Loading | Active | LoadingCanceled);
        assert_matches!(state, PendingEvict | Evicting);
        self.set_state(state);
        self.evict_info = Some(EvictInfo {
            start: Instant::now_coarse(),
            reason,
            cb,
        });
    }

    pub(crate) fn set_in_gc(&self, in_gc: bool) {
        assert!(self.in_gc.load(Ordering::Acquire) != in_gc);
        self.in_gc.store(in_gc, Ordering::Release);
    }

    pub(crate) fn is_in_gc(&self) -> bool {
        self.in_gc.load(Ordering::Acquire)
    }

    #[inline]
    pub(crate) fn set_being_written(&self) {
        debug_assert!(!self.is_written.load(Ordering::Relaxed));
        self.is_written.store(true, Ordering::Relaxed);
    }

    #[inline]
    pub(crate) fn is_written(&self) -> bool {
        self.is_written.load(Ordering::Relaxed)
    }

    // Build a new RangeMeta from a existing meta, the new meta should inherit
    // the safe_point, state, in_gc and evict_info.
    // This method is currently only used for handling region split.
    pub(crate) fn derive_from(region: CacheRegion, source_meta: &Self) -> Self {
        assert!(source_meta.region.contains_range(&region));
        Self {
            region,
            region_snapshot_list: Mutex::new(SnapshotList::default()),
            safe_point: source_meta.safe_point,
            state: source_meta.state,
            in_gc: AtomicBool::new(source_meta.in_gc.load(Ordering::Relaxed)),
            is_written: AtomicBool::new(source_meta.is_written.load(Ordering::Relaxed)),
            evict_info: None,
        }
    }

    pub(crate) fn region_snapshot_list(&self) -> &Mutex<SnapshotList> {
        &self.region_snapshot_list
    }
}

// TODO: it's currently impossible to implement a `Borrow`ed instance
// for `KeyAndVersion` from a borrowed key without clone.
#[derive(PartialEq, Eq, PartialOrd, Ord, Clone)]
struct KeyAndVersion(Vec<u8>, u64);

pub struct RegionMetaMap {
    // ranges that are cached now
    // data_end_key --> region_id
    regions_by_range: BTreeMap<Vec<u8>, u64>,
    // region_id --> region_meta
    regions: HashMap<u64, CacheRegionMeta>,
    // active flag, cloned from RegionManager,
    is_active: Arc<AtomicBool>,

    manual_load_range: Vec<CacheRegion>,
}

impl RegionMetaMap {
    fn new_region_meta(&mut self, meta: CacheRegionMeta) {
        assert!(!self.overlaps_with(&meta.region));
        let id = meta.region.id;
        let data_end_key = meta.region.end.clone();
<<<<<<< HEAD
        let old = self.regions.insert(id, meta);
        assert!(old.is_none(), "old region: {:?}", old);
        let prev_id = self.regions_by_range.insert(data_end_key, id);
        assert!(prev_id.is_none(), "prev region id: {:?}", prev_id);
=======
        let old_meta = self.regions.insert(id, meta);
        assert!(old_meta.is_none(), "old_meta: {:?}", old_meta.unwrap());
        let old_id = self.regions_by_range.insert(data_end_key, id);
        assert!(old_id.is_none(), "old_region_id: {}", old_id.unwrap());
>>>>>>> 86ed5448
        if self.regions.len() == 1 {
            assert!(!self.is_active.load(Ordering::Relaxed));
            self.is_active.store(true, Ordering::Relaxed);
        }
    }

    pub(crate) fn load_region(
        &mut self,
        cache_region: CacheRegion,
    ) -> Result<(), LoadFailedReason> {
        use RegionState::*;
        if let Some(state) = self.check_overlap_with_region(&cache_region) {
            let reason = match state {
                Pending | Loading => LoadFailedReason::PendingRange,
                Active => LoadFailedReason::Overlapped,
                LoadingCanceled | PendingEvict | Evicting => LoadFailedReason::Evicting,
            };
            return Err(reason);
        }
        info!("ime load new region"; "region" => ?cache_region);
        let meta = CacheRegionMeta::new(cache_region);
        self.new_region_meta(meta);
        Ok(())
    }

    pub(crate) fn remove_region(&mut self, id: u64) -> CacheRegionMeta {
        let meta = self.regions.remove(&id).unwrap();
        self.regions_by_range.remove(&meta.region.end);
        if self.regions.is_empty() {
            assert!(self.is_active.load(Ordering::Relaxed));
            self.is_active.store(false, Ordering::Relaxed);
        }
        meta
    }

    #[cfg(test)]
    pub(crate) fn region_meta_by_end_key(&self, key: &[u8]) -> Option<&CacheRegionMeta> {
        self.regions_by_range
            .get(key)
            .and_then(|id| self.regions.get(id))
    }

    fn overlaps_with(&self, region: &CacheRegion) -> bool {
        let entry = self
            .regions_by_range
            .range::<[u8], (Bound<&[u8]>, Bound<&[u8]>)>((Excluded(&region.start), Unbounded))
            .next();
        if let Some((_key, id)) = entry {
            let meta = &self.regions[id];
            if meta.region.start < region.end {
                tikv_util::error!("unexpected overlap";
                    "regions" => ?&self.regions,
                    "regions_by_range" => ?&self.regions_by_range,
                    "new_meta" => ?meta);
                return true;
            }
        }
        false
    }

    /// `check_overlap_with_region` check whether there are regions overlap with
    /// target region. If there are regions with `pending` state and whose
    /// epoch version is smaller than target region, the pending regions will
    /// be removed first.
    fn check_overlap_with_region(&mut self, region: &CacheRegion) -> Option<RegionState> {
        let mut removed_regions = vec![];
        let mut overlapped_region_state = None;
        self.iter_overlapped_regions(region, |region_meta| {
            // pending region with out-dated epoch, should be removed.
            if region_meta.state == RegionState::Pending
                && region_meta.region.epoch_version < region.epoch_version
            {
                removed_regions.push(region_meta.region.id);
                return true;
            }
            tikv_util::debug!("ime load region overlaps with existing region";
                "region" => ?region,
                "exist_meta" => ?region_meta);
            overlapped_region_state = Some(region_meta.state);
            false
        });
        if !removed_regions.is_empty() {
            info!("ime load region meet pending region with stale epoch, removed";
                "region" => ?region, "stale_regions" => ?removed_regions);
        }
        for id in removed_regions {
            self.remove_region(id);
        }
        if overlapped_region_state.is_some() {
            return overlapped_region_state;
        }

        // check region with same id. It is possible that there is a cached region with
        // outdated epoch that is still in the (pending_)evicting state, and a new load
        // is triggered after the region is merged and split for multiple times.
        // Thus, the new pending region's range may not overlap with the old
        // cached region but their region ids are the same.
        // While in theory we should keep the new region as it doesn't overlap with any
        // other region, but because we use region_id as the unique identifier, we do
        // not load it for implementation simplicity as this kind of scenario
        // should be very rare.
        if let Some(region) = self.regions.get(&region.id) {
            return Some(region.state);
        }

        None
    }

    fn on_all_overlapped_regions(&self, region: &CacheRegion, mut f: impl FnMut(&CacheRegionMeta)) {
        // fast path: region epoch match
        if let Some(region_meta) = self.region_meta(region.id)
            && region_meta.region.epoch_version == region.epoch_version
        {
            f(region_meta);
            return;
        }
        // epoch not match, need to iter all overlapped regions.
        self.iter_overlapped_regions(region, |meta| {
            f(meta);
            true
        });
    }

    pub fn cached_regions(&self) -> Vec<u64> {
        self.regions
            .iter()
            .filter_map(|(id, meta)| {
                if meta.state == RegionState::Active {
                    Some(*id)
                } else {
                    None
                }
            })
            .collect::<Vec<_>>()
    }

    pub fn iter_overlapped_regions(
        &self,
        region: &CacheRegion,
        mut f: impl FnMut(&CacheRegionMeta) -> bool,
    ) {
        for (_key, id) in self
            .regions_by_range
            .range::<[u8], (Bound<&[u8]>, Bound<&[u8]>)>((Excluded(&region.start), Unbounded))
        {
            let region_meta = &self.regions[id];
            if region_meta.region.start >= region.end {
                break;
            }
            if !f(region_meta) {
                break;
            }
        }
    }

    pub fn iter_overlapped_regions_mut(
        &mut self,
        region: &CacheRegion,
        mut f: impl FnMut(&mut CacheRegionMeta),
    ) {
        for (_key, id) in self
            .regions_by_range
            .range::<[u8], (Bound<&[u8]>, Bound<&[u8]>)>((Excluded(&region.start), Unbounded))
        {
            let region_meta = self.regions.get_mut(id).unwrap();
            if region_meta.region.start >= region.end {
                break;
            }
            f(region_meta);
        }
    }

    #[inline]
    pub fn region_meta(&self, id: u64) -> Option<&CacheRegionMeta> {
        self.regions.get(&id)
    }

    #[inline]
    pub(crate) fn mut_region_meta(&mut self, id: u64) -> Option<&mut CacheRegionMeta> {
        self.regions.get_mut(&id)
    }

    pub(crate) fn regions(&self) -> &HashMap<u64, CacheRegionMeta> {
        &self.regions
    }

    pub fn overlap_with_manual_load_range(&self, range: &CacheRegion) -> bool {
        self.manual_load_range.iter().any(|r| r.overlaps(range))
    }

    pub fn add_manual_load_range(&mut self, range: CacheRegion) {
        let mut union = range;
        self.manual_load_range.retain(|r| {
            let Some(u) = r.union(&union) else {
                return true;
            };
            union = u;
            // The intersected range need to be removed before updating
            // the union range.
            false
        });
        info!("ime add manual load range"; "range" => ?union);
        self.manual_load_range.push(union);
    }

    pub fn remove_manual_load_range(&mut self, range: CacheRegion) {
        let mut diffs = Vec::new();
        self.manual_load_range.retain(|r| {
            match r.difference(&range) {
                (None, None) => {
                    // Remove the range if it is overlapped with the range.
                    if !r.overlaps(&range) {
                        return true;
                    }
                }
                others => diffs.push(others),
            };
            // The intersected range need to be removed before updating
            // the union range.
            false
        });
        info!("ime remove manual load range"; "range" => ?range);
        assert!(diffs.len() <= 2, "{:?}", diffs);
        for (left, right) in diffs.into_iter() {
            if let Some(left) = left {
                info!("ime update manual load range"; "range" => ?left);
                self.manual_load_range.push(left);
            }
            if let Some(right) = right {
                info!("ime update manual load range"; "range" => ?right);
                self.manual_load_range.push(right);
            }
        }
        const GC_THRESHOLD: usize = 64;
        if self.manual_load_range.capacity() - self.manual_load_range.len() > GC_THRESHOLD {
            self.manual_load_range.shrink_to_fit();
        }
    }
}

#[cfg(test)]
impl Drop for RegionMetaMap {
    fn drop(&mut self) {
        assert_eq!(self.regions.len(), self.regions_by_range.len());
        // check regions and regions by range matches with each other.
        for (key, id) in &self.regions_by_range {
            let meta = self.regions.get(id).unwrap();
            assert_eq!(key, &meta.region.end);
        }
    }
}

// RegionManger manges the regions for RangeCacheMemoryEngine. Every new region
// (whether created by new_region/load_region or by split)'s range is unique and
// is not overlap with any other regions.
//
// Each region is first added with `pending` state. Because `pending` can be
// added by the background workers, it is possible the pending region is added
// with an outdated epoch. We handle this outdated epoch in the raft apply
// thread, before handling a region, the apply worker will check the region in
// RegionManager, if its epoch is outdated(only possible in `pending` state), if
// the old region's range contains new region's range, then we update it to the
// new version, else we just drop the outdated region.
//
// In RegionCacheEngine, we only keep region's epoch version updated with
// raftstore, but not the conf version for simplicity because conf version
// change doesn't affect the correctness of data. In order to always keep the
// region epoch version updated, we handle region epoch we use a ApplyObserver
// to watch following event:
// - PrepareMerge/CommitMerge. We evict target region currently for simplicity.
// - Leader Resign. evict the region.
// - SST Ingestion. evict the region.
// - Split/BatchSplit. For split event, we just replace the source region with
//   the split new regions. The new regions should inherit the state of the
//   source region including(state, safe_point, in_gc). If there are ongoing
//   snapshot in the source region, the source region meta should be put in
//   `historical_regions`.
pub struct RegionManager {
    // regions hold the metadata of all cached regions.
    pub(crate) regions_map: RwLock<RegionMetaMap>,
    // we use this flag to ensure there is only 1 running gc task.
    is_gc_task_running: AtomicBool,
    // Outdated regions that are split but still hold some on going snapshots.
    // These on going snapshot should block regions fell in this range from gc or eviction.
    // It's possible that multi region with the same end key are in `historical_regions`,
    // so we add epoch version into the key to ensure the uniqueness.
    // (data_end_key, epoch_version) --> region_id
    historical_regions: Mutex<BTreeMap<KeyAndVersion, CacheRegionMeta>>,
    // whether there are any cached regions. We use this flag to minimize the overhead of
    // `prepare_for_apply` when no region is cached.
    is_active: Arc<AtomicBool>,
}

impl Default for RegionManager {
    fn default() -> Self {
        let is_active = Arc::new(AtomicBool::new(false));
        let regions_map = RwLock::new(RegionMetaMap {
            regions_by_range: BTreeMap::default(),
            regions: HashMap::default(),
            is_active: is_active.clone(),
            manual_load_range: Vec::default(),
        });
        Self {
            regions_map,
            is_gc_task_running: AtomicBool::default(),
            historical_regions: Mutex::new(BTreeMap::default()),
            is_active,
        }
    }
}

impl RegionManager {
    // load a new region directly in the active state.
    // This function is used for unit/integration tests only.
    pub fn new_region(&self, region: CacheRegion) {
        let mut range_meta = CacheRegionMeta::new(region);
        range_meta.state = RegionState::Active;
        self.regions_map.write().new_region_meta(range_meta);
    }

    pub fn is_active(&self) -> bool {
        self.is_active.load(Ordering::Acquire)
    }

    pub fn set_safe_point(&self, region_id: u64, safe_ts: u64) -> bool {
        let mut regions_map = self.regions_map.write();
        if let Some(meta) = regions_map.mut_region_meta(region_id) {
            if meta.safe_point > safe_ts {
                return false;
            }
            meta.safe_point = safe_ts;
            true
        } else {
            false
        }
    }

    pub fn get_region_for_key(&self, key: &[u8]) -> Option<CacheRegion> {
        let regions_map = self.regions_map.read();
        if let Some((key, id)) = regions_map
            .regions_by_range
            .range::<[u8], (Bound<&[u8]>, Bound<&[u8]>)>((Excluded(key), Unbounded))
            .next()
        {
            let meta = &regions_map.regions[id];
            if &meta.region.start <= key {
                return Some(meta.region.clone());
            }
        }
        None
    }

    pub fn contains_region(&self, region_id: u64) -> bool {
        self.regions_map.read().regions.contains_key(&region_id)
    }

    pub fn regions_map(&self) -> &RwLock<RegionMetaMap> {
        &self.regions_map
    }

    // Acquire a snapshot of the `range` with `read_ts`. If the range is not
    // accessable, None will be returned. Otherwise, the range id will be returned.
    pub(crate) fn region_snapshot(
        &self,
        region_id: u64,
        region_epoch: u64,
        read_ts: u64,
    ) -> result::Result<(), FailedReason> {
        let regions_map = self.regions_map.read();
        let Some(meta) = regions_map.region_meta(region_id) else {
            return Err(FailedReason::NotCached);
        };

        if meta.state != RegionState::Active {
            return Err(FailedReason::NotCached);
        }

        if meta.region.epoch_version != region_epoch {
            return Err(FailedReason::EpochNotMatch);
        }

        if read_ts <= meta.safe_point {
            return Err(FailedReason::TooOldRead);
        }

        meta.region_snapshot_list
            .lock()
            .unwrap()
            .new_snapshot(read_ts);
        Ok(())
    }

    // If the snapshot is the last one in the snapshot list of one cache range in
    // historical_regions, it means one or some evicted_ranges may be ready to be
    // removed physically.
    // So, we return a vector of ranges to denote the ranges that are ready to be
    // removed.
    pub(crate) fn remove_region_snapshot(
        &self,
        snapshot_meta: &RangeCacheSnapshotMeta,
    ) -> Vec<CacheRegion> {
        let regions_map = self.regions_map.read();
        // fast path: in most case, region is not changed.
        if let Some(region_meta) = regions_map.region_meta(snapshot_meta.region.id)
            && region_meta.region.epoch_version == snapshot_meta.region.epoch_version
        {
            // epoch not changed
            let mut snapshot_list = region_meta.region_snapshot_list.lock().unwrap();
            snapshot_list.remove_snapshot(snapshot_meta.snapshot_ts);
            if Self::region_ready_to_evict(
                region_meta,
                &snapshot_list,
                &self.historical_regions.lock().unwrap(),
            ) {
                drop(snapshot_list);
                drop(regions_map);
                let mut regions_map = self.regions_map.write();
                let region_meta = regions_map
                    .mut_region_meta(snapshot_meta.region.id)
                    .unwrap();
                region_meta.set_state(RegionState::Evicting);
                return vec![region_meta.region.clone()];
            }
            return vec![];
        }

        // slow path: region not found or epoch version changes, must fell in the
        // history regions.
        let hist_key = KeyAndVersion(
            snapshot_meta.region.end.clone(),
            snapshot_meta.region.epoch_version,
        );
        let mut historical_regions = self.historical_regions.lock().unwrap();
        let meta = historical_regions.get_mut(&hist_key).unwrap();

        let mut snapshot_list = meta.region_snapshot_list.lock().unwrap();
        snapshot_list.remove_snapshot(snapshot_meta.snapshot_ts);

        let mut deletable_regions = vec![];
        if snapshot_list.is_empty() {
            drop(snapshot_list);
            historical_regions.remove(&hist_key).unwrap();
            regions_map.iter_overlapped_regions(&snapshot_meta.region, |meta| {
                if matches!(
                    meta.get_state(),
                    RegionState::PendingEvict | RegionState::Evicting
                ) {
                    assert_eq!(meta.get_state(), RegionState::PendingEvict);
                    let snap_list = meta.region_snapshot_list.lock().unwrap();
                    if Self::region_ready_to_evict(meta, &snap_list, &historical_regions) {
                        deletable_regions.push(meta.region.clone());
                    }
                }
                true
            });
            if !deletable_regions.is_empty() {
                drop(regions_map);
                let mut regions_map = self.regions_map.write();
                for r in &deletable_regions {
                    let meta = regions_map.mut_region_meta(r.id).unwrap();
                    meta.set_state(RegionState::Evicting);
                }
            }
        }
        deletable_regions
    }

    // whether target region is ready to be physically evicted.
    // NOTE: region in_gc or region is actively written will also block
    // evicting, but we check these two factor in the DeleteRange worker,
    // so we don't check these two factors here for simplicity.
    #[inline]
    fn region_ready_to_evict(
        meta: &CacheRegionMeta,
        snapshot_list: &SnapshotList,
        historical_regions: &BTreeMap<KeyAndVersion, CacheRegionMeta>,
    ) -> bool {
        if meta.state != RegionState::PendingEvict {
            return false;
        }
        snapshot_list.is_empty()
            && !Self::overlaps_with_historical_regions(&meta.region, historical_regions)
    }

    fn overlaps_with_historical_regions(
        region: &CacheRegion,
        historical_regions: &BTreeMap<KeyAndVersion, CacheRegionMeta>,
    ) -> bool {
        for (_, meta) in historical_regions.range((
            Excluded(KeyAndVersion(region.start.clone(), u64::MAX)),
            Unbounded,
        )) {
            if meta.region.start < region.end {
                return true;
            }
        }
        false
    }

    pub(crate) fn get_history_regions_min_ts(&self, region: &CacheRegion) -> Option<u64> {
        self.historical_regions
            .lock()
            .unwrap()
            .range((
                Excluded(KeyAndVersion(region.start.clone(), u64::MAX)),
                Unbounded,
            ))
            .filter_map(|(_, meta)| {
                if meta.region.start < region.end {
                    meta.region_snapshot_list.lock().unwrap().min_snapshot_ts()
                } else {
                    None
                }
            })
            .min()
    }

    pub(crate) fn on_gc_region_finished(&self, region: &CacheRegion) {
        let regions_map = self.regions_map.read();
        regions_map.on_all_overlapped_regions(region, |meta| {
            assert!(region.contains_range(&meta.region));
            meta.set_in_gc(false);
        });
    }

    /// Return ranges that can be deleted now (no ongoing snapshot).
    // If the region epoch has changed which means the region range may have
    // changed, evict the regions overlapped with the range of `evict_region`.
    // `cb` is called when the eviction of the region with id equaling to the id of
    // `evict_region` has done.
    // Note: `cb` should not do anything heavy.
    pub(crate) fn evict_region(
        &self,
        evict_region: &CacheRegion,
        evict_reason: EvictReason,
        mut cb: Option<Box<dyn AsyncFnOnce + Send + Sync>>,
    ) -> Vec<CacheRegion> {
        info!(
            "ime try to evict region";
            "evict_region" => ?evict_region,
            "reason" => ?evict_reason,
        );

        let mut regions_map = self.regions_map.write();
        let mut evict_ids = vec![];
        regions_map.on_all_overlapped_regions(evict_region, |meta| {
            evict_ids.push(meta.region.id);
        });
        if evict_ids.is_empty() {
            info!("ime evict a region that is not cached";
                "reason" => ?evict_reason,
                "region" => ?evict_region);
            return vec![];
        }

        let mut deleteable_regions = vec![];
        for rid in evict_ids {
            if let Some(region) = self.do_evict_region(
                rid,
                evict_region,
                evict_reason,
                &mut regions_map,
                if rid == evict_region.id {
                    cb.take()
                } else {
                    None
                },
            ) {
                deleteable_regions.push(region);
            }
        }
        deleteable_regions
    }

    // return the region if it can be directly deleted.
    fn do_evict_region(
        &self,
        id: u64,
        evict_region: &CacheRegion,
        evict_reason: EvictReason,
        regions_map: &mut RegionMetaMap,
        cb: Option<Box<dyn AsyncFnOnce + Send + Sync>>,
    ) -> Option<CacheRegion> {
        let meta = regions_map.mut_region_meta(id).unwrap();
        let prev_state = meta.state;
        assert!(
            meta.region.overlaps(evict_region),
            "meta: {:?}, evict_region: {:?}",
            meta,
            evict_region
        );
        if prev_state == RegionState::Pending {
            let meta = regions_map.remove_region(id);
            info!(
                "ime evict overlap pending region in cache range engine";
                "reason" => ?evict_reason,
                "target_region" => ?evict_region,
                "overlap_region" => ?meta.region,
                "state" => ?prev_state,
            );
            return None;
        } else if prev_state.is_evict() {
            info!("ime region already evicted";
                "region" => ?meta.region, "state" => ?prev_state);
            return None;
        }

        if prev_state == RegionState::Active {
            meta.mark_evict(RegionState::PendingEvict, evict_reason, cb);
        } else {
            meta.set_state(RegionState::LoadingCanceled)
        };

        info!(
            "ime evict overlap region in cache range engine";
            "reason" => ?evict_reason,
            "target_region" => ?evict_region,
            "overlap_region" => ?meta.region,
            "state" => ?prev_state,
            "new_state" => ?meta.state,
        );

        if meta.state == RegionState::PendingEvict {
            let snap_list = meta.region_snapshot_list.lock().unwrap();
            let historical_regions = self.historical_regions.lock().unwrap();
            if Self::region_ready_to_evict(meta, &snap_list, &historical_regions) {
                drop(snap_list);
                meta.set_state(RegionState::Evicting);
                return Some(meta.region.clone());
            }
        }
        None
    }

    pub fn on_delete_regions(&self, regions: &[CacheRegion]) {
        fail::fail_point!("in_memory_engine_on_delete_regions");
        let mut cbs = vec![];
        {
            let mut regions_map = self.regions_map.write();
            for r in regions {
                let meta = regions_map.remove_region(r.id);
                assert_eq!(meta.region.epoch_version, r.epoch_version);
                info!("ime remove evicted region"; "meta" => ?meta);

                let evict_info = meta.evict_info.unwrap();
                observe_eviction_duration(
                    evict_info.start.saturating_elapsed_secs(),
                    evict_info.reason,
                );
                if let Some(cb) = evict_info.cb {
                    cbs.push(cb);
                }

                info!(
                    "ime range eviction done";
                    "region" => ?r,
                );
            }
        }

        block_on(async {
            for cb in cbs {
                cb().await;
            }
        });
    }

    // return whether the operation is successful.
    pub fn try_set_regions_in_gc(&self, in_gc: bool) -> bool {
        self.is_gc_task_running
            .compare_exchange(!in_gc, in_gc, Ordering::AcqRel, Ordering::Relaxed)
            .is_ok()
    }

    pub(crate) fn clear_regions_in_being_written(&self, regions: &[CacheRegion]) {
        let regions_map = self.regions_map.read();
        for r in regions {
            regions_map.on_all_overlapped_regions(r, |meta| {
                assert!(r.contains_range(&meta.region));
                debug_assert!(meta.is_written());
                meta.is_written.store(false, Ordering::Release);
            });
        }
    }

    pub fn load_region(&self, cache_region: CacheRegion) -> Result<(), LoadFailedReason> {
        self.regions_map.write().load_region(cache_region)
    }

    // return `true` is the region is evicted.
    pub(crate) fn split_region(
        &self,
        source_region: &CacheRegion,
        mut new_regions: Vec<CacheRegion>,
    ) {
        let mut regions_map = self.regions_map.write();
        if let Some(region_meta) = regions_map.region_meta(source_region.id) {
            // if region is evicting, skip handling split for simplicity.
            if region_meta.state.is_evict() {
                info!("ime region is evicted, skip split";
                    "meta" => ?&region_meta, "new_regions" => ?new_regions);
                return;
            }
        } else {
            info!("ime split source region not cached"; "region_id" => source_region.id);
            return;
        }

        let region_meta = regions_map.remove_region(source_region.id);
        assert!(!region_meta.state.is_evict());
        if region_meta.region.epoch_version != source_region.epoch_version {
            // for pending regions, we keep regions that still fall in this range if epoch
            // version changed.
            assert_eq!(region_meta.state, RegionState::Pending);
            assert!(region_meta.region.epoch_version < source_region.epoch_version);
            new_regions.retain(|r| region_meta.region.overlaps(r));
            info!("ime handle split region met pending region epoch stale";
                "cached" => ?region_meta,
                "split_source" => ?source_region,
                "cache_new_regions" => ?new_regions);
        }

        info!("ime handle region split";
            "region_id" => source_region.id,
            "meta" => ?region_meta,
            "new_regions" => ?new_regions);

        for r in new_regions {
            let meta = CacheRegionMeta::derive_from(r, &region_meta);
            regions_map.new_region_meta(meta);
        }

        // if there are still active snapshot, we need to put the orginal region
        // into `historical_regions` to track these snapshots.
        let snapshot_empty = region_meta.region_snapshot_list.lock().unwrap().is_empty();
        if !snapshot_empty {
            self.historical_regions.lock().unwrap().insert(
                KeyAndVersion(
                    region_meta.region.end.clone(),
                    region_meta.region.epoch_version,
                ),
                region_meta,
            );
        }
    }
}

#[derive(Debug, PartialEq)]
pub enum LoadFailedReason {
    Overlapped,
    PendingRange,
    Evicting,
}

#[derive(PartialEq, Debug)]
pub enum RangeCacheStatus {
    NotInCache,
    Cached,
    Loading,
}

#[cfg(test)]
mod tests {
    use engine_traits::{CacheRegion, EvictReason, FailedReason};

    use super::*;
    use crate::range_manager::LoadFailedReason;

    #[test]
    fn test_range_manager() {
        let range_mgr = RegionManager::default();
        let r1 = CacheRegion::new(1, 0, "k00", b"k10");

        range_mgr.new_region(r1.clone());
        range_mgr.set_safe_point(r1.id, 5);
        assert_eq!(
            range_mgr.region_snapshot(r1.id, 0, 5).unwrap_err(),
            FailedReason::TooOldRead
        );
        range_mgr.region_snapshot(r1.id, 0, 8).unwrap();
        let snapshot1 = RangeCacheSnapshotMeta::new(r1.clone(), 8, 1);
        range_mgr.region_snapshot(r1.id, 0, 10).unwrap();
        let snapshot2 = RangeCacheSnapshotMeta::new(r1.clone(), 10, 2);
        assert_eq!(
            range_mgr.region_snapshot(2, 0, 8).unwrap_err(),
            FailedReason::NotCached
        );

        let r_evict = CacheRegion::new(2, 2, b"k03", b"k06");
        let r_left = CacheRegion::new(1, 2, b"k00", b"k03");
        let r_right = CacheRegion::new(3, 2, b"k06", b"k10");
        range_mgr.split_region(&r1, vec![r_left.clone(), r_evict.clone(), r_right.clone()]);
        range_mgr.evict_region(&r_evict, EvictReason::AutoEvict, None);

        {
            let regions_map = range_mgr.regions_map.read();
            let history_regions = range_mgr.historical_regions.lock().unwrap();
            let meta1 = history_regions
                .get(&KeyAndVersion(r1.end.clone(), 0))
                .unwrap();
            assert_eq!(
                regions_map.regions.get(&r_evict.id).unwrap().state,
                RegionState::PendingEvict,
            );
            assert_eq!(
                regions_map.regions_by_range.get(&r1.end).unwrap(),
                &r_right.id
            );

            let meta2 = regions_map.regions.get(&r_left.id).unwrap();
            let meta3 = regions_map.regions.get(&r_right.id).unwrap();
            assert!(meta1.safe_point == meta2.safe_point && meta1.safe_point == meta3.safe_point);
        }

        // evict a range with accurate match
        range_mgr.region_snapshot(r_left.id, 2, 10).unwrap();
        let snapshot3 = RangeCacheSnapshotMeta::new(r_left.clone(), 10, 3);
        range_mgr.evict_region(&r_left, EvictReason::AutoEvict, None);
        assert_eq!(
            range_mgr
                .regions_map
                .read()
                .regions
                .get(&r_left.id)
                .unwrap()
                .state,
            RegionState::PendingEvict,
        );
        assert!(range_mgr.remove_region_snapshot(&snapshot1).is_empty());

        let regions = range_mgr.remove_region_snapshot(&snapshot2);
        assert_eq!(regions, vec![r_evict.clone()]);
        assert_eq!(
            range_mgr
                .regions_map
                .read()
                .region_meta(r_evict.id)
                .unwrap()
                .get_state(),
            RegionState::Evicting
        );

        let regions = range_mgr.remove_region_snapshot(&snapshot3);
        assert_eq!(regions, vec![r_left.clone()]);
        assert_eq!(
            range_mgr
                .regions_map
                .read()
                .region_meta(r_left.id)
                .unwrap()
                .get_state(),
            RegionState::Evicting
        );
    }

    #[test]
    fn test_range_load() {
        let range_mgr = RegionManager::default();
        let r1 = CacheRegion::new(1, 0, b"k00", b"k10");
        let mut r2 = CacheRegion::new(2, 2, b"k10", b"k20");
        let r3 = CacheRegion::new(3, 0, b"k20", b"k30");
        let r4 = CacheRegion::new(4, 0, b"k25", b"k35");

        range_mgr.new_region(r1.clone());
        range_mgr.load_region(r2.clone()).unwrap();
        range_mgr.new_region(r3.clone());
        range_mgr.evict_region(&r1, EvictReason::AutoEvict, None);

        assert_eq!(
            range_mgr.load_region(r1).unwrap_err(),
            LoadFailedReason::Evicting
        );

        // load r2 with an outdated epoch.
        r2.epoch_version = 1;
        assert_eq!(
            range_mgr.load_region(r2).unwrap_err(),
            LoadFailedReason::PendingRange,
        );

        assert_eq!(
            range_mgr.load_region(r4).unwrap_err(),
            LoadFailedReason::Overlapped
        );
    }

    #[test]
    fn test_range_load_overlapped() {
        let range_mgr = RegionManager::default();
        let r1 = CacheRegion::new(1, 0, b"k00", b"k10");
        let r3 = CacheRegion::new(3, 0, b"k40", b"k50");
        range_mgr.new_region(r1.clone());
        range_mgr.evict_region(&r1, EvictReason::AutoEvict, None);

        range_mgr.load_region(r3).unwrap();

        let r = CacheRegion::new(4, 0, b"k00", b"k05");
        assert_eq!(
            range_mgr.load_region(r).unwrap_err(),
            LoadFailedReason::Evicting
        );
        let r = CacheRegion::new(4, 0, b"k05", b"k15");
        assert_eq!(
            range_mgr.load_region(r).unwrap_err(),
            LoadFailedReason::Evicting
        );

        let r = CacheRegion::new(4, 0, b"k35", b"k45");
        assert_eq!(
            range_mgr.load_region(r).unwrap_err(),
            LoadFailedReason::PendingRange
        );
        let r = CacheRegion::new(4, 0, b"k45", b"k55");
        assert_eq!(
            range_mgr.load_region(r).unwrap_err(),
            LoadFailedReason::PendingRange
        );

        // test range overlap but id overlap
        let r = CacheRegion::new(1, 2, b"k20", b"k30");
        assert_eq!(
            range_mgr.load_region(r).unwrap_err(),
            LoadFailedReason::Evicting
        );
    }

    #[test]
    fn test_evict_regions() {
        {
            let range_mgr = RegionManager::default();
            let r1 = CacheRegion::new(1, 0, b"k00", b"k10");
            let r2 = CacheRegion::new(2, 0, b"k20", b"k30");
            let r3 = CacheRegion::new(3, 0, b"k40", b"k50");
            range_mgr.new_region(r1.clone());
            range_mgr.new_region(r2.clone());
            range_mgr.new_region(r3.clone());
            range_mgr.contains_region(r1.id);
            range_mgr.contains_region(r2.id);
            range_mgr.contains_region(r3.id);

            let r4 = CacheRegion::new(4, 2, b"k00", b"k05");
            assert_eq!(
                range_mgr.evict_region(&r4, EvictReason::AutoEvict, None),
                vec![r1]
            );
        }

        {
            let range_mgr = RegionManager::default();
            let r1 = CacheRegion::new(1, 0, b"k00", b"k10");
            let r2 = CacheRegion::new(2, 0, b"k20", b"k30");
            let r3 = CacheRegion::new(3, 0, b"k40", b"k50");
            range_mgr.new_region(r1.clone());
            range_mgr.new_region(r2.clone());
            range_mgr.new_region(r3.clone());
            assert!(range_mgr.contains_region(r1.id));
            assert!(range_mgr.contains_region(r2.id));
            assert!(range_mgr.contains_region(r3.id));

            let r4 = CacheRegion::new(4, 0, b"k", b"k51");
            assert_eq!(
                range_mgr.evict_region(&r4, EvictReason::AutoEvict, None),
                vec![r1, r2, r3]
            );
            assert!(
                range_mgr
                    .regions_map
                    .read()
                    .regions
                    .values()
                    .all(|m| m.get_state() == RegionState::Evicting)
            );
        }

        {
            let range_mgr = RegionManager::default();
            let r1 = CacheRegion::new(1, 0, b"k00", b"k10");
            let r2 = CacheRegion::new(2, 0, b"k20", b"k30");
            let r3 = CacheRegion::new(3, 0, b"k40", b"k50");
            range_mgr.new_region(r1.clone());
            range_mgr.new_region(r2.clone());
            range_mgr.new_region(r3.clone());

            let r4 = CacheRegion::new(4, 0, b"k25", b"k55");
            assert_eq!(
                range_mgr.evict_region(&r4, EvictReason::AutoEvict, None),
                vec![r2, r3]
            );
            assert_eq!(
                range_mgr
                    .regions_map
                    .read()
                    .regions
                    .values()
                    .filter(|m| m.get_state() == RegionState::Active)
                    .count(),
                1
            );
        }

        {
            let range_mgr = RegionManager::default();
            let r1 = CacheRegion::new(1, 0, b"k00", b"k10");
            let r2 = CacheRegion::new(2, 0, b"k30", b"k40");
            let r3 = CacheRegion::new(3, 0, b"k50", b"k60");
            range_mgr.new_region(r1.clone());
            range_mgr.new_region(r2.clone());
            range_mgr.new_region(r3.clone());

            let r4 = CacheRegion::new(4, 0, b"k25", b"k75");
            assert_eq!(
                range_mgr.evict_region(&r4, EvictReason::AutoEvict, None),
                vec![r2, r3]
            );
            assert_eq!(
                range_mgr
                    .regions_map
                    .read()
                    .regions
                    .values()
                    .filter(|m| m.get_state() == RegionState::Active)
                    .count(),
                1
            );
        }
    }

    #[test]
    fn test_overlap_with_manual_load_range() {
        let range_mgr = RegionManager::default();
        range_mgr
            .regions_map()
            .write()
            .add_manual_load_range(CacheRegion::new(0, 0, b"k00".to_vec(), b"k10".to_vec()));
        range_mgr
            .regions_map()
            .write()
            .add_manual_load_range(CacheRegion::new(0, 0, b"k20".to_vec(), b"k30".to_vec()));
        range_mgr
            .regions_map()
            .write()
            .add_manual_load_range(CacheRegion::new(0, 0, b"k30".to_vec(), b"k50".to_vec()));

        struct Case {
            name: &'static str,
            range: (&'static [u8], &'static [u8]),
            expected: bool,
        }
        let cases = [
            Case {
                name: "left intersect 1",
                range: (b"k00", b"k05"),
                expected: true,
            },
            Case {
                name: "left intersect 2",
                range: (b"k15", b"k25"),
                expected: true,
            },
            Case {
                name: "cover all",
                range: (b"k00", b"k60"),
                expected: true,
            },
            Case {
                name: "right intersect",
                range: (b"k05", b"k15"),
                expected: true,
            },
            Case {
                name: "left and right intersect",
                range: (b"k25", b"k45"),
                expected: true,
            },
            Case {
                name: "not overlap 1",
                range: (b"k15", b"k20"),
                expected: false,
            },
            Case {
                name: "not overlap 2",
                range: (b"k", b"k0"),
                expected: false,
            },
            Case {
                name: "not overlap 3",
                range: (b"k60", b"k70"),
                expected: false,
            },
        ];

        for case in cases {
            let range = CacheRegion::new(0, 0, case.range.0.to_vec(), case.range.1.to_vec());
            assert_eq!(
                range_mgr
                    .regions_map()
                    .read()
                    .overlap_with_manual_load_range(&range),
                case.expected,
                "{}",
                case.name
            );
        }
    }

    #[test]
    fn test_manual_load_range_add_remove() {
        struct Case {
            name: &'static str,
            build: Vec<(&'static [u8], &'static [u8])>,
            remove: Vec<(&'static [u8], &'static [u8])>,
            add: Vec<(&'static [u8], &'static [u8])>,
            result: Vec<(&'static [u8], &'static [u8])>,
        }
        let cases = [
            Case {
                name: "remove empty",
                build: vec![],
                remove: vec![(b"k00", b"k10")],
                add: vec![],
                result: vec![],
            },
            Case {
                name: "add empty",
                build: vec![],
                remove: vec![],
                add: vec![(b"k00", b"k10")],
                result: vec![(b"k00", b"k10")],
            },
            // Test remove
            Case {
                name: "remove one range",
                build: vec![(b"k00", b"k10"), (b"k20", b"k30"), (b"k40", b"k50")],
                remove: vec![(b"k20", b"k30")],
                add: vec![],
                result: vec![(b"k00", b"k10"), (b"k40", b"k50")],
            },
            Case {
                name: "remove left intersected ranges",
                build: vec![(b"k00", b"k10"), (b"k20", b"k30"), (b"k40", b"k50")],
                remove: vec![(b"k", b"k05")],
                add: vec![],
                result: vec![(b"k05", b"k10"), (b"k20", b"k30"), (b"k40", b"k50")],
            },
            Case {
                name: "remove left and right intersected ranges",
                build: vec![(b"k00", b"k10"), (b"k20", b"k30"), (b"k40", b"k50")],
                remove: vec![(b"k05", b"k45")],
                add: vec![],
                result: vec![(b"k00", b"k05"), (b"k45", b"k50")],
            },
            Case {
                name: "remove right intersected ranges",
                build: vec![(b"k00", b"k10"), (b"k20", b"k30"), (b"k40", b"k50")],
                remove: vec![(b"k45", b"k60")],
                add: vec![],
                result: vec![(b"k00", b"k10"), (b"k20", b"k30"), (b"k40", b"k45")],
            },
            // Test add
            Case {
                name: "add left intersected ranges 1",
                build: vec![(b"k00", b"k10"), (b"k20", b"k30")],
                add: vec![(b"k", b"k05")],
                remove: vec![],
                result: vec![(b"k", b"k10"), (b"k20", b"k30")],
            },
            Case {
                name: "add left intersected ranges 2",
                build: vec![(b"k00", b"k10"), (b"k20", b"k30")],
                add: vec![(b"k", b"k25")],
                remove: vec![],
                result: vec![(b"k", b"k30")],
            },
            Case {
                name: "add right intersected ranges 1",
                build: vec![(b"k20", b"k30"), (b"k40", b"k50")],
                add: vec![(b"k45", b"k55")],
                remove: vec![],
                result: vec![(b"k20", b"k30"), (b"k40", b"k55")],
            },
            Case {
                name: "add right intersected ranges 2",
                build: vec![(b"k20", b"k30"), (b"k40", b"k50")],
                add: vec![(b"k25", b"k55")],
                remove: vec![],
                result: vec![(b"k20", b"k55")],
            },
            Case {
                name: "add left and right intersected ranges 1",
                build: vec![(b"k20", b"k30")],
                add: vec![(b"k10", b"k50")],
                remove: vec![],
                result: vec![(b"k10", b"k50")],
            },
            Case {
                name: "add left and right intersected ranges 2",
                build: vec![(b"k10", b"k20"), (b"k20", b"k30")],
                add: vec![(b"k10", b"k50")],
                remove: vec![],
                result: vec![(b"k10", b"k50")],
            },
            Case {
                name: "add adjacent ranges",
                build: vec![(b"k10", b"k20")],
                add: vec![(b"k00", b"k10"), (b"k20", b"k30")],
                remove: vec![],
                result: vec![(b"k00", b"k10"), (b"k10", b"k20"), (b"k20", b"k30")],
            },
        ];

        for case in cases {
            // Build
            let range_mgr = RegionManager::default();
            for (start, end) in case.build {
                let r = CacheRegion::new(0, 0, start.to_vec(), end.to_vec());
                range_mgr.regions_map().write().add_manual_load_range(r);
            }

            // Remove
            for (start, end) in case.remove {
                let r = CacheRegion::new(0, 0, start.to_vec(), end.to_vec());
                range_mgr.regions_map().write().remove_manual_load_range(r);
            }

            // Add
            for (start, end) in case.add {
                let r = CacheRegion::new(0, 0, start.to_vec(), end.to_vec());
                range_mgr.regions_map().write().add_manual_load_range(r);
            }

            // Check
            let map = range_mgr.regions_map.read();
            assert_eq!(
                map.manual_load_range.len(),
                case.result.len(),
                "case: {}",
                case.name
            );
            for r in case.result {
                assert!(
                    map.manual_load_range
                        .iter()
                        .any(|range| range.start.as_slice() == r.0 && range.end.as_slice() == r.1),
                    "case: {}",
                    case.name
                );
            }
        }
    }
}<|MERGE_RESOLUTION|>--- conflicted
+++ resolved
@@ -291,17 +291,10 @@
         assert!(!self.overlaps_with(&meta.region));
         let id = meta.region.id;
         let data_end_key = meta.region.end.clone();
-<<<<<<< HEAD
-        let old = self.regions.insert(id, meta);
-        assert!(old.is_none(), "old region: {:?}", old);
-        let prev_id = self.regions_by_range.insert(data_end_key, id);
-        assert!(prev_id.is_none(), "prev region id: {:?}", prev_id);
-=======
         let old_meta = self.regions.insert(id, meta);
         assert!(old_meta.is_none(), "old_meta: {:?}", old_meta.unwrap());
         let old_id = self.regions_by_range.insert(data_end_key, id);
         assert!(old_id.is_none(), "old_region_id: {}", old_id.unwrap());
->>>>>>> 86ed5448
         if self.regions.len() == 1 {
             assert!(!self.is_active.load(Ordering::Relaxed));
             self.is_active.store(true, Ordering::Relaxed);
