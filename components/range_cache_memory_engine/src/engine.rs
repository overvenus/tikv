--- conflicted
+++ resolved
@@ -326,24 +326,6 @@
 
     // It handles the pending range and check whether to buffer write for this
     // range.
-<<<<<<< HEAD
-    pub(crate) fn prepare_for_apply(
-        &self,
-        write_batch_id: u64,
-        region: &CacheRegion,
-    ) -> RangeCacheStatus {
-        let mut core = self.core.write();
-        let range_manager = core.mut_range_manager();
-        if range_manager.overlap_with_preferred_range(&region) {
-            if range_manager.load_region(region.clone()).is_ok() {
-                info!(
-                    "try to load range in preferred range";
-                    "range" => ?region,
-                );
-            }
-        }
-        let Some(mut region_state) = range_manager.check_region_state(region) else {
-=======
     pub(crate) fn prepare_for_apply(&self, region: &CacheRegion) -> RangeCacheStatus {
         let manager = self.core.region_manager();
         if !manager.is_active() {
@@ -351,9 +333,16 @@
         }
 
         // fast path, only need to hold the read lock.
-        {
+        'check_region: {
             let regions_map = manager.regions_map.read();
             let Some(region_meta) = regions_map.region_meta(region.id) else {
+                if regions_map.overlap_with_preferred_range(&region) {
+                    info!(
+                        "try to load range in preferred range";
+                        "range" => ?region,
+                    );
+                    break 'check_region;
+                }
                 return RangeCacheStatus::NotInCache;
             };
             let state = region_meta.get_state();
@@ -372,7 +361,6 @@
         let mut regions_map = manager.regions_map.write();
         let cached_count = regions_map.regions().len();
         let Some(mut region_meta) = regions_map.mut_region_meta(region.id) else {
->>>>>>> 4f47cb06
             return RangeCacheStatus::NotInCache;
         };
 
