--- conflicted
+++ resolved
@@ -21,12 +21,7 @@
 errno = "0.2.4"
 libc = "0.2"
 # TODO: use master branch after the next version is released.
-<<<<<<< HEAD
-kvproto = { git = "https://github.com/Little-Wallace/kvproto.git", branch = "lw_backup" }
-engine = { path = "../engine" }
-=======
 kvproto = { git = "https://github.com/pingcap/kvproto.git", branch = "backup" }
->>>>>>> eb6ae25b
 petgraph = "0.4"
 clap = "2.32"
 
