--- conflicted
+++ resolved
@@ -321,7 +321,6 @@
     }
 
     /// Track locks in incoming scan entries.
-<<<<<<< HEAD
     fn track_scan_locks(&mut self, entries: ScanEntries, apply_index: u64) -> Result<()> {
         match entries {
             ScanEntries::Lock(locks) => {
@@ -329,12 +328,8 @@
                     panic!("region {:?} resolver has ready", self.meta.id)
                 }
                 for (key, lock) in locks {
-                    if !self
-                        .resolver
-                        .track_lock(lock.ts, key.to_raw().unwrap(), Some(apply_index))
-                    {
-                        return Err(Error::MemoryQuotaExceeded);
-                    }
+                    self.resolver
+                        .track_lock(lock.ts, key.to_raw().unwrap(), Some(apply_index))?;
                 }
             }
             ScanEntries::None => {
@@ -347,45 +342,11 @@
                 for lock in pending_locks {
                     match lock {
                         PendingLock::Track { key, start_ts } => {
-                            if !self.resolver.track_lock(
+                            self.resolver.track_lock(
                                 start_ts,
                                 key.to_raw().unwrap(),
                                 Some(pending_tracked_index),
-                            ) {
-                                return Err(Error::MemoryQuotaExceeded);
-=======
-    fn track_scan_locks(&mut self, entries: Vec<ScanEntry>, apply_index: u64) -> Result<()> {
-        for es in entries {
-            match es {
-                ScanEntry::Lock(locks) => {
-                    if let ResolverStatus::Ready = self.resolver_status {
-                        panic!("region {:?} resolver has ready", self.meta.id)
-                    }
-                    for (key, lock) in locks {
-                        self.resolver.track_lock(
-                            lock.ts,
-                            key.to_raw().unwrap(),
-                            Some(apply_index),
-                        )?;
-                    }
-                }
-                ScanEntry::None => {
-                    // Update the `tracked_index` to the snapshot's `apply_index`
-                    self.resolver.update_tracked_index(apply_index);
-                    let mut resolver_status =
-                        std::mem::replace(&mut self.resolver_status, ResolverStatus::Ready);
-                    let (pending_tracked_index, pending_locks) =
-                        resolver_status.drain_pending_locks(self.meta.id);
-                    for lock in pending_locks {
-                        match lock {
-                            PendingLock::Track { key, start_ts } => {
-                                self.resolver.track_lock(
-                                    start_ts,
-                                    key.to_raw().unwrap(),
-                                    Some(pending_tracked_index),
-                                )?;
->>>>>>> 87d0f7cf
-                            }
+                            )?;
                         }
                         PendingLock::Untrack { key, .. } => self
                             .resolver
