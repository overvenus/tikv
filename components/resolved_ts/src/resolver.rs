// Copyright 2020 TiKV Project Authors. Licensed under Apache-2.0.

use std::{cmp, collections::BTreeMap, sync::Arc, time::Duration};

use collections::{HashMap, HashSet};
use raftstore::store::RegionReadProgress;
use tikv_util::{
    memory::{HeapSize, MemoryQuota, MemoryQuotaExceeded},
    time::Instant,
};
use txn_types::{Key, TimeStamp};

use crate::metrics::RTS_RESOLVED_FAIL_ADVANCE_VEC;

pub const ON_DROP_WARN_HEAP_SIZE: usize = 64 * 1024 * 1024; // 64MB

#[derive(Clone)]
pub enum TsSource {
    // A lock in LOCK CF
    Lock(usize),
    // A memory lock in concurrency manager
    MemoryLock(Key),
    PdTso,
    // The following sources can also come from PD or memory lock, but we care more about sources
    // in resolved-ts.
    BackupStream,
    Cdc,
}

impl TsSource {
    pub fn label(&self) -> &str {
        match self {
            TsSource::Lock(_) => "lock",
            TsSource::MemoryLock(_) => "rts_cm_min_lock",
            TsSource::PdTso => "pd_tso",
            TsSource::BackupStream => "backup_stream",
            TsSource::Cdc => "cdc",
        }
    }

    pub fn key(&self) -> Option<Key> {
        match self {
            TsSource::Lock(_) => None,
            TsSource::MemoryLock(k) => Some(k.clone()),
            _ => None,
        }
    }
}

// Resolver resolves timestamps that guarantee no more commit will happen before
// the timestamp.
pub struct Resolver {
    region_id: u64,
    // key -> start_ts
    locks_by_key: HashMap<Arc<[u8]>, TimeStamp>,
    // start_ts -> locked keys.
    lock_ts_heap: BTreeMap<TimeStamp, usize>,
    // The last shrink time.
    last_aggressive_shrink_time: Instant,
    // The timestamps that guarantees no more commit will happen before.
    resolved_ts: TimeStamp,
    // The highest index `Resolver` had been tracked
    tracked_index: u64,
    // The region read progress used to utilize `resolved_ts` to serve stale read request
    read_progress: Option<Arc<RegionReadProgress>>,
    // The timestamps that advance the resolved_ts when there is no more write.
    min_ts: TimeStamp,
    // Whether the `Resolver` is stopped
    stopped: bool,
    // The memory quota for the `Resolver` and its lock keys and timestamps.
    memory_quota: Arc<MemoryQuota>,
    // The last attempt of resolve(), used for diagnosis.
    last_attempt: Option<LastAttempt>,
}

#[derive(Clone)]
pub(crate) struct LastAttempt {
    success: bool,
    ts: TimeStamp,
    reason: TsSource,
}

impl slog::Value for LastAttempt {
    fn serialize(
        &self,
        _record: &slog::Record<'_>,
        key: slog::Key,
        serializer: &mut dyn slog::Serializer,
    ) -> slog::Result {
        serializer.emit_arguments(
            key,
            &format_args!(
                "{{ success={}, ts={}, reason={}, key={:?} }}",
                self.success,
                self.ts,
                self.reason.label(),
                self.reason.key(),
            ),
        )
    }
}

impl std::fmt::Debug for Resolver {
    fn fmt(&self, f: &mut std::fmt::Formatter<'_>) -> std::fmt::Result {
        let far_lock = self.oldest_transaction();
        let mut dt = f.debug_tuple("Resolver");
        dt.field(&format_args!("region={}", self.region_id));

        if let Some((ts, count)) = far_lock {
            dt.field(&format_args!("oldest_lock_count={:?}", count));
            dt.field(&format_args!("oldest_lock_ts={:?}", ts));
        }

        dt.finish()
    }
}

impl Drop for Resolver {
    fn drop(&mut self) {
        // Free memory quota used by locks_by_key.
        let mut bytes = 0;
        let num_locks = self.num_locks();
        for key in self.locks_by_key.keys() {
            bytes += self.lock_heap_size(key);
        }
        if bytes > ON_DROP_WARN_HEAP_SIZE {
            warn!("drop huge resolver";
                "region_id" => self.region_id,
                "bytes" => bytes,
                "num_locks" => num_locks,
                "memory_quota_in_use" => self.memory_quota.in_use(),
                "memory_quota_capacity" => self.memory_quota.capacity(),
            );
        }
        self.memory_quota.free(bytes);
    }
}

impl Resolver {
    pub fn new(region_id: u64, memory_quota: Arc<MemoryQuota>) -> Resolver {
        Resolver::with_read_progress(region_id, None, memory_quota)
    }

    pub fn with_read_progress(
        region_id: u64,
        read_progress: Option<Arc<RegionReadProgress>>,
        memory_quota: Arc<MemoryQuota>,
    ) -> Resolver {
        Resolver {
            region_id,
            resolved_ts: TimeStamp::zero(),
            locks_by_key: HashMap::default(),
            lock_ts_heap: BTreeMap::new(),
            last_aggressive_shrink_time: Instant::now_coarse(),
            read_progress,
            tracked_index: 0,
            min_ts: TimeStamp::zero(),
            stopped: false,
            memory_quota,
            last_attempt: None,
        }
    }

    pub fn resolved_ts(&self) -> TimeStamp {
        self.resolved_ts
    }

    pub fn tracked_index(&self) -> u64 {
        self.tracked_index
    }

    pub fn stopped(&self) -> bool {
        self.stopped
    }

    pub fn locks(&self) -> &BTreeMap<TimeStamp, usize> {
        &self.lock_ts_heap
    }

    pub fn stop_tracking(&mut self) {
        // TODO: should we also clear the lock heap?
        self.stopped = true;
        self.read_progress.take();
    }

    pub fn update_tracked_index(&mut self, index: u64) {
        assert!(
            self.tracked_index <= index,
            "region {}, tracked_index: {}, incoming index: {}",
            self.region_id,
            self.tracked_index,
            index
        );
        self.tracked_index = index;
    }

    // Return an approximate heap memory usage in bytes.
    pub fn approximate_heap_bytes(&self) -> usize {
        // memory used by locks_by_key.
        let memory_quota_in_use = self.memory_quota.in_use();

        // memory used by lock_ts_heap.
        let memory_lock_ts_heap = self.lock_ts_heap.len()
            * (std::mem::size_of::<TimeStamp>() + std::mem::size_of::<HashSet<Arc<[u8]>>>())
            // memory used by HashSet<Arc<u8>>
            + self.locks_by_key.len() * std::mem::size_of::<Arc<[u8]>>();

        memory_quota_in_use + memory_lock_ts_heap
    }

    fn lock_heap_size(&self, key: &[u8]) -> usize {
        // A resolver has
        // * locks_by_key: HashMap<Arc<[u8]>, TimeStamp>
        // * lock_ts_heap: BTreeMap<TimeStamp, HashSet<Arc<[u8]>>>
        //
        // We only count memory used by locks_by_key. Because the majority of
        // memory is consumed by keys, locks_by_key and lock_ts_heap shares
        // the same Arc<[u8]>, so lock_ts_heap is negligible. Also, it's hard to
        // track accurate memory usage of lock_ts_heap as a timestamp may have
        // many keys.
        key.heap_size() + std::mem::size_of::<TimeStamp>()
    }

    fn shrink_ratio(&mut self, ratio: usize) {
        // HashMap load factor is 87% approximately, leave some margin to avoid
        // frequent rehash.
        //
        // See https://github.com/rust-lang/hashbrown/blob/v0.14.0/src/raw/mod.rs#L208-L220
        const MIN_SHRINK_RATIO: usize = 2;
        if self.locks_by_key.capacity()
            > self.locks_by_key.len() * cmp::max(MIN_SHRINK_RATIO, ratio)
        {
            self.locks_by_key.shrink_to_fit();
        }
    }

    pub fn track_lock(
        &mut self,
        start_ts: TimeStamp,
        key: Vec<u8>,
        index: Option<u64>,
    ) -> Result<(), MemoryQuotaExceeded> {
        if let Some(index) = index {
            self.update_tracked_index(index);
        }
        let bytes = self.lock_heap_size(&key);
        debug!(
            "track lock {}@{}",
            &log_wrappers::Value::key(&key),
            start_ts;
            "region_id" => self.region_id,
            "memory_in_use" => self.memory_quota.in_use(),
            "memory_capacity" => self.memory_quota.capacity(),
            "key_heap_size" => bytes,
        );
        self.memory_quota.alloc(bytes)?;
        let key: Arc<[u8]> = key.into_boxed_slice().into();
<<<<<<< HEAD
        if self.locks_by_key.insert(key, start_ts).is_none() {
            *self.lock_ts_heap.entry(start_ts).or_default() += 1;
        }
        true
=======
        self.locks_by_key.insert(key.clone(), start_ts);
        self.lock_ts_heap.entry(start_ts).or_default().insert(key);
        Ok(())
>>>>>>> 87d0f7cf
    }

    pub fn untrack_lock(&mut self, key: &[u8], index: Option<u64>) {
        if let Some(index) = index {
            self.update_tracked_index(index);
        }
        let start_ts = if let Some(start_ts) = self.locks_by_key.remove(key) {
            let bytes = self.lock_heap_size(key);
            self.memory_quota.free(bytes);
            start_ts
        } else {
            debug!("untrack a lock that was not tracked before";
                "key" => &log_wrappers::Value::key(key),
                "region_id" => self.region_id,
            );
            return;
        };
        debug!(
            "untrack lock {}@{}",
            &log_wrappers::Value::key(key),
            start_ts;
            "region_id" => self.region_id,
            "memory_in_use" => self.memory_quota.in_use(),
        );

        let lock_count = match self.lock_ts_heap.get_mut(&start_ts) {
            Some(0) | None => {
                panic!(
                    "lock ts {} must exist in lock_ts_heap, key: {:?}",
                    start_ts,
                    log_wrappers::Value::key(key),
                )
            }
            Some(c) => c,
        };
        *lock_count -= 1;
        if *lock_count == 0 {
            self.lock_ts_heap.remove(&start_ts);
        }
        // Use a large ratio to amortize the cost of rehash.
        let shrink_ratio = 8;
        self.shrink_ratio(shrink_ratio);
    }

    /// Try to advance resolved ts.
    ///
    /// `min_ts` advances the resolver even if there is no write.
    /// Return None means the resolver is not initialized.
    pub fn resolve(
        &mut self,
        min_ts: TimeStamp,
        now: Option<Instant>,
        source: TsSource,
    ) -> TimeStamp {
        // Use a small ratio to shrink the memory usage aggressively.
        const AGGRESSIVE_SHRINK_RATIO: usize = 2;
        const AGGRESSIVE_SHRINK_INTERVAL: Duration = Duration::from_secs(10);
        if self.last_aggressive_shrink_time.saturating_elapsed() > AGGRESSIVE_SHRINK_INTERVAL {
            self.shrink_ratio(AGGRESSIVE_SHRINK_RATIO);
            self.last_aggressive_shrink_time = Instant::now_coarse();
        }

        // The `Resolver` is stopped, not need to advance, just return the current
        // `resolved_ts`
        if self.stopped {
            return self.resolved_ts;
        }

        // Find the min start ts.
        let min_lock = self.oldest_transaction().map(|(ts, count)| (*ts, *count));
        let has_lock = min_lock.is_some();
        let min_start_ts = min_lock.map(|(ts, _)| ts).unwrap_or(min_ts);

        // No more commit happens before the ts.
        let new_resolved_ts = cmp::min(min_start_ts, min_ts);
        // reason is the min source of the new resolved ts.
        let reason = match (min_lock, min_ts) {
            (Some(lock), min_ts) if lock.0 < min_ts => TsSource::Lock(lock.1),
            (Some(_), _) => source,
            (None, _) => source,
        };

        if self.resolved_ts >= new_resolved_ts {
            RTS_RESOLVED_FAIL_ADVANCE_VEC
                .with_label_values(&[reason.label()])
                .inc();
            self.last_attempt = Some(LastAttempt {
                success: false,
                ts: new_resolved_ts,
                reason,
            });
        } else {
            self.last_attempt = Some(LastAttempt {
                success: true,
                ts: new_resolved_ts,
                reason,
            })
        }

        // Resolved ts never decrease.
        self.resolved_ts = cmp::max(self.resolved_ts, new_resolved_ts);

        // Publish an `(apply index, safe ts)` item into the region read progress
        if let Some(rrp) = &self.read_progress {
            rrp.update_safe_ts_with_time(self.tracked_index, self.resolved_ts.into_inner(), now);
        }

        let new_min_ts = if has_lock {
            // If there are some lock, the min_ts must be smaller than
            // the min start ts, so it guarantees to be smaller than
            // any late arriving commit ts.
            new_resolved_ts // cmp::min(min_start_ts, min_ts)
        } else {
            min_ts
        };
        // Min ts never decrease.
        self.min_ts = cmp::max(self.min_ts, new_min_ts);

        self.resolved_ts
    }

    pub(crate) fn log_locks(&self, min_start_ts: u64) {
        // log lock with the minimum start_ts >= min_start_ts
        if let Some((start_ts, lock_key_count)) = self
            .lock_ts_heap
            .range(TimeStamp::new(min_start_ts)..)
            .next()
        {
            info!(
                "locks with the minimum start_ts in resolver";
                "region_id" => self.region_id,
                "start_ts" => start_ts,
                "lock_key_count" => lock_key_count,
            );
        }
    }

    pub(crate) fn num_locks(&self) -> u64 {
        self.locks_by_key.len() as u64
    }

    pub(crate) fn num_transactions(&self) -> u64 {
        self.lock_ts_heap.len() as u64
    }

    pub(crate) fn read_progress(&self) -> Option<&Arc<RegionReadProgress>> {
        self.read_progress.as_ref()
    }

    pub(crate) fn oldest_transaction(&self) -> Option<(&TimeStamp, &usize)> {
        self.lock_ts_heap.iter().next()
    }

    pub(crate) fn take_last_attempt(&mut self) -> Option<LastAttempt> {
        self.last_attempt.take()
    }
}

#[cfg(test)]
mod tests {
    use txn_types::Key;

    use super::*;

    #[derive(Clone)]
    enum Event {
        // start_ts, key
        Lock(u64, Key),
        // key
        Unlock(Key),
        // min_ts, expect
        Resolve(u64, u64),
    }

    #[test]
    fn test_resolve() {
        let cases = vec![
            vec![Event::Lock(1, Key::from_raw(b"a")), Event::Resolve(2, 1)],
            vec![
                Event::Lock(1, Key::from_raw(b"a")),
                Event::Unlock(Key::from_raw(b"a")),
                Event::Resolve(2, 2),
            ],
            vec![
                Event::Lock(3, Key::from_raw(b"a")),
                Event::Unlock(Key::from_raw(b"a")),
                Event::Resolve(2, 2),
            ],
            vec![
                Event::Lock(1, Key::from_raw(b"a")),
                Event::Unlock(Key::from_raw(b"a")),
                Event::Lock(1, Key::from_raw(b"b")),
                Event::Resolve(2, 1),
            ],
            vec![
                Event::Lock(2, Key::from_raw(b"a")),
                Event::Unlock(Key::from_raw(b"a")),
                Event::Resolve(2, 2),
                // Pessimistic txn may write a smaller start_ts.
                Event::Lock(1, Key::from_raw(b"a")),
                Event::Resolve(2, 2),
                Event::Unlock(Key::from_raw(b"a")),
                Event::Resolve(3, 3),
            ],
            vec![
                Event::Unlock(Key::from_raw(b"a")),
                Event::Lock(2, Key::from_raw(b"a")),
                Event::Unlock(Key::from_raw(b"a")),
                Event::Unlock(Key::from_raw(b"a")),
                Event::Resolve(3, 3),
            ],
            vec![
                Event::Lock(2, Key::from_raw(b"a")),
                Event::Resolve(4, 2),
                Event::Unlock(Key::from_raw(b"a")),
                Event::Resolve(5, 5),
            ],
            // Rollback may contain a key that is not locked.
            vec![
                Event::Lock(1, Key::from_raw(b"a")),
                Event::Unlock(Key::from_raw(b"b")),
                Event::Unlock(Key::from_raw(b"a")),
            ],
        ];

        for (i, case) in cases.into_iter().enumerate() {
            let memory_quota = Arc::new(MemoryQuota::new(std::usize::MAX));
            let mut resolver = Resolver::new(1, memory_quota);
            for e in case.clone() {
                match e {
                    Event::Lock(start_ts, key) => {
                        resolver
                            .track_lock(start_ts.into(), key.into_raw().unwrap(), None)
                            .unwrap();
                    }
                    Event::Unlock(key) => resolver.untrack_lock(&key.into_raw().unwrap(), None),
                    Event::Resolve(min_ts, expect) => {
                        assert_eq!(
                            resolver.resolve(min_ts.into(), None, TsSource::PdTso),
                            expect.into(),
                            "case {}",
                            i
                        )
                    }
                }
            }
        }
    }

    #[test]
    fn test_memory_quota() {
        let memory_quota = Arc::new(MemoryQuota::new(1024));
        let mut resolver = Resolver::new(1, memory_quota.clone());
        let mut key = vec![0; 77];
        let lock_size = resolver.lock_heap_size(&key);
        let mut ts = TimeStamp::default();
        while resolver.track_lock(ts, key.clone(), None).is_ok() {
            ts.incr();
            key[0..8].copy_from_slice(&ts.into_inner().to_be_bytes());
        }
        let remain = 1024 % lock_size;
        assert_eq!(memory_quota.in_use(), 1024 - remain);

        let mut ts = TimeStamp::default();
        for _ in 0..5 {
            ts.incr();
            key[0..8].copy_from_slice(&ts.into_inner().to_be_bytes());
            resolver.untrack_lock(&key, None);
        }
        assert_eq!(memory_quota.in_use(), 1024 - 5 * lock_size - remain);
        drop(resolver);
        assert_eq!(memory_quota.in_use(), 0);
    }

    #[test]
    fn test_untrack_lock_shrink_ratio() {
        let memory_quota = Arc::new(MemoryQuota::new(std::usize::MAX));
        let mut resolver = Resolver::new(1, memory_quota);
        let mut key = vec![0; 16];
        let mut ts = TimeStamp::default();
        for _ in 0..1000 {
            ts.incr();
            key[0..8].copy_from_slice(&ts.into_inner().to_be_bytes());
            let _ = resolver.track_lock(ts, key.clone(), None);
        }
        assert!(
            resolver.locks_by_key.capacity() >= 1000,
            "{}",
            resolver.locks_by_key.capacity()
        );

        let mut ts = TimeStamp::default();
        for _ in 0..901 {
            ts.incr();
            key[0..8].copy_from_slice(&ts.into_inner().to_be_bytes());
            resolver.untrack_lock(&key, None);
        }
        // shrink_to_fit may reserve some space in accordance with the resize
        // policy, but it is expected to be less than 500.
        assert!(
            resolver.locks_by_key.capacity() < 500,
            "{}, {}",
            resolver.locks_by_key.capacity(),
            resolver.locks_by_key.len(),
        );

        for _ in 0..99 {
            ts.incr();
            key[0..8].copy_from_slice(&ts.into_inner().to_be_bytes());
            resolver.untrack_lock(&key, None);
        }
        assert!(
            resolver.locks_by_key.capacity() < 100,
            "{}, {}",
            resolver.locks_by_key.capacity(),
            resolver.locks_by_key.len(),
        );

        // Trigger aggressive shrink.
        resolver.last_aggressive_shrink_time = Instant::now_coarse() - Duration::from_secs(600);
        resolver.resolve(TimeStamp::new(0), None, TsSource::PdTso);
        assert!(
            resolver.locks_by_key.capacity() == 0,
            "{}, {}",
            resolver.locks_by_key.capacity(),
            resolver.locks_by_key.len(),
        );
    }
}<|MERGE_RESOLUTION|>--- conflicted
+++ resolved
@@ -255,16 +255,10 @@
         );
         self.memory_quota.alloc(bytes)?;
         let key: Arc<[u8]> = key.into_boxed_slice().into();
-<<<<<<< HEAD
         if self.locks_by_key.insert(key, start_ts).is_none() {
             *self.lock_ts_heap.entry(start_ts).or_default() += 1;
         }
-        true
-=======
-        self.locks_by_key.insert(key.clone(), start_ts);
-        self.lock_ts_heap.entry(start_ts).or_default().insert(key);
         Ok(())
->>>>>>> 87d0f7cf
     }
 
     pub fn untrack_lock(&mut self, key: &[u8], index: Option<u64>) {
