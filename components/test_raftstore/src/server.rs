--- conflicted
+++ resolved
@@ -5,12 +5,8 @@
 use std::time::Duration;
 use std::{thread, usize};
 
-<<<<<<< HEAD
 use grpcio::{EnvBuilder, Error as GrpcError, Service};
-=======
-use grpcio::{EnvBuilder, Error as GrpcError};
 use kvproto::deadlock::create_deadlock;
->>>>>>> df674dd0
 use kvproto::debugpb::create_debug;
 use kvproto::import_sstpb::create_import_sst;
 use kvproto::raft_cmdpb::*;
@@ -23,12 +19,8 @@
 use tikv::coprocessor;
 use tikv::import::{ImportSSTService, SSTImporter};
 use tikv::raftstore::coprocessor::{CoprocessorHost, RegionInfoAccessor};
-<<<<<<< HEAD
+use tikv::raftstore::router::{RaftStoreBlackHole, RaftStoreRouter, ServerRaftStoreRouter};
 use tikv::raftstore::store::fsm::{ApplyRouter, RaftBatchSystem, RaftRouter};
-=======
-use tikv::raftstore::router::{RaftStoreBlackHole, RaftStoreRouter, ServerRaftStoreRouter};
-use tikv::raftstore::store::fsm::{RaftBatchSystem, RaftRouter};
->>>>>>> df674dd0
 use tikv::raftstore::store::{Callback, LocalReader, SnapManager};
 use tikv::raftstore::Result;
 use tikv::server::load_statistics::ThreadLoad;
@@ -227,15 +219,12 @@
             .unwrap();
             svr.register_service(create_import_sst(import_service.clone()));
             svr.register_service(create_debug(debug_service.clone()));
-<<<<<<< HEAD
+            svr.register_service(create_deadlock(deadlock_service.clone()));
             if let Some(svcs) = self.pending_services.get(&node_id) {
                 for fact in svcs {
                     svr.register_service(fact());
                 }
             }
-=======
-            svr.register_service(create_deadlock(deadlock_service.clone()));
->>>>>>> df674dd0
             match svr.build_and_bind() {
                 Ok(_) => {
                     server = Some(svr);
@@ -272,19 +261,16 @@
         let region_info_accessor = RegionInfoAccessor::new(&mut coprocessor_host);
         region_info_accessor.start();
 
-<<<<<<< HEAD
         if let Some(hooks) = self.coprocessor_hooks.get(&node_id) {
             for hook in hooks {
                 hook(&mut coprocessor_host);
             }
         }
 
-=======
         // Register the role change observer of the lock manager.
         lock_mgr.register_detector_role_change_observer(&mut coprocessor_host);
 
         let cfg_controller = ConfigController::new(cfg);
->>>>>>> df674dd0
         node.start(
             engines.clone(),
             simulate_trans.clone(),
