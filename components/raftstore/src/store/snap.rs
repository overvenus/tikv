--- conflicted
+++ resolved
@@ -1924,15 +1924,11 @@
         assert!(!path.is_empty());
         let mut path_v2 = path.clone();
         path_v2.push_str("_v2");
-<<<<<<< HEAD
         let tablet_snap_manager = if self.enable_receive_tablet_snapshot {
-            Some(TabletSnapManager::new(&path_v2).unwrap())
+            Some(TabletSnapManager::new(&path_v2, self.key_manager.clone()).unwrap())
         } else {
             None
         };
-=======
-        let tablet_snap_mgr = TabletSnapManager::new(&path_v2, self.key_manager.clone()).unwrap();
->>>>>>> dcf7f055
 
         let mut snapshot = SnapManager {
             core: SnapManagerCore {
