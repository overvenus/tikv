--- conflicted
+++ resolved
@@ -2338,7 +2338,6 @@
     }
 }
 
-<<<<<<< HEAD
 static OBSERVE_ID_ALLOC: AtomicUsize = AtomicUsize::new(0);
 
 /// A unique identifier for checking stale observed commands.
@@ -2362,8 +2361,6 @@
     }
 }
 
-=======
->>>>>>> fb53c1c8
 #[derive(Debug)]
 pub enum ChangeCmd {
     RegisterObserver {
