--- conflicted
+++ resolved
@@ -2819,20 +2819,13 @@
             ExtraMessageType::MsgVoterReplicatedIndexResponse => {
                 self.on_voter_replicated_index_response(msg.get_extra_msg());
             }
-            // It's v2 only message and ignore does no harm.
-<<<<<<< HEAD
             ExtraMessageType::MsgGcPeerRequest => {
                 // To make tiflash proxy compatiable with raftstore v2, it needs
                 // to response GcPeerResponse.
                 self.on_tiflash_engine_gc_peer_request(msg);
             }
-            ExtraMessageType::MsgGcPeerResponse => (),
-            ExtraMessageType::MsgFlushMemtable => (),
-=======
-            ExtraMessageType::MsgGcPeerRequest
-            | ExtraMessageType::MsgGcPeerResponse
-            | ExtraMessageType::MsgFlushMemtable => (),
->>>>>>> a473cb3e
+            // It's v2 only message and ignore does no harm.
+            ExtraMessageType::MsgGcPeerResponse | ExtraMessageType::MsgFlushMemtable => (),
         }
     }
 
