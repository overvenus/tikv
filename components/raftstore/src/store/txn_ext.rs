// Copyright 2021 TiKV Project Authors. Licensed under Apache-2.0.

use std::{
    collections::{BTreeMap, Bound},
    fmt,
    sync::atomic::{AtomicU64, Ordering},
};

use kvproto::metapb;
use lazy_static::lazy_static;
use parking_lot::RwLock;
use prometheus::{register_int_gauge, IntGauge};
use txn_types::{Key, Lock, PessimisticLock};

/// Transaction extensions related to a peer.
#[derive(Default)]
pub struct TxnExt {
    /// The max timestamp recorded in the concurrency manager is only updated at
    /// leader. So if a peer becomes leader from a follower, the max timestamp
    /// can be outdated. We need to update the max timestamp with a latest
    /// timestamp from PD before this peer can work. From the least significant
    /// to the most, 1 bit marks whether the timestamp is updated, 31 bits for
    /// the current epoch version, 32 bits for the current term. The version
    /// and term are stored to prevent stale UpdateMaxTimestamp task from
    /// marking the lowest bit.
    pub max_ts_sync_status: AtomicU64,

    /// The in-memory pessimistic lock table of the peer.
    pub pessimistic_locks: RwLock<PeerPessimisticLocks>,
}

impl TxnExt {
    pub fn is_max_ts_synced(&self) -> bool {
        self.max_ts_sync_status.load(Ordering::SeqCst) & 1 == 1
    }
}

impl fmt::Debug for TxnExt {
    fn fmt(&self, f: &mut fmt::Formatter<'_>) -> fmt::Result {
        let mut debug_struct = f.debug_struct("TxnExt");
        debug_struct.field("max_ts_sync_status", &self.max_ts_sync_status);
        if let Some(pessimistic_locks) = self.pessimistic_locks.try_read() {
            debug_struct.field("pessimistic_locks", &pessimistic_locks);
        } else {
            debug_struct.field("pessimistic_locks", &"(Locked)");
        }
        debug_struct.finish()
    }
}

lazy_static! {
    pub static ref GLOBAL_MEM_SIZE: IntGauge = register_int_gauge!(
        "tikv_pessimistic_lock_memory_size",
        "Total memory size of pessimistic locks in bytes."
    )
    .unwrap();
}

const GLOBAL_MEM_SIZE_LIMIT: usize = 100 << 20; // 100 MiB

// 512 KiB, so pessimistic locks in one region can be proposed in a single
// command.
const PEER_MEM_SIZE_LIMIT: usize = 512 << 10;

/// Pessimistic locks of a region peer.
#[derive(PartialEq)]
pub struct PeerPessimisticLocks {
    /// The table that stores pessimistic locks.
    ///
    /// The bool marks an ongoing write request (which has been sent to the
    /// raftstore while not applied yet) will delete this lock. The lock will be
    /// really deleted after applying the write request. The flag will decide
    /// whether this lock should be migrated to other peers on leader or region
    /// changes:
    ///
    /// - Transfer leader The lock with the deleted mark SHOULD NOT be proposed
    ///   before transferring leader. Considering the following cases with
    ///   different orders: 1. Propose write -> propose locks -> apply write ->
    ///   apply locks -> transfer leader Because the locks marking deleted will
    ///   not be proposed. The lock will be deleted when applying the write
    ///   while not showing up again after applying the locks. 2. Propose locks
    ///   -> propose write -> transfer leader No lock will be lost in normal
    ///   cases because the write request has been sent to the raftstore, it is
    ///   likely to be proposed successfully, while the leader will need at
    ///   least another round to receive the transfer leader message from the
    ///   transferee.
    ///
    /// - Split region The lock with the deleted mark SHOULD be moved to new
    ///   regions on region split. Considering the following cases with
    ///   different orders: 1. Propose write -> propose split -> apply write ->
    ///   execute split The write will be applied earlier than split. So, the
    ///   lock will be deleted earlier than moving locks to new regions. 2.
    ///   Propose split -> propose write -> ready split -> apply write The write
    ///   will be skipped because its version is lower than the new region. So,
    ///   no lock should be deleted in this case. 3. Propose split -> ready
    ///   split -> propose write The write proposal will be rejected because of
    ///   version mismatch.
    ///
    /// - Merge region The lock with the deleted mark SHOULD be included in the
    ///   catch up logs on region merge. Considering the following cases with
    ///   different orders: 1. Propose write -> propose prepare merge -> apply
    ///   write -> execute merge The locks marked deleted will be deleted when
    ///   applying the write request. So, the deleted locks will not be included
    ///   again in the commit merge request. 2. Propose prepare merge -> propose
    ///   write -> execute merge -> apply write Applying the write will be
    ///   skipped because of version mismatch. So, no lock should be deleted.
    ///   It's correct that we include the locks that are marked deleted in the
    ///   commit merge request.
    map: BTreeMap<Key, (PessimisticLock, bool)>,
    /// Status of the pessimistic lock map.
    /// The map is writable only in the Normal state.
    pub status: LocksStatus,
    /// Refers to the Raft term in which the pessimistic lock table is valid.
    pub term: u64,
    /// Refers to the region version in which the pessimistic lock table is
    /// valid.
    pub version: u64,
    /// Estimated memory used by the pessimistic locks.
    pub memory_size: usize,
}

#[derive(Debug, Clone, Copy, PartialEq)]
pub enum LocksStatus {
    Normal,
    TransferringLeader,
    MergingRegion,
    NotLeader,
    IsInFlashback,
}

impl fmt::Debug for PeerPessimisticLocks {
    fn fmt(&self, f: &mut fmt::Formatter<'_>) -> fmt::Result {
        f.debug_struct("PeerPessimisticLocks")
            .field("count", &self.map.len())
            .field("memory_size", &self.memory_size)
            .field("status", &self.status)
            .field("term", &self.term)
            .field("version", &self.version)
            .finish()
    }
}

impl Default for PeerPessimisticLocks {
    fn default() -> Self {
        PeerPessimisticLocks {
            map: BTreeMap::default(),
            status: LocksStatus::Normal,
            term: 0,
            version: 0,
            memory_size: 0,
        }
    }
}

impl PeerPessimisticLocks {
    /// Inserts pessimistic locks into the map.
    ///
    /// Returns whether the operation succeeds.
    pub fn insert<P: PessimisticLockPair>(&mut self, pairs: Vec<P>) -> Result<(), Vec<P>> {
        let mut incr = 0;
        // Pre-check the memory limit of pessimistic locks.
        for pair in &pairs {
            let (key, lock) = pair.as_pair();
            // If the key already exists in the map, it's an overwrite.
            // The primary lock does not change during an overwrite, so we don't need to
            // update the memory size.
            if !self.map.contains_key(key) {
                incr += key.len() + lock.memory_size();
            }
        }
        if self.memory_size + incr > PEER_MEM_SIZE_LIMIT
            || GLOBAL_MEM_SIZE.get() as usize + incr > GLOBAL_MEM_SIZE_LIMIT
        {
            return Err(pairs);
        }
        // Insert after check has passed.
        for pair in pairs {
            let (key, lock) = pair.into_pair();
            self.map.insert(key, (lock, false));
        }
        self.memory_size += incr;
        GLOBAL_MEM_SIZE.add(incr as i64);
        Ok(())
    }

    pub fn remove(&mut self, key: &Key) {
        if let Some((lock, _)) = self.map.remove(key) {
            let desc = key.len() + lock.memory_size();
            self.memory_size -= desc;
            GLOBAL_MEM_SIZE.sub(desc as i64);
        }
    }

    pub fn clear(&mut self) {
        self.map = BTreeMap::default();
        GLOBAL_MEM_SIZE.sub(self.memory_size as i64);
        self.memory_size = 0;
    }

    pub fn is_empty(&self) -> bool {
        self.map.is_empty()
    }

    pub fn len(&self) -> usize {
        self.map.len()
    }

    pub fn is_writable(&self) -> bool {
        self.status == LocksStatus::Normal
    }

    pub fn get(&self, key: &Key) -> Option<&(PessimisticLock, bool)> {
        self.map.get(key)
    }

    pub fn get_mut(&mut self, key: &Key) -> Option<&mut (PessimisticLock, bool)> {
        self.map.get_mut(key)
    }

    /// Group pessimistic locks in the original region to the split regions.
    ///
    /// The given regions MUST be sorted by key in the ascending order. The
    /// returned `HashMap`s are in the same order of the given regions.
    ///
    /// The locks belonging to the derived region will be kept in the given
    /// `locks` map, and the corresponding position in the returned `Vec`
    /// will be an empty map.
    pub fn group_by_regions(
        &mut self,
        regions: &[metapb::Region],
        derived: &metapb::Region,
    ) -> Vec<PeerPessimisticLocks> {
        // Assert regions are sorted by key in ascending order.
        if cfg!(debug_assertions) {
            for (r1, r2) in regions.iter().zip(regions.iter().skip(1)) {
                assert!(r1.get_start_key() < r2.get_start_key());
            }
        }

        let mut res: Vec<PeerPessimisticLocks> = regions
            .iter()
            .map(|_| PeerPessimisticLocks::default())
            .collect();
        // Locks that are marked deleted still need to be moved to the new regions,
        // and the deleted mark should also be cleared.
        // Refer to the comment in `PeerPessimisticLocks` for details.
<<<<<<< HEAD
        let removed_locks = self.map.extract_if(|key, _| {
            let key = &**key.as_encoded();
=======
        // There is no drain_filter for BtreeMap, so extra clone are needed.
        let mut removed_locks = Vec::new();
        self.map.retain(|key, value| {
            let key_ref = key.as_encoded().as_slice();
>>>>>>> 1a73761c
            let (start_key, end_key) = (derived.get_start_key(), derived.get_end_key());
            if key_ref < start_key || (!end_key.is_empty() && key_ref >= end_key) {
                removed_locks.push((key.clone(), value.clone()));
                false
            } else {
                true
            }
        });

        for (key, (lock, _)) in removed_locks.into_iter() {
            let idx = match regions
                .binary_search_by_key(&&**key.as_encoded(), |region| region.get_start_key())
            {
                Ok(idx) => idx,
                Err(idx) => idx - 1,
            };
            let size = key.len() + lock.memory_size();
            self.memory_size -= size;
            res[idx].map.insert(key, (lock, false));
            res[idx].memory_size += size;
        }
        res
    }

    /// Scan and return locks in the current pessimistic lock map, the map
    /// should be locked first before calling this method.
    pub fn scan_locks<F>(
        &self,
        start: Option<&Key>,
        end: Option<&Key>,
        filter: F,
        limit: usize,
    ) -> (Vec<(Key, Lock)>, bool)
    where
        F: Fn(&Key, &PessimisticLock) -> bool,
    {
        if let (Some(start_key), Some(end_key)) = (start, end) {
            assert!(end_key >= start_key);
        }
        let mut locks = Vec::with_capacity(limit);
        let mut iter = self.map.range((
            start.map_or(Bound::Unbounded, |k| Bound::Included(k)),
            end.map_or(Bound::Unbounded, |k| Bound::Excluded(k)),
        ));
        while let Some((key, (lock, _))) = iter.next() {
            if filter(key, lock) {
                locks.push((key.clone(), lock.clone().into_lock()));
            }
            if limit > 0 && locks.len() >= limit {
                return (locks, iter.next().is_some());
            }
        }
        (locks, false)
    }

    #[cfg(test)]
    fn from_locks(locks: impl IntoIterator<Item = (Key, (PessimisticLock, bool))>) -> Self {
        let mut res = PeerPessimisticLocks::default();
        for (key, (locks, is_deleted)) in locks {
            res.memory_size += key.len() + locks.memory_size();
            res.map.insert(key, (locks, is_deleted));
        }
        res
    }
}

impl<'a> IntoIterator for &'a PeerPessimisticLocks {
    type Item = (&'a Key, &'a (PessimisticLock, bool));
    type IntoIter = std::collections::btree_map::Iter<'a, Key, (PessimisticLock, bool)>;

    fn into_iter(self) -> Self::IntoIter {
        self.map.iter()
    }
}

impl Drop for PeerPessimisticLocks {
    fn drop(&mut self) {
        GLOBAL_MEM_SIZE.sub(self.memory_size as i64);
    }
}

pub trait PessimisticLockPair {
    fn as_pair(&self) -> (&Key, &PessimisticLock);

    fn into_pair(self) -> (Key, PessimisticLock);
}

impl PessimisticLockPair for (Key, PessimisticLock) {
    fn as_pair(&self) -> (&Key, &PessimisticLock) {
        (&self.0, &self.1)
    }

    fn into_pair(self) -> (Key, PessimisticLock) {
        self
    }
}

#[cfg(test)]
mod tests {
    use std::sync::Mutex;

    use tikv_util::defer;
    use txn_types::LastChange;

    use super::*;

    lazy_static! {
        static ref TEST_MUTEX: Mutex<()> = Mutex::new(());
    }

    fn lock(primary: &[u8]) -> PessimisticLock {
        PessimisticLock {
            primary: primary.to_vec().into_boxed_slice(),
            start_ts: 100.into(),
            ttl: 3000,
            for_update_ts: 110.into(),
            min_commit_ts: 110.into(),
            last_change: LastChange::make_exist(105.into(), 2),
            is_locked_with_conflict: false,
        }
    }

    fn lock_with_key(key: &[u8], deleted: bool) -> (Key, (PessimisticLock, bool)) {
        (
            Key::from_raw(key),
            (
                PessimisticLock {
                    primary: key.to_vec().into_boxed_slice(),
                    start_ts: 10.into(),
                    ttl: 1000,
                    for_update_ts: 10.into(),
                    min_commit_ts: 20.into(),
                    last_change: LastChange::make_exist(5.into(), 2),
                    is_locked_with_conflict: false,
                },
                deleted,
            ),
        )
    }

    #[test]
    fn test_memory_size() {
        let _guard = TEST_MUTEX.lock().unwrap();

        let mut locks1 = PeerPessimisticLocks::default();
        let mut locks2 = PeerPessimisticLocks::default();
        let k1 = Key::from_raw(b"k1");
        let k2 = Key::from_raw(b"k22");
        let k3 = Key::from_raw(b"k333");

        // Test the memory size of peer pessimistic locks after inserting.
        locks1.insert(vec![(k1.clone(), lock(b"k1"))]).unwrap();
        assert_eq!(locks1.get(&k1), Some(&(lock(b"k1"), false)));
        assert_eq!(locks1.memory_size, k1.len() + lock(b"k1").memory_size());
        locks1.insert(vec![(k2.clone(), lock(b"k1"))]).unwrap();
        assert_eq!(locks1.get(&k2), Some(&(lock(b"k1"), false)));
        assert_eq!(
            locks1.memory_size,
            k1.len() + k2.len() + 2 * lock(b"k1").memory_size()
        );

        // Test the global memory size after inserting.
        locks2.insert(vec![(k3.clone(), lock(b"k1"))]).unwrap();
        assert_eq!(locks2.get(&k3), Some(&(lock(b"k1"), false)));
        assert_eq!(
            GLOBAL_MEM_SIZE.get() as usize,
            locks1.memory_size + locks2.memory_size
        );

        // Test the memory size after replacing, it should not change.
        locks1.insert(vec![(k2.clone(), lock(b"k2"))]).unwrap();
        assert_eq!(locks1.get(&k2), Some(&(lock(b"k2"), false)));
        assert_eq!(
            locks1.memory_size,
            k1.len() + k2.len() + 2 * lock(b"k1").memory_size()
        );
        assert_eq!(
            GLOBAL_MEM_SIZE.get() as usize,
            locks1.memory_size + locks2.memory_size
        );

        // Test the memory size after removing.
        locks1.remove(&k1);
        assert!(locks1.get(&k1).is_none());
        assert_eq!(locks1.memory_size, k2.len() + lock(b"k2").memory_size());
        assert_eq!(
            GLOBAL_MEM_SIZE.get() as usize,
            locks1.memory_size + locks2.memory_size
        );

        // Test the memory size after clearing.
        locks2.clear();
        assert!(locks2.is_empty());
        assert_eq!(locks2.memory_size, 0);
        assert_eq!(GLOBAL_MEM_SIZE.get() as usize, locks1.memory_size);

        // Test the global memory size after dropping.
        drop(locks1);
        drop(locks2);
        assert_eq!(GLOBAL_MEM_SIZE.get(), 0);
    }

    #[test]
    fn test_insert_checking_memory_limit() {
        let _guard = TEST_MUTEX.lock().unwrap();
        defer!(GLOBAL_MEM_SIZE.set(0));

        let mut locks = PeerPessimisticLocks::default();
        locks
            .insert(vec![(Key::from_raw(b"k1"), lock(&[0; 512000]))])
            .unwrap();

        // Exceeding the region limit
        locks
            .insert(vec![(Key::from_raw(b"k2"), lock(&[0; 32000]))])
            .unwrap_err();
        assert!(locks.get(&Key::from_raw(b"k2")).is_none());

        // Not exceeding the region limit, but exceeding the global limit
        GLOBAL_MEM_SIZE.set(101 << 20);
        let res = locks.insert(vec![(Key::from_raw(b"k2"), lock(b"abc"))]);
        res.unwrap_err();
        assert!(locks.get(&Key::from_raw(b"k2")).is_none());
    }

    #[test]
    fn test_group_locks_by_regions() {
        fn region(start_key: &[u8], end_key: &[u8]) -> metapb::Region {
            let mut region = metapb::Region::default();
            region.set_start_key(start_key.to_vec());
            region.set_end_key(end_key.to_vec());
            region
        }
        let _guard = TEST_MUTEX.lock().unwrap();
        defer!(GLOBAL_MEM_SIZE.set(0));

        let mut original = PeerPessimisticLocks::from_locks(vec![
            lock_with_key(b"a", true),
            lock_with_key(b"c", false),
            lock_with_key(b"e", true),
            lock_with_key(b"g", false),
            lock_with_key(b"i", false),
        ]);
        let regions = vec![
            region(b"", b"b"),  // test leftmost region
            region(b"b", b"c"), // no lock inside
            region(b"c", b"d"), // test key equals to start_key
            region(b"d", b"h"), // test multiple locks inside
            region(b"h", b""),  // test rightmost region
        ];
        let output = original.group_by_regions(&regions, &regions[4]);
        let expected: Vec<_> = vec![
            vec![lock_with_key(b"a", false)],
            vec![],
            vec![lock_with_key(b"c", false)],
            vec![lock_with_key(b"e", false), lock_with_key(b"g", false)],
            vec![], // the position of the derived region is empty
        ]
        .into_iter()
        .map(PeerPessimisticLocks::from_locks)
        .collect();
        assert_eq!(output, expected);
        // The lock that belongs to the derived region is kept in the original map.
        assert_eq!(
            original,
            PeerPessimisticLocks::from_locks(vec![lock_with_key(b"i", false)])
        );
    }

    #[test]
    fn test_scan_memory_lock() {
        // Create a sample PeerPessimisticLocks instance with some locks.
        let peer_locks = PeerPessimisticLocks::from_locks(vec![
            lock_with_key(b"key1", false),
            lock_with_key(b"key2", false),
            lock_with_key(b"key3", false),
        ]);

        fn txn_lock(key: &[u8], deleted: bool) -> Lock {
            let (_, (pessimistic_lock, _)) = lock_with_key(key, deleted);
            pessimistic_lock.into_lock()
        }

        let filter_pass_all = |_key: &Key, _lock: &PessimisticLock| true;
        let filter_pass_key2 =
            |key: &Key, _lock: &PessimisticLock| key.as_encoded().starts_with(b"key2");

        // Case parameter: start_key, end_key, filter, limit, expected results, expected
        // has more.
        type LockFilter = fn(&Key, &PessimisticLock) -> bool;
        let cases: [(
            Option<Key>,
            Option<Key>,
            LockFilter,
            usize,
            Vec<(Key, Lock)>,
            bool,
        ); 12] = [
            (
                None,
                None,
                filter_pass_all,
                1,
                vec![(Key::from_raw(b"key1"), txn_lock(b"key1", false))],
                true,
            ),
            (
                None,
                None,
                filter_pass_all,
                10,
                vec![
                    (Key::from_raw(b"key1"), txn_lock(b"key1", false)),
                    (Key::from_raw(b"key2"), txn_lock(b"key2", false)),
                    (Key::from_raw(b"key3"), txn_lock(b"key3", false)),
                ],
                false,
            ),
            (
                Some(Key::from_raw(b"key0")),
                Some(Key::from_raw(b"key1")),
                filter_pass_all,
                10,
                vec![],
                false,
            ),
            (
                Some(Key::from_raw(b"key0")),
                Some(Key::from_raw(b"key2")),
                filter_pass_all,
                10,
                vec![(Key::from_raw(b"key1"), txn_lock(b"key1", false))],
                false,
            ),
            (
                Some(Key::from_raw(b"key1")),
                Some(Key::from_raw(b"key3")),
                filter_pass_all,
                10,
                vec![
                    (Key::from_raw(b"key1"), txn_lock(b"key1", false)),
                    (Key::from_raw(b"key2"), txn_lock(b"key2", false)),
                ],
                false,
            ),
            (
                Some(Key::from_raw(b"key1")),
                Some(Key::from_raw(b"key4")),
                filter_pass_all,
                2,
                vec![
                    (Key::from_raw(b"key1"), txn_lock(b"key1", false)),
                    (Key::from_raw(b"key2"), txn_lock(b"key2", false)),
                ],
                true,
            ),
            (
                Some(Key::from_raw(b"key1")),
                Some(Key::from_raw(b"key4")),
                filter_pass_all,
                10,
                vec![
                    (Key::from_raw(b"key1"), txn_lock(b"key1", false)),
                    (Key::from_raw(b"key2"), txn_lock(b"key2", false)),
                    (Key::from_raw(b"key3"), txn_lock(b"key3", false)),
                ],
                false,
            ),
            (
                Some(Key::from_raw(b"key2")),
                Some(Key::from_raw(b"key4")),
                filter_pass_all,
                10,
                vec![
                    (Key::from_raw(b"key2"), txn_lock(b"key2", false)),
                    (Key::from_raw(b"key3"), txn_lock(b"key3", false)),
                ],
                false,
            ),
            (
                Some(Key::from_raw(b"key4")),
                Some(Key::from_raw(b"key4")),
                filter_pass_all,
                10,
                vec![],
                false,
            ),
            (
                None,
                None,
                filter_pass_key2,
                10,
                vec![(Key::from_raw(b"key2"), txn_lock(b"key2", false))],
                false,
            ),
            (
                Some(Key::from_raw(b"key2")),
                None,
                filter_pass_key2,
                1,
                vec![(Key::from_raw(b"key2"), txn_lock(b"key2", false))],
                true,
            ),
            (
                None,
                Some(Key::from_raw(b"key2")),
                filter_pass_key2,
                1,
                vec![],
                false,
            ),
        ];

        for (start_key, end_key, filter, limit, expected_locks, expected_has_more) in cases {
            let (locks, has_more) =
                peer_locks.scan_locks(start_key.as_ref(), end_key.as_ref(), filter, limit);
            assert_eq!(locks, expected_locks);
            assert_eq!(has_more, expected_has_more);
        }
    }
}<|MERGE_RESOLUTION|>--- conflicted
+++ resolved
@@ -244,15 +244,10 @@
         // Locks that are marked deleted still need to be moved to the new regions,
         // and the deleted mark should also be cleared.
         // Refer to the comment in `PeerPessimisticLocks` for details.
-<<<<<<< HEAD
-        let removed_locks = self.map.extract_if(|key, _| {
-            let key = &**key.as_encoded();
-=======
         // There is no drain_filter for BtreeMap, so extra clone are needed.
         let mut removed_locks = Vec::new();
         self.map.retain(|key, value| {
             let key_ref = key.as_encoded().as_slice();
->>>>>>> 1a73761c
             let (start_key, end_key) = (derived.get_start_key(), derived.get_end_key());
             if key_ref < start_key || (!end_key.is_empty() && key_ref >= end_key) {
                 removed_locks.push((key.clone(), value.clone()));
