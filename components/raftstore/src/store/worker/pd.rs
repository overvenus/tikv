// Copyright 2016 TiKV Project Authors. Licensed under Apache-2.0.

use std::{
    cmp,
    cmp::Ordering as CmpOrdering,
    fmt::{self, Display, Formatter},
    io, mem,
    sync::{
        atomic::Ordering,
        mpsc::{self, Receiver, Sender},
        Arc, Mutex,
    },
    thread::{Builder, JoinHandle},
    time::{Duration, Instant},
};

use causal_ts::{CausalTsProvider, CausalTsProviderImpl};
use collections::{HashMap, HashSet};
use concurrency_manager::ConcurrencyManager;
use engine_traits::{KvEngine, RaftEngine};
use fail::fail_point;
use futures::{compat::Future01CompatExt, FutureExt};
use grpcio_health::{HealthService, ServingStatus};
use kvproto::{
    kvrpcpb::DiskFullOpt,
    metapb, pdpb,
    raft_cmdpb::{
        AdminCmdType, AdminRequest, BatchSwitchWitnessRequest, ChangePeerRequest,
        ChangePeerV2Request, RaftCmdRequest, SplitRequest, SwitchWitnessRequest,
    },
    raft_serverpb::RaftMessage,
    replication_modepb::{RegionReplicationStatus, StoreDrAutoSyncStatus},
};
use ordered_float::OrderedFloat;
use pd_client::{metrics::*, BucketStat, Error, PdClient, RegionStat};
use prometheus::local::LocalHistogram;
use raft::eraftpb::ConfChangeType;
use resource_metering::{Collector, CollectorGuard, CollectorRegHandle, RawRecords};
use service::service_manager::GrpcServiceManager;
use tikv_util::{
    box_err, debug, error, info,
    metrics::ThreadInfoStatistics,
    store::QueryStats,
    sys::{thread::StdThreadBuildWrapper, SysQuota},
    thd_name,
    time::{Instant as TiInstant, UnixSecs},
    timer::GLOBAL_TIMER_HANDLE,
    topn::TopN,
    trend::{RequestPerSecRecorder, Trend},
    warn,
    worker::{Runnable, RunnableWithTimer, ScheduleError, Scheduler},
};
use txn_types::TimeStamp;
use yatp::Remote;

use crate::{
    coprocessor::CoprocessorHost,
    router::RaftStoreRouter,
    store::{
        cmd_resp::new_error,
        metrics::*,
        unsafe_recovery::{
            UnsafeRecoveryExecutePlanSyncer, UnsafeRecoveryForceLeaderSyncer, UnsafeRecoveryHandle,
        },
        util::{is_epoch_stale, KeysInfoFormatter, LatencyInspector, RaftstoreDuration},
        worker::{
            split_controller::{SplitInfo, TOP_N},
            AutoSplitController, ReadStats, SplitConfigChange, WriteStats,
        },
        Callback, CasualMessage, Config, PeerMsg, RaftCmdExtraOpts, RaftCommand, RaftRouter,
        SnapManager, StoreInfo, StoreMsg, TxnExt,
    },
};

pub const NUM_COLLECT_STORE_INFOS_PER_HEARTBEAT: u32 = 2;

type RecordPairVec = Vec<pdpb::RecordPair>;

#[derive(Default, Debug, Clone)]
pub struct FlowStatistics {
    pub read_keys: usize,
    pub read_bytes: usize,
}

impl FlowStatistics {
    pub fn add(&mut self, other: &Self) {
        self.read_bytes = self.read_bytes.saturating_add(other.read_bytes);
        self.read_keys = self.read_keys.saturating_add(other.read_keys);
    }
}

// Reports flow statistics to outside.
pub trait FlowStatsReporter: Send + Clone + Sync + 'static {
    // TODO: maybe we need to return a Result later?
    fn report_read_stats(&self, read_stats: ReadStats);

    fn report_write_stats(&self, write_stats: WriteStats);
}

impl<EK, ER> FlowStatsReporter for Scheduler<Task<EK, ER>>
where
    EK: KvEngine,
    ER: RaftEngine,
{
    fn report_read_stats(&self, read_stats: ReadStats) {
        if let Err(e) = self.schedule(Task::ReadStats { read_stats }) {
            error!("Failed to send read flow statistics"; "err" => ?e);
        }
    }

    fn report_write_stats(&self, write_stats: WriteStats) {
        if let Err(e) = self.schedule(Task::WriteStats { write_stats }) {
            error!("Failed to send write flow statistics"; "err" => ?e);
        }
    }
}

pub struct HeartbeatTask {
    pub term: u64,
    pub region: metapb::Region,
    pub peer: metapb::Peer,
    pub down_peers: Vec<pdpb::PeerStats>,
    pub pending_peers: Vec<metapb::Peer>,
    pub written_bytes: u64,
    pub written_keys: u64,
    pub approximate_size: Option<u64>,
    pub approximate_keys: Option<u64>,
    pub replication_status: Option<RegionReplicationStatus>,
    pub wait_data_peers: Vec<u64>,
}

/// Uses an asynchronous thread to tell PD something.
pub enum Task<EK, ER>
where
    EK: KvEngine,
    ER: RaftEngine,
{
    AskSplit {
        region: metapb::Region,
        split_key: Vec<u8>,
        peer: metapb::Peer,
        // If true, right Region derives origin region_id.
        right_derive: bool,
        share_source_region_size: bool,
        callback: Callback<EK::Snapshot>,
    },
    AskBatchSplit {
        region: metapb::Region,
        split_keys: Vec<Vec<u8>>,
        peer: metapb::Peer,
        // If true, right Region derives origin region_id.
        right_derive: bool,
        share_source_region_size: bool,
        callback: Callback<EK::Snapshot>,
    },
    AutoSplit {
        split_infos: Vec<SplitInfo>,
    },
    Heartbeat(HeartbeatTask),
    StoreHeartbeat {
        stats: pdpb::StoreStats,
        store_info: Option<StoreInfo<EK, ER>>,
        report: Option<pdpb::StoreReport>,
        dr_autosync_status: Option<StoreDrAutoSyncStatus>,
    },
    ReportBatchSplit {
        regions: Vec<metapb::Region>,
    },
    ValidatePeer {
        region: metapb::Region,
        peer: metapb::Peer,
    },
    ReadStats {
        read_stats: ReadStats,
    },
    WriteStats {
        write_stats: WriteStats,
    },
    DestroyPeer {
        region_id: u64,
    },
    StoreInfos {
        cpu_usages: RecordPairVec,
        read_io_rates: RecordPairVec,
        write_io_rates: RecordPairVec,
    },
    UpdateMaxTimestamp {
        region_id: u64,
        initial_status: u64,
        txn_ext: Arc<TxnExt>,
    },
    QueryRegionLeader {
        region_id: u64,
    },
    UpdateSlowScore {
        id: u64,
        duration: RaftstoreDuration,
    },
    RegionCpuRecords(Arc<RawRecords>),
    ReportMinResolvedTs {
        store_id: u64,
        min_resolved_ts: u64,
    },
    ReportBuckets(BucketStat),
    ControlGrpcServer(pdpb::ControlGrpcEvent),
}

pub struct StoreStat {
    pub engine_total_bytes_read: u64,
    pub engine_total_keys_read: u64,
    pub engine_total_query_num: QueryStats,
    pub engine_last_total_bytes_read: u64,
    pub engine_last_total_keys_read: u64,
    pub engine_last_query_num: QueryStats,
    pub engine_last_capacity_size: u64,
    pub engine_last_used_size: u64,
    pub engine_last_available_size: u64,
    pub last_report_ts: UnixSecs,

    pub region_bytes_read: LocalHistogram,
    pub region_keys_read: LocalHistogram,
    pub region_bytes_written: LocalHistogram,
    pub region_keys_written: LocalHistogram,

    pub store_cpu_usages: RecordPairVec,
    pub store_read_io_rates: RecordPairVec,
    pub store_write_io_rates: RecordPairVec,

    store_cpu_quota: f64, // quota of cpu usage
    store_cpu_busy_thd: f64,
}

impl Default for StoreStat {
    fn default() -> StoreStat {
        StoreStat {
            region_bytes_read: REGION_READ_BYTES_HISTOGRAM.local(),
            region_keys_read: REGION_READ_KEYS_HISTOGRAM.local(),
            region_bytes_written: REGION_WRITTEN_BYTES_HISTOGRAM.local(),
            region_keys_written: REGION_WRITTEN_KEYS_HISTOGRAM.local(),

            last_report_ts: UnixSecs::zero(),
            engine_total_bytes_read: 0,
            engine_total_keys_read: 0,
            engine_last_total_bytes_read: 0,
            engine_last_total_keys_read: 0,
            engine_last_capacity_size: 0,
            engine_last_used_size: 0,
            engine_last_available_size: 0,
            engine_total_query_num: QueryStats::default(),
            engine_last_query_num: QueryStats::default(),

            store_cpu_usages: RecordPairVec::default(),
            store_read_io_rates: RecordPairVec::default(),
            store_write_io_rates: RecordPairVec::default(),

            store_cpu_quota: 0.0_f64,
            store_cpu_busy_thd: 0.8_f64,
        }
    }
}

impl StoreStat {
    fn set_cpu_quota(&mut self, cpu_cores: f64, busy_thd: f64) {
        self.store_cpu_quota = cpu_cores * 100.0;
        self.store_cpu_busy_thd = busy_thd;
    }

    fn maybe_busy(&self) -> bool {
        if self.store_cpu_quota < 1.0 || self.store_cpu_busy_thd > 1.0 {
            return false;
        }

        let mut cpu_usage = 0_u64;
        for record in self.store_cpu_usages.iter() {
            cpu_usage += record.get_value();
        }

        (cpu_usage as f64 / self.store_cpu_quota) >= self.store_cpu_busy_thd
    }
}

#[derive(Default)]
pub struct PeerStat {
    pub read_bytes: u64,
    pub read_keys: u64,
    pub query_stats: QueryStats,
    // last_region_report_attributes records the state of the last region heartbeat
    pub last_region_report_read_bytes: u64,
    pub last_region_report_read_keys: u64,
    pub last_region_report_query_stats: QueryStats,
    pub last_region_report_written_bytes: u64,
    pub last_region_report_written_keys: u64,
    pub last_region_report_ts: UnixSecs,
    // last_store_report_attributes records the state of the last store heartbeat
    pub last_store_report_read_bytes: u64,
    pub last_store_report_read_keys: u64,
    pub last_store_report_query_stats: QueryStats,
    pub approximate_keys: u64,
    pub approximate_size: u64,
}

#[derive(Default)]
struct ReportBucket {
    current_stat: BucketStat,
    last_report_stat: Option<BucketStat>,
    last_report_ts: UnixSecs,
}

impl ReportBucket {
    fn new(current_stat: BucketStat) -> Self {
        Self {
            current_stat,
            ..Default::default()
        }
    }

    fn new_report(&mut self, report_ts: UnixSecs) -> BucketStat {
        self.last_report_ts = report_ts;
        match self.last_report_stat.replace(self.current_stat.clone()) {
            Some(last) => {
                let mut delta = BucketStat::from_meta(self.current_stat.meta.clone());
                // Buckets may be changed, recalculate last stats according to current meta.
                delta.merge(&last);
                for i in 0..delta.meta.keys.len() - 1 {
                    delta.stats.write_bytes[i] =
                        self.current_stat.stats.write_bytes[i] - delta.stats.write_bytes[i];
                    delta.stats.write_keys[i] =
                        self.current_stat.stats.write_keys[i] - delta.stats.write_keys[i];
                    delta.stats.write_qps[i] =
                        self.current_stat.stats.write_qps[i] - delta.stats.write_qps[i];

                    delta.stats.read_bytes[i] =
                        self.current_stat.stats.read_bytes[i] - delta.stats.read_bytes[i];
                    delta.stats.read_keys[i] =
                        self.current_stat.stats.read_keys[i] - delta.stats.read_keys[i];
                    delta.stats.read_qps[i] =
                        self.current_stat.stats.read_qps[i] - delta.stats.read_qps[i];
                }
                delta
            }
            None => self.current_stat.clone(),
        }
    }
}

#[derive(Default, Clone)]
struct PeerCmpReadStat {
    pub region_id: u64,
    pub report_stat: u64,
}

impl Ord for PeerCmpReadStat {
    fn cmp(&self, other: &Self) -> CmpOrdering {
        self.report_stat.cmp(&other.report_stat)
    }
}

impl Eq for PeerCmpReadStat {}

impl PartialEq for PeerCmpReadStat {
    fn eq(&self, other: &Self) -> bool {
        self.report_stat == other.report_stat
    }
}

impl PartialOrd for PeerCmpReadStat {
    fn partial_cmp(&self, other: &Self) -> Option<CmpOrdering> {
        Some(self.report_stat.cmp(&other.report_stat))
    }
}

impl<EK, ER> Display for Task<EK, ER>
where
    EK: KvEngine,
    ER: RaftEngine,
{
    fn fmt(&self, f: &mut Formatter<'_>) -> fmt::Result {
        match *self {
            Task::AskSplit {
                ref region,
                ref split_key,
                ..
            } => write!(
                f,
                "ask split region {} with key {}",
                region.get_id(),
                log_wrappers::Value::key(split_key),
            ),
            Task::AutoSplit { ref split_infos } => {
                write!(f, "auto split split regions, num is {}", split_infos.len())
            }
            Task::AskBatchSplit {
                ref region,
                ref split_keys,
                ..
            } => write!(
                f,
                "ask split region {} with {}",
                region.get_id(),
                KeysInfoFormatter(split_keys.iter())
            ),
            Task::Heartbeat(ref hb_task) => write!(
                f,
                "heartbeat for region {:?}, leader {}, replication status {:?}",
                hb_task.region,
                hb_task.peer.get_id(),
                hb_task.replication_status
            ),
            Task::StoreHeartbeat { ref stats, .. } => {
                write!(f, "store heartbeat stats: {:?}", stats)
            }
            Task::ReportBatchSplit { ref regions } => write!(f, "report split {:?}", regions),
            Task::ValidatePeer {
                ref region,
                ref peer,
            } => write!(f, "validate peer {:?} with region {:?}", peer, region),
            Task::ReadStats { ref read_stats } => {
                write!(f, "get the read statistics {:?}", read_stats)
            }
            Task::WriteStats { ref write_stats } => {
                write!(f, "get the write statistics {:?}", write_stats)
            }
            Task::DestroyPeer { ref region_id } => {
                write!(f, "destroy peer of region {}", region_id)
            }
            Task::StoreInfos {
                ref cpu_usages,
                ref read_io_rates,
                ref write_io_rates,
            } => write!(
                f,
                "get store's information: cpu_usages {:?}, read_io_rates {:?}, write_io_rates {:?}",
                cpu_usages, read_io_rates, write_io_rates,
            ),
            Task::UpdateMaxTimestamp { region_id, .. } => write!(
                f,
                "update the max timestamp for region {} in the concurrency manager",
                region_id
            ),
            Task::QueryRegionLeader { region_id } => {
                write!(f, "query the leader of region {}", region_id)
            }
            Task::UpdateSlowScore { id, ref duration } => {
                write!(f, "compute slow score: id {}, duration {:?}", id, duration)
            }
            Task::RegionCpuRecords(ref cpu_records) => {
                write!(f, "get region cpu records: {:?}", cpu_records)
            }
            Task::ReportMinResolvedTs {
                store_id,
                min_resolved_ts,
            } => {
                write!(
                    f,
                    "report min resolved ts: store {}, resolved ts {}",
                    store_id, min_resolved_ts
                )
            }
            Task::ReportBuckets(ref buckets) => {
                write!(f, "report buckets: {:?}", buckets)
            }
            Task::ControlGrpcServer(ref event) => {
                write!(f, "control grpc server: {:?}", event)
            }
        }
    }
}

const DEFAULT_LOAD_BASE_SPLIT_CHECK_INTERVAL: Duration = Duration::from_secs(1);
const DEFAULT_COLLECT_TICK_INTERVAL: Duration = Duration::from_secs(1);

fn default_load_base_split_check_interval() -> Duration {
    fail_point!("mock_load_base_split_check_interval", |t| {
        let t = t.unwrap().parse::<u64>().unwrap();
        Duration::from_millis(t)
    });
    DEFAULT_LOAD_BASE_SPLIT_CHECK_INTERVAL
}

fn default_collect_tick_interval() -> Duration {
    fail_point!("mock_collect_tick_interval", |_| {
        Duration::from_millis(1)
    });
    DEFAULT_COLLECT_TICK_INTERVAL
}

#[inline]
fn convert_record_pairs(m: HashMap<String, u64>) -> RecordPairVec {
    m.into_iter()
        .map(|(k, v)| {
            let mut pair = pdpb::RecordPair::default();
            pair.set_key(k);
            pair.set_value(v);
            pair
        })
        .collect()
}

#[derive(Clone)]
pub struct WrappedScheduler<EK: KvEngine, ER: RaftEngine>(Scheduler<Task<EK, ER>>);

impl<EK, ER> Collector for WrappedScheduler<EK, ER>
where
    EK: KvEngine,
    ER: RaftEngine,
{
    fn collect(&self, records: Arc<RawRecords>) {
        self.0.schedule(Task::RegionCpuRecords(records)).ok();
    }
}

pub trait StoreStatsReporter: Send + Clone + Sync + 'static + Collector {
    fn report_store_infos(
        &self,
        cpu_usages: RecordPairVec,
        read_io_rates: RecordPairVec,
        write_io_rates: RecordPairVec,
    );
    fn report_min_resolved_ts(&self, store_id: u64, min_resolved_ts: u64);
    fn auto_split(&self, split_infos: Vec<SplitInfo>);
    fn update_latency_stats(&self, timer_tick: u64);
}

impl<EK, ER> StoreStatsReporter for WrappedScheduler<EK, ER>
where
    EK: KvEngine,
    ER: RaftEngine,
{
    fn report_store_infos(
        &self,
        cpu_usages: RecordPairVec,
        read_io_rates: RecordPairVec,
        write_io_rates: RecordPairVec,
    ) {
        let task = Task::StoreInfos {
            cpu_usages,
            read_io_rates,
            write_io_rates,
        };
        if let Err(e) = self.0.schedule(task) {
            error!(
                "failed to send store infos to pd worker";
                "err" => ?e,
            );
        }
    }

    fn report_min_resolved_ts(&self, store_id: u64, min_resolved_ts: u64) {
        let task = Task::ReportMinResolvedTs {
            store_id,
            min_resolved_ts,
        };
        if let Err(e) = self.0.schedule(task) {
            error!(
                "failed to send min resolved ts to pd worker";
                "err" => ?e,
            );
        }
    }

    fn auto_split(&self, split_infos: Vec<SplitInfo>) {
        let task = Task::AutoSplit { split_infos };
        if let Err(e) = self.0.schedule(task) {
            error!(
                "failed to send split infos to pd worker";
                "err" => ?e,
            );
        }
    }

    fn update_latency_stats(&self, timer_tick: u64) {
        debug!("update latency statistics not implemented for raftstore-v1";
                "tick" => timer_tick);
    }
}

pub struct StatsMonitor<T>
where
    T: StoreStatsReporter,
{
    reporter: T,
    handle: Option<JoinHandle<()>>,
    timer: Option<Sender<bool>>,
    read_stats_sender: Option<Sender<ReadStats>>,
    cpu_stats_sender: Option<Sender<Arc<RawRecords>>>,
    collect_store_infos_interval: Duration,
    load_base_split_check_interval: Duration,
    collect_tick_interval: Duration,
    inspect_latency_interval: Duration,
}

impl<T> StatsMonitor<T>
where
    T: StoreStatsReporter,
{
    pub fn new(interval: Duration, inspect_latency_interval: Duration, reporter: T) -> Self {
        StatsMonitor {
            reporter,
            handle: None,
            timer: None,
            read_stats_sender: None,
            cpu_stats_sender: None,
            collect_store_infos_interval: interval,
            load_base_split_check_interval: cmp::min(
                default_load_base_split_check_interval(),
                interval,
            ),
            // Use `inspect_latency_interval` as the minimal limitation for collecting tick.
            collect_tick_interval: cmp::min(
                inspect_latency_interval,
                cmp::min(default_collect_tick_interval(), interval),
            ),
            inspect_latency_interval,
        }
    }

    // Collecting thread information and obtaining qps information for auto split.
    // They run together in the same thread by taking modulo at different intervals.
    pub fn start(
        &mut self,
        mut auto_split_controller: AutoSplitController,
        collector_reg_handle: CollectorRegHandle,
    ) -> Result<(), io::Error> {
        if self.collect_tick_interval
            < cmp::min(
                self.inspect_latency_interval,
                default_collect_tick_interval(),
            )
        {
            info!(
                "interval is too small, skip stats monitoring. If we are running tests, it is normal, otherwise a check is needed."
            );
            return Ok(());
        }
        let mut timer_cnt = 0; // to run functions with different intervals in a loop
        let tick_interval = self.collect_tick_interval;
        let collect_store_infos_interval = self
            .collect_store_infos_interval
            .div_duration_f64(tick_interval) as u64;
        let load_base_split_check_interval = self
            .load_base_split_check_interval
            .div_duration_f64(tick_interval) as u64;
        let update_latency_stats_interval = self
            .inspect_latency_interval
            .div_duration_f64(tick_interval) as u64;

        let (timer_tx, timer_rx) = mpsc::channel();
        self.timer = Some(timer_tx);

        let (read_stats_sender, read_stats_receiver) = mpsc::channel();
        self.read_stats_sender = Some(read_stats_sender);

        let (cpu_stats_sender, cpu_stats_receiver) = mpsc::channel();
        self.cpu_stats_sender = Some(cpu_stats_sender);

        let reporter = self.reporter.clone();
        let props = tikv_util::thread_group::current_properties();

        fn is_enable_tick(timer_cnt: u64, interval: u64) -> bool {
            interval != 0 && timer_cnt % interval == 0
        }
        let h = Builder::new()
            .name(thd_name!("stats-monitor"))
            .spawn_wrapper(move || {
                tikv_util::thread_group::set_properties(props);

                // Create different `ThreadInfoStatistics` for different purposes to
                // make sure the record won't be disturbed.
                let mut collect_store_infos_thread_stats = ThreadInfoStatistics::new();
                let mut load_base_split_thread_stats = ThreadInfoStatistics::new();
                let mut region_cpu_records_collector = None;
                // Register the region CPU records collector.
                if auto_split_controller
                    .cfg
                    .region_cpu_overload_threshold_ratio()
                    > 0.0
                {
                    region_cpu_records_collector =
                        Some(collector_reg_handle.register(Box::new(reporter.clone()), false));
                }
                while let Err(mpsc::RecvTimeoutError::Timeout) =
                    timer_rx.recv_timeout(tick_interval)
                {
                    if is_enable_tick(timer_cnt, collect_store_infos_interval) {
                        StatsMonitor::collect_store_infos(
                            &mut collect_store_infos_thread_stats,
                            &reporter,
                        );
                    }
                    if is_enable_tick(timer_cnt, load_base_split_check_interval) {
                        StatsMonitor::load_base_split(
                            &mut auto_split_controller,
                            &read_stats_receiver,
                            &cpu_stats_receiver,
                            &mut load_base_split_thread_stats,
                            &reporter,
                            &collector_reg_handle,
                            &mut region_cpu_records_collector,
                        );
                    }
                    if is_enable_tick(timer_cnt, update_latency_stats_interval) {
                        reporter.update_latency_stats(timer_cnt);
                    }
                    timer_cnt += 1;
                }
            })?;

        self.handle = Some(h);
        Ok(())
    }

    pub fn collect_store_infos(thread_stats: &mut ThreadInfoStatistics, reporter: &T) {
        thread_stats.record();
        let cpu_usages = convert_record_pairs(thread_stats.get_cpu_usages());
        let read_io_rates = convert_record_pairs(thread_stats.get_read_io_rates());
        let write_io_rates = convert_record_pairs(thread_stats.get_write_io_rates());

        reporter.report_store_infos(cpu_usages, read_io_rates, write_io_rates);
    }

    pub fn load_base_split(
        auto_split_controller: &mut AutoSplitController,
        read_stats_receiver: &Receiver<ReadStats>,
        cpu_stats_receiver: &Receiver<Arc<RawRecords>>,
        thread_stats: &mut ThreadInfoStatistics,
        reporter: &T,
        collector_reg_handle: &CollectorRegHandle,
        region_cpu_records_collector: &mut Option<CollectorGuard>,
    ) {
        let start_time = TiInstant::now();
        match auto_split_controller.refresh_and_check_cfg() {
            SplitConfigChange::UpdateRegionCpuCollector(is_register) => {
                // If it's a deregister task, just take and drop the original collector.
                if !is_register {
                    region_cpu_records_collector.take();
                } else {
                    region_cpu_records_collector.get_or_insert(
                        collector_reg_handle.register(Box::new(reporter.clone()), false),
                    );
                }
            }
            SplitConfigChange::Noop => {}
        }
        let mut read_stats_vec = vec![];
        while let Ok(read_stats) = read_stats_receiver.try_recv() {
            read_stats_vec.push(read_stats);
        }
        let mut cpu_stats_vec = vec![];
        while let Ok(cpu_stats) = cpu_stats_receiver.try_recv() {
            cpu_stats_vec.push(cpu_stats);
        }
        thread_stats.record();
        let (top_qps, split_infos) =
            auto_split_controller.flush(read_stats_vec, cpu_stats_vec, thread_stats);
        auto_split_controller.clear();
        reporter.auto_split(split_infos);
        for i in 0..TOP_N {
            if i < top_qps.len() {
                READ_QPS_TOPN
                    .with_label_values(&[&i.to_string()])
                    .set(top_qps[i] as f64);
            } else {
                READ_QPS_TOPN.with_label_values(&[&i.to_string()]).set(0.0);
            }
        }
        LOAD_BASE_SPLIT_DURATION_HISTOGRAM.observe(start_time.saturating_elapsed_secs());
    }

    pub fn stop(&mut self) {
        if let Some(h) = self.handle.take() {
            drop(self.timer.take());
            drop(self.read_stats_sender.take());
            drop(self.cpu_stats_sender.take());
            if let Err(e) = h.join() {
                error!("join stats collector failed"; "err" => ?e);
            }
        }
    }

    #[inline]
    pub fn maybe_send_read_stats(&self, read_stats: ReadStats) {
        if let Some(sender) = &self.read_stats_sender {
            if sender.send(read_stats).is_err() {
                warn!("send read_stats failed, are we shutting down?")
            }
        }
    }

    #[inline]
    pub fn maybe_send_cpu_stats(&self, cpu_stats: &Arc<RawRecords>) {
        if let Some(sender) = &self.cpu_stats_sender {
            if sender.send(cpu_stats.clone()).is_err() {
                warn!("send region cpu info failed, are we shutting down?")
            }
        }
    }
}

const HOTSPOT_KEY_RATE_THRESHOLD: u64 = 128;
const HOTSPOT_QUERY_RATE_THRESHOLD: u64 = 128;
const HOTSPOT_BYTE_RATE_THRESHOLD: u64 = 8 * 1024;
const HOTSPOT_REPORT_CAPACITY: usize = 1000;

// TODO: support dynamic configure threshold in future.
fn hotspot_key_report_threshold() -> u64 {
    fail_point!("mock_hotspot_threshold", |_| { 0 });

    HOTSPOT_KEY_RATE_THRESHOLD * 10
}

fn hotspot_byte_report_threshold() -> u64 {
    fail_point!("mock_hotspot_threshold", |_| { 0 });

    HOTSPOT_BYTE_RATE_THRESHOLD * 10
}

fn hotspot_query_num_report_threshold() -> u64 {
    fail_point!("mock_hotspot_threshold", |_| { 0 });

    HOTSPOT_QUERY_RATE_THRESHOLD * 10
}

/// Max limitation of delayed store_heartbeat.
const STORE_HEARTBEAT_DELAY_LIMIT: u64 = 5 * 60;

// Slow score is a value that represents the speed of a store and ranges in [1,
// 100]. It is maintained in the AIMD way.
// If there are some inspecting requests timeout during a round, by default the
// score will be increased at most 1x when above 10% inspecting requests
// timeout. If there is not any timeout inspecting requests, the score will go
// back to 1 in at least 5min.
struct SlowScore {
    value: OrderedFloat<f64>,
    last_record_time: Instant,
    last_update_time: Instant,

    timeout_requests: usize,
    total_requests: usize,

    inspect_interval: Duration,
    // The maximal tolerated timeout ratio.
    ratio_thresh: OrderedFloat<f64>,
    // Minimal time that the score could be decreased from 100 to 1.
    min_ttr: Duration,

    // After how many ticks the value need to be updated.
    round_ticks: u64,
    // Identify every ticks.
    last_tick_id: u64,
    // If the last tick does not finished, it would be recorded as a timeout.
    last_tick_finished: bool,
}

impl SlowScore {
    fn new(inspect_interval: Duration) -> SlowScore {
        SlowScore {
            value: OrderedFloat(1.0),

            timeout_requests: 0,
            total_requests: 0,

            inspect_interval,
            ratio_thresh: OrderedFloat(0.1),
            min_ttr: Duration::from_secs(5 * 60),
            last_record_time: Instant::now(),
            last_update_time: Instant::now(),
            round_ticks: 30,
            last_tick_id: 0,
            last_tick_finished: true,
        }
    }

    fn record(&mut self, id: u64, duration: Duration, not_busy: bool) {
        self.last_record_time = Instant::now();
        if id != self.last_tick_id {
            return;
        }
        self.last_tick_finished = true;
        self.total_requests += 1;
        if not_busy && duration >= self.inspect_interval {
            self.timeout_requests += 1;
        }
    }

    fn record_timeout(&mut self) {
        self.last_tick_finished = true;
        self.total_requests += 1;
        self.timeout_requests += 1;
    }

    fn update(&mut self) -> f64 {
        let elapsed = self.last_update_time.elapsed();
        self.update_impl(elapsed).into()
    }

    fn get(&self) -> f64 {
        self.value.into()
    }

    // Update the score in a AIMD way.
    fn update_impl(&mut self, elapsed: Duration) -> OrderedFloat<f64> {
        if self.timeout_requests == 0 {
            let desc = 100.0 * (elapsed.as_millis() as f64 / self.min_ttr.as_millis() as f64);
            if OrderedFloat(desc) > self.value - OrderedFloat(1.0) {
                self.value = 1.0.into();
            } else {
                self.value -= desc;
            }
        } else {
            let timeout_ratio = self.timeout_requests as f64 / self.total_requests as f64;
            let near_thresh =
                cmp::min(OrderedFloat(timeout_ratio), self.ratio_thresh) / self.ratio_thresh;
            let value = self.value * (OrderedFloat(1.0) + near_thresh);
            self.value = cmp::min(OrderedFloat(100.0), value);
        }

        self.total_requests = 0;
        self.timeout_requests = 0;
        self.last_update_time = Instant::now();
        self.value
    }

    fn should_force_report_slow_store(&self) -> bool {
        self.value >= OrderedFloat(100.0) && (self.last_tick_id % self.round_ticks == 0)
    }
}

struct SlowTrendStatistics {
    net_io_factor: f64,
    /// Detector to detect NetIo&DiskIo jitters.
    slow_cause: Trend,
    /// Reactor as an assistant detector to detect the QPS jitters.
    slow_result: Trend,
    slow_result_recorder: RequestPerSecRecorder,
}

impl SlowTrendStatistics {
    #[inline]
    fn new(cfg: &Config) -> Self {
        Self {
            slow_cause: Trend::new(
                // Disable SpikeFilter for now
                Duration::from_secs(0),
                STORE_SLOW_TREND_MISC_GAUGE_VEC.with_label_values(&["spike_filter_value"]),
                STORE_SLOW_TREND_MISC_GAUGE_VEC.with_label_values(&["spike_filter_count"]),
                Duration::from_secs(180),
                Duration::from_secs(30),
                Duration::from_secs(120),
                Duration::from_secs(600),
                1,
                tikv_util::time::duration_to_us(Duration::from_micros(500)),
                STORE_SLOW_TREND_MARGIN_ERROR_WINDOW_GAP_GAUGE_VEC.with_label_values(&["L1"]),
                STORE_SLOW_TREND_MARGIN_ERROR_WINDOW_GAP_GAUGE_VEC.with_label_values(&["L2"]),
                cfg.slow_trend_unsensitive_cause,
            ),
            slow_result: Trend::new(
                // Disable SpikeFilter for now
                Duration::from_secs(0),
                STORE_SLOW_TREND_RESULT_MISC_GAUGE_VEC.with_label_values(&["spike_filter_value"]),
                STORE_SLOW_TREND_RESULT_MISC_GAUGE_VEC.with_label_values(&["spike_filter_count"]),
                Duration::from_secs(120),
                Duration::from_secs(15),
                Duration::from_secs(60),
                Duration::from_secs(300),
                1,
                2000,
                STORE_SLOW_TREND_RESULT_MARGIN_ERROR_WINDOW_GAP_GAUGE_VEC
                    .with_label_values(&["L1"]),
                STORE_SLOW_TREND_RESULT_MARGIN_ERROR_WINDOW_GAP_GAUGE_VEC
                    .with_label_values(&["L2"]),
                cfg.slow_trend_unsensitive_result,
            ),
            slow_result_recorder: RequestPerSecRecorder::new(),
            net_io_factor: cfg.slow_trend_network_io_factor, /* FIXME: add extra parameter in
                                                              * Config to control it. */
        }
    }

    #[inline]
    fn record(&mut self, duration: RaftstoreDuration) {
        // TODO: It's more appropriate to divide the factor into `Disk IO factor` and
        // `Net IO factor`.
        // Currently, when `network ratio == 1`, it summarizes all factors by `sum`
        // simplily, approved valid to common cases when there exists IO jitters on
        // Network or Disk.
        let latency = || -> u64 {
            if self.net_io_factor as u64 >= 1 {
                return tikv_util::time::duration_to_us(duration.sum());
            }
            let disk_io_latency =
                tikv_util::time::duration_to_us(duration.delays_on_disk_io(true)) as f64;
            let network_io_latency =
                tikv_util::time::duration_to_us(duration.delays_on_net_io()) as f64;
            (disk_io_latency + network_io_latency * self.net_io_factor) as u64
        }();
        self.slow_cause.record(latency, Instant::now());
    }
}

pub struct Runner<EK, ER, T>
where
    EK: KvEngine,
    ER: RaftEngine,
    T: PdClient + 'static,
{
    store_id: u64,
    pd_client: Arc<T>,
    router: RaftRouter<EK, ER>,
    region_peers: HashMap<u64, PeerStat>,
    region_buckets: HashMap<u64, ReportBucket>,
    store_stat: StoreStat,
    is_hb_receiver_scheduled: bool,
    // Records the boot time.
    start_ts: UnixSecs,

    // use for Runner inner handle function to send Task to itself
    // actually it is the sender connected to Runner's Worker which
    // calls Runner's run() on Task received.
    scheduler: Scheduler<Task<EK, ER>>,
    stats_monitor: StatsMonitor<WrappedScheduler<EK, ER>>,
    store_heartbeat_interval: Duration,

    // region_id -> total_cpu_time_ms (since last region heartbeat)
    region_cpu_records: HashMap<u64, u32>,

    concurrency_manager: ConcurrencyManager,
    snap_mgr: SnapManager,
    remote: Remote<yatp::task::future::TaskCell>,
    slow_score: SlowScore,
    slow_trend: SlowTrendStatistics,

    // The health status of the store is updated by the slow score mechanism.
    health_service: Option<HealthService>,
    curr_health_status: ServingStatus,
    coprocessor_host: CoprocessorHost<EK>,
    causal_ts_provider: Option<Arc<CausalTsProviderImpl>>, // used for rawkv apiv2

    // Service manager for grpc service.
    grpc_service_manager: GrpcServiceManager,
}

impl<EK, ER, T> Runner<EK, ER, T>
where
    EK: KvEngine,
    ER: RaftEngine,
    T: PdClient + 'static,
{
    pub fn new(
        cfg: &Config,
        store_id: u64,
        pd_client: Arc<T>,
        router: RaftRouter<EK, ER>,
        scheduler: Scheduler<Task<EK, ER>>,
        auto_split_controller: AutoSplitController,
        concurrency_manager: ConcurrencyManager,
        snap_mgr: SnapManager,
        remote: Remote<yatp::task::future::TaskCell>,
        collector_reg_handle: CollectorRegHandle,
        health_service: Option<HealthService>,
        coprocessor_host: CoprocessorHost<EK>,
        causal_ts_provider: Option<Arc<CausalTsProviderImpl>>, // used for rawkv apiv2
        grpc_service_manager: GrpcServiceManager,
    ) -> Runner<EK, ER, T> {
        let mut store_stat = StoreStat::default();
        store_stat.set_cpu_quota(SysQuota::cpu_cores_quota(), cfg.inspect_cpu_util_thd);
        let store_heartbeat_interval = cfg.pd_store_heartbeat_tick_interval.0;
        let interval = store_heartbeat_interval / NUM_COLLECT_STORE_INFOS_PER_HEARTBEAT;
        let mut stats_monitor = StatsMonitor::new(
            interval,
            cfg.inspect_interval.0,
            WrappedScheduler(scheduler.clone()),
        );
        if let Err(e) = stats_monitor.start(auto_split_controller, collector_reg_handle) {
            error!("failed to start stats collector, error = {:?}", e);
        }

        Runner {
            store_id,
            pd_client,
            router,
            is_hb_receiver_scheduled: false,
            region_peers: HashMap::default(),
            region_buckets: HashMap::default(),
            store_stat,
            start_ts: UnixSecs::now(),
            scheduler,
            store_heartbeat_interval,
            stats_monitor,
            region_cpu_records: HashMap::default(),
            concurrency_manager,
            snap_mgr,
            remote,
            slow_score: SlowScore::new(cfg.inspect_interval.0),
            slow_trend: SlowTrendStatistics::new(cfg),
            health_service,
            curr_health_status: ServingStatus::Serving,
            coprocessor_host,
            causal_ts_provider,
            grpc_service_manager,
        }
    }

    // Deprecate
    fn handle_ask_split(
        &self,
        mut region: metapb::Region,
        split_key: Vec<u8>,
        peer: metapb::Peer,
        right_derive: bool,
        share_source_region_size: bool,
        callback: Callback<EK::Snapshot>,
        task: String,
    ) {
        let router = self.router.clone();
        let resp = self.pd_client.ask_split(region.clone());
        let f = async move {
            match resp.await {
                Ok(mut resp) => {
                    info!(
                        "try to split region";
                        "region_id" => region.get_id(),
                        "new_region_id" => resp.get_new_region_id(),
                        "region" => ?region,
                        "task"=>task,
                    );

                    let req = new_split_region_request(
                        split_key,
                        resp.get_new_region_id(),
                        resp.take_new_peer_ids(),
                        right_derive,
                        share_source_region_size,
                    );
                    let region_id = region.get_id();
                    let epoch = region.take_region_epoch();
                    send_admin_request(
                        &router,
                        region_id,
                        epoch,
                        peer,
                        req,
                        callback,
                        Default::default(),
                    );
                }
                Err(e) => {
                    warn!("failed to ask split";
                    "region_id" => region.get_id(),
                    "err" => ?e,
                    "task"=>task);
                }
            }
        };
        self.remote.spawn(f);
    }

    // Note: The parameter doesn't contain `self` because this function may
    // be called in an asynchronous context.
    fn handle_ask_batch_split(
        router: RaftRouter<EK, ER>,
        scheduler: Scheduler<Task<EK, ER>>,
        pd_client: Arc<T>,
        mut region: metapb::Region,
        mut split_keys: Vec<Vec<u8>>,
        peer: metapb::Peer,
        right_derive: bool,
        share_source_region_size: bool,
        callback: Callback<EK::Snapshot>,
        task: String,
        remote: Remote<yatp::task::future::TaskCell>,
    ) {
        if split_keys.is_empty() {
            info!("empty split key, skip ask batch split";
                "region_id" => region.get_id());
            return;
        }
        let resp = pd_client.ask_batch_split(region.clone(), split_keys.len());
        let f = async move {
            match resp.await {
                Ok(mut resp) => {
                    info!(
                        "try to batch split region";
                        "region_id" => region.get_id(),
                        "new_region_ids" => ?resp.get_ids(),
                        "region" => ?region,
                        "task" => task,
                    );

                    let req = new_batch_split_region_request(
                        split_keys,
                        resp.take_ids().into(),
                        right_derive,
                        share_source_region_size,
                    );
                    let region_id = region.get_id();
                    let epoch = region.take_region_epoch();
                    send_admin_request(
                        &router,
                        region_id,
                        epoch,
                        peer,
                        req,
                        callback,
                        Default::default(),
                    );
                }
                // When rolling update, there might be some old version tikvs that don't support
                // batch split in cluster. In this situation, PD version check would refuse
                // `ask_batch_split`. But if update time is long, it may cause large Regions, so
                // call `ask_split` instead.
                Err(Error::Incompatible) => {
                    let (region_id, peer_id) = (region.id, peer.id);
                    info!(
                        "ask_batch_split is incompatible, use ask_split instead";
                        "region_id" => region_id
                    );
                    let task = Task::AskSplit {
                        region,
                        split_key: split_keys.pop().unwrap(),
                        peer,
                        right_derive,
                        share_source_region_size,
                        callback,
                    };
                    if let Err(ScheduleError::Stopped(t)) = scheduler.schedule(task) {
                        error!(
                            "failed to notify pd to split: Stopped";
                            "region_id" => region_id,
                            "peer_id" =>  peer_id
                        );
                        match t {
                            Task::AskSplit { callback, .. } => {
                                callback.invoke_with_response(new_error(box_err!(
                                    "failed to split: Stopped"
                                )));
                            }
                            _ => unreachable!(),
                        }
                    }
                }
                Err(e) => {
                    warn!(
                        "ask batch split failed";
                        "region_id" => region.get_id(),
                        "err" => ?e,
                    );
                }
            }
        };
        remote.spawn(f);
    }

    fn handle_heartbeat(
        &self,
        term: u64,
        region: metapb::Region,
        peer: metapb::Peer,
        region_stat: RegionStat,
        replication_status: Option<RegionReplicationStatus>,
    ) {
        self.store_stat
            .region_bytes_written
            .observe(region_stat.written_bytes as f64);
        self.store_stat
            .region_keys_written
            .observe(region_stat.written_keys as f64);
        self.store_stat
            .region_bytes_read
            .observe(region_stat.read_bytes as f64);
        self.store_stat
            .region_keys_read
            .observe(region_stat.read_keys as f64);

        let resp = self.pd_client.region_heartbeat(
            term,
            region.clone(),
            peer,
            region_stat,
            replication_status,
        );
        let f = async move {
            if let Err(e) = resp.await {
                debug!(
                    "failed to send heartbeat";
                    "region_id" => region.get_id(),
                    "err" => ?e
                );
            }
        };
        self.remote.spawn(f);
    }

    fn handle_store_heartbeat(
        &mut self,
        mut stats: pdpb::StoreStats,
        store_info: Option<StoreInfo<EK, ER>>,
        store_report: Option<pdpb::StoreReport>,
        dr_autosync_status: Option<StoreDrAutoSyncStatus>,
    ) {
        let mut report_peers = HashMap::default();
        for (region_id, region_peer) in &mut self.region_peers {
            let read_bytes = region_peer.read_bytes - region_peer.last_store_report_read_bytes;
            let read_keys = region_peer.read_keys - region_peer.last_store_report_read_keys;
            let query_stats = region_peer
                .query_stats
                .sub_query_stats(&region_peer.last_store_report_query_stats);
            region_peer.last_store_report_read_bytes = region_peer.read_bytes;
            region_peer.last_store_report_read_keys = region_peer.read_keys;
            region_peer
                .last_store_report_query_stats
                .fill_query_stats(&region_peer.query_stats);
            if read_bytes < hotspot_byte_report_threshold()
                && read_keys < hotspot_key_report_threshold()
                && query_stats.get_read_query_num() < hotspot_query_num_report_threshold()
            {
                continue;
            }
            let mut read_stat = pdpb::PeerStat::default();
            read_stat.set_region_id(*region_id);
            read_stat.set_read_keys(read_keys);
            read_stat.set_read_bytes(read_bytes);
            read_stat.set_query_stats(query_stats.0);
            report_peers.insert(*region_id, read_stat);
        }

        stats = collect_report_read_peer_stats(HOTSPOT_REPORT_CAPACITY, report_peers, stats);
        let (capacity, used_size, available) = if store_info.is_some() {
            match collect_engine_size(
                &self.coprocessor_host,
                store_info.as_ref(),
                self.snap_mgr.get_total_snap_size().unwrap(),
            ) {
                Some((capacity, used_size, available)) => {
                    // Update last reported infos on engine_size.
                    self.store_stat.engine_last_capacity_size = capacity;
                    self.store_stat.engine_last_used_size = used_size;
                    self.store_stat.engine_last_available_size = available;
                    (capacity, used_size, available)
                }
                None => return,
            }
        } else {
            (
                self.store_stat.engine_last_capacity_size,
                self.store_stat.engine_last_used_size,
                self.store_stat.engine_last_available_size,
            )
        };

        stats.set_capacity(capacity);
        stats.set_used_size(used_size);

        if available == 0 {
            warn!("no available space");
        }
        stats.set_available(available);
        stats.set_bytes_read(
            self.store_stat.engine_total_bytes_read - self.store_stat.engine_last_total_bytes_read,
        );
        stats.set_keys_read(
            self.store_stat.engine_total_keys_read - self.store_stat.engine_last_total_keys_read,
        );

        self.store_stat
            .engine_total_query_num
            .add_query_stats(stats.get_query_stats()); // add write query stat
        let res = self
            .store_stat
            .engine_total_query_num
            .sub_query_stats(&self.store_stat.engine_last_query_num);
        let total_query_num = self
            .slow_trend
            .slow_result_recorder
            .record_and_get_current_rps(res.get_all_query_num(), Instant::now());
        stats.set_query_stats(res.0);

        stats.set_cpu_usages(self.store_stat.store_cpu_usages.clone().into());
        stats.set_read_io_rates(self.store_stat.store_read_io_rates.clone().into());
        stats.set_write_io_rates(self.store_stat.store_write_io_rates.clone().into());

        let mut interval = pdpb::TimeInterval::default();
        interval.set_start_timestamp(self.store_stat.last_report_ts.into_inner());
        stats.set_interval(interval);
        self.store_stat.engine_last_total_bytes_read = self.store_stat.engine_total_bytes_read;
        self.store_stat.engine_last_total_keys_read = self.store_stat.engine_total_keys_read;
        self.store_stat
            .engine_last_query_num
            .fill_query_stats(&self.store_stat.engine_total_query_num);
        self.store_stat.last_report_ts = if store_info.is_some() {
            UnixSecs::now()
        } else {
            // If `store_info` is None, the given Task::StoreHeartbeat should be a fake
            // heartbeat to PD, we won't update the last_report_ts to avoid incorrectly
            // marking current TiKV node in normal state.
            self.store_stat.last_report_ts
        };
        self.store_stat.region_bytes_written.flush();
        self.store_stat.region_keys_written.flush();
        self.store_stat.region_bytes_read.flush();
        self.store_stat.region_keys_read.flush();

        STORE_SIZE_EVENT_INT_VEC.capacity.set(capacity as i64);
        STORE_SIZE_EVENT_INT_VEC.available.set(available as i64);
        STORE_SIZE_EVENT_INT_VEC.used.set(used_size as i64);

        let slow_score = self.slow_score.get();
        stats.set_slow_score(slow_score as u64);
        self.set_slow_trend_to_store_stats(&mut stats, total_query_num);

        stats.set_is_grpc_paused(self.grpc_service_manager.is_paused());

        let scheduler = self.scheduler.clone();
        let router = self.router.clone();
        let resp = self
            .pd_client
            .store_heartbeat(stats, store_report, dr_autosync_status);
        let f = async move {
            match resp.await {
                Ok(mut resp) => {
                    if let Some(status) = resp.replication_status.take() {
                        let _ = router.send_control(StoreMsg::UpdateReplicationMode(status));
                    }
                    if let Some(mut plan) = resp.recovery_plan.take() {
                        info!("Unsafe recovery, received a recovery plan");
                        let handle = Arc::new(Mutex::new(router.clone()));
                        if plan.has_force_leader() {
                            let mut failed_stores = HashSet::default();
                            for failed_store in plan.get_force_leader().get_failed_stores() {
                                failed_stores.insert(*failed_store);
                            }
                            let syncer = UnsafeRecoveryForceLeaderSyncer::new(
                                plan.get_step(),
                                handle.clone(),
                            );
                            for region in plan.get_force_leader().get_enter_force_leaders() {
                                if let Err(e) = handle.send_enter_force_leader(
                                    *region,
                                    syncer.clone(),
                                    failed_stores.clone(),
                                ) {
                                    error!("fail to send force leader message for recovery"; "err" => ?e);
                                }
                            }
                        } else {
                            let syncer = UnsafeRecoveryExecutePlanSyncer::new(
                                plan.get_step(),
                                handle.clone(),
                            );
                            for create in plan.take_creates().into_iter() {
                                if let Err(e) = handle.send_create_peer(create, syncer.clone()) {
                                    error!("fail to send create peer message for recovery"; "err" => ?e);
                                }
                            }
                            for delete in plan.take_tombstones().into_iter() {
                                if let Err(e) = handle.send_destroy_peer(delete, syncer.clone()) {
                                    error!("fail to send destroy peer message for recovery"; "err" => ?e);
                                }
                            }
                            for mut demote in plan.take_demotes().into_iter() {
                                if let Err(e) = handle.send_demote_peers(
                                    demote.get_region_id(),
                                    demote.take_failed_voters().into_vec(),
                                    syncer.clone(),
                                ) {
                                    error!("fail to send update peer list message for recovery"; "err" => ?e);
                                }
                            }
                        }
                    }
                    // Forcely awaken all hibernated regions if there existed slow stores in this
                    // cluster.
                    if let Some(awaken_regions) = resp.awaken_regions.take() {
                        info!("forcely awaken hibernated regions in this store");
                        let _ = router.send_store_msg(StoreMsg::AwakenRegions {
                            abnormal_stores: awaken_regions.get_abnormal_stores().to_vec(),
                        });
                    }
                    // Control grpc server.
                    if let Some(op) = resp.control_grpc.take() {
                        if let Err(e) =
                            scheduler.schedule(Task::ControlGrpcServer(op.get_ctrl_event()))
                        {
                            warn!("fail to schedule control grpc task"; "err" => ?e);
                        }
                    }
                }
                Err(e) => {
                    error!("store heartbeat failed"; "err" => ?e);
                }
            }
        };
        self.remote.spawn(f);
    }

    fn set_slow_trend_to_store_stats(
        &mut self,
        stats: &mut pdpb::StoreStats,
        total_query_num: Option<f64>,
    ) {
        let slow_trend_cause_rate = self.slow_trend.slow_cause.increasing_rate();
        STORE_SLOW_TREND_GAUGE.set(slow_trend_cause_rate);
        let mut slow_trend = pdpb::SlowTrend::default();
        slow_trend.set_cause_rate(slow_trend_cause_rate);
        slow_trend.set_cause_value(self.slow_trend.slow_cause.l0_avg());
        if let Some(total_query_num) = total_query_num {
            self.slow_trend
                .slow_result
                .record(total_query_num as u64, Instant::now());
            slow_trend.set_result_value(self.slow_trend.slow_result.l0_avg());
            let slow_trend_result_rate = self.slow_trend.slow_result.increasing_rate();
            slow_trend.set_result_rate(slow_trend_result_rate);
            STORE_SLOW_TREND_RESULT_GAUGE.set(slow_trend_result_rate);
            STORE_SLOW_TREND_RESULT_VALUE_GAUGE.set(total_query_num);
        } else {
            // Just to mark the invalid range on the graphic
            STORE_SLOW_TREND_RESULT_VALUE_GAUGE.set(-100.0);
        }
        stats.set_slow_trend(slow_trend);
        self.write_slow_trend_metrics();
    }

    fn write_slow_trend_metrics(&mut self) {
        STORE_SLOW_TREND_L0_GAUGE.set(self.slow_trend.slow_cause.l0_avg());
        STORE_SLOW_TREND_L1_GAUGE.set(self.slow_trend.slow_cause.l1_avg());
        STORE_SLOW_TREND_L2_GAUGE.set(self.slow_trend.slow_cause.l2_avg());
        STORE_SLOW_TREND_L0_L1_GAUGE.set(self.slow_trend.slow_cause.l0_l1_rate());
        STORE_SLOW_TREND_L1_L2_GAUGE.set(self.slow_trend.slow_cause.l1_l2_rate());
        STORE_SLOW_TREND_L1_MARGIN_ERROR_GAUGE
            .set(self.slow_trend.slow_cause.l1_margin_error_base());
        STORE_SLOW_TREND_L2_MARGIN_ERROR_GAUGE
            .set(self.slow_trend.slow_cause.l2_margin_error_base());
        // Report results of all slow Trends.
        STORE_SLOW_TREND_RESULT_L0_GAUGE.set(self.slow_trend.slow_result.l0_avg());
        STORE_SLOW_TREND_RESULT_L1_GAUGE.set(self.slow_trend.slow_result.l1_avg());
        STORE_SLOW_TREND_RESULT_L2_GAUGE.set(self.slow_trend.slow_result.l2_avg());
        STORE_SLOW_TREND_RESULT_L0_L1_GAUGE.set(self.slow_trend.slow_result.l0_l1_rate());
        STORE_SLOW_TREND_RESULT_L1_L2_GAUGE.set(self.slow_trend.slow_result.l1_l2_rate());
        STORE_SLOW_TREND_RESULT_L1_MARGIN_ERROR_GAUGE
            .set(self.slow_trend.slow_result.l1_margin_error_base());
        STORE_SLOW_TREND_RESULT_L2_MARGIN_ERROR_GAUGE
            .set(self.slow_trend.slow_result.l2_margin_error_base());
    }

    fn handle_report_batch_split(&self, regions: Vec<metapb::Region>) {
        let resp = self.pd_client.report_batch_split(regions);
        let f = async move {
            if let Err(e) = resp.await {
                warn!("report split failed"; "err" => ?e);
            }
        };
        self.remote.spawn(f);
    }

    fn handle_validate_peer(&self, local_region: metapb::Region, peer: metapb::Peer) {
        let router = self.router.clone();
        let resp = self.pd_client.get_region_by_id(local_region.get_id());
        let f = async move {
            match resp.await {
                Ok(Some(pd_region)) => {
                    if is_epoch_stale(
                        pd_region.get_region_epoch(),
                        local_region.get_region_epoch(),
                    ) {
                        // The local Region epoch is fresher than Region epoch in PD
                        // This means the Region info in PD is not updated to the latest even
                        // after `max_leader_missing_duration`. Something is wrong in the system.
                        // Just add a log here for this situation.
                        info!(
                            "local region epoch is greater the \
                             region epoch in PD ignore validate peer";
                            "region_id" => local_region.get_id(),
                            "peer_id" => peer.get_id(),
                            "local_region_epoch" => ?local_region.get_region_epoch(),
                            "pd_region_epoch" => ?pd_region.get_region_epoch()
                        );
                        PD_VALIDATE_PEER_COUNTER_VEC
                            .with_label_values(&["region epoch error"])
                            .inc();
                        return;
                    }

                    if pd_region
                        .get_peers()
                        .iter()
                        .all(|p| p.get_id() != peer.get_id())
                    {
                        // Peer is not a member of this Region anymore. Probably it's removed out.
                        // Send it a raft massage to destroy it since it's obsolete.
                        info!(
                            "peer is not a valid member of region, to be \
                             destroyed soon";
                            "region_id" => local_region.get_id(),
                            "peer_id" => peer.get_id(),
                            "pd_region" => ?pd_region
                        );
                        PD_VALIDATE_PEER_COUNTER_VEC
                            .with_label_values(&["peer stale"])
                            .inc();
                        send_destroy_peer_message(&router, local_region, peer, pd_region);
                    } else {
                        info!(
                            "peer is still a valid member of region";
                            "region_id" => local_region.get_id(),
                            "peer_id" => peer.get_id(),
                            "pd_region" => ?pd_region
                        );
                        PD_VALIDATE_PEER_COUNTER_VEC
                            .with_label_values(&["peer valid"])
                            .inc();
                    }
                }
                Ok(None) => {
                    // Splitted region has not yet reported to PD.
                    //
                    // Or region has been merged. This case is handled by
                    // message `MsgCheckStalePeer`, stale peers will be
                    // removed eventually.
                    PD_VALIDATE_PEER_COUNTER_VEC
                        .with_label_values(&["region not found"])
                        .inc();
                }
                Err(e) => {
                    error!("get region failed"; "err" => ?e);
                }
            }
        };
        self.remote.spawn(f);
    }

    fn schedule_heartbeat_receiver(&mut self) {
        let router = self.router.clone();
        let store_id = self.store_id;

        let fut = self.pd_client
            .handle_region_heartbeat_response(self.store_id, move |mut resp| {
                let region_id = resp.get_region_id();
                let epoch = resp.take_region_epoch();
                let peer = resp.take_target_peer();

                if resp.has_change_peer() {
                    PD_HEARTBEAT_COUNTER_VEC
                        .with_label_values(&["change peer"])
                        .inc();

                    let mut change_peer = resp.take_change_peer();
                    info!(
                        "try to change peer";
                        "region_id" => region_id,
                        "change_type" => ?change_peer.get_change_type(),
                        "peer" => ?change_peer.get_peer()
                    );
                    let req = new_change_peer_request(
                        change_peer.get_change_type(),
                        change_peer.take_peer(),
                    );
                    send_admin_request(&router, region_id, epoch, peer, req, Callback::None, Default::default());
                } else if resp.has_change_peer_v2() {
                    PD_HEARTBEAT_COUNTER_VEC
                        .with_label_values(&["change peer"])
                        .inc();

                    let mut change_peer_v2 = resp.take_change_peer_v2();
                    info!(
                        "try to change peer";
                        "region_id" => region_id,
                        "changes" => ?change_peer_v2.get_changes(),
                    );
                    let req = new_change_peer_v2_request(change_peer_v2.take_changes().into());
                    send_admin_request(&router, region_id, epoch, peer, req, Callback::None, Default::default());
                } else if resp.has_transfer_leader() {
                    PD_HEARTBEAT_COUNTER_VEC
                        .with_label_values(&["transfer leader"])
                        .inc();

                    let mut transfer_leader = resp.take_transfer_leader();
                    info!(
                        "try to transfer leader";
                        "region_id" => region_id,
                        "from_peer" => ?peer,
                        "to_peer" => ?transfer_leader.get_peer(),
                        "to_peers" => ?transfer_leader.get_peers(),
                    );
                    let req = new_transfer_leader_request(transfer_leader.take_peer(), transfer_leader.take_peers().into());
                    send_admin_request(&router, region_id, epoch, peer, req, Callback::None, Default::default());
                } else if resp.has_split_region() {
                    PD_HEARTBEAT_COUNTER_VEC
                        .with_label_values(&["split region"])
                        .inc();

                    let mut split_region = resp.take_split_region();
                    info!("try to split"; "region_id" => region_id, "region_epoch" => ?epoch);
                    let msg = if split_region.get_policy() == pdpb::CheckPolicy::Usekey {
                        CasualMessage::SplitRegion {
                            region_epoch: epoch,
                            split_keys: split_region.take_keys().into(),
                            callback: Callback::None,
                            source: "pd".into(),
                            share_source_region_size: false,
                        }
                    } else {
                        CasualMessage::HalfSplitRegion {
                            region_epoch: epoch,
                            start_key: None,
                            end_key: None,
                            policy: split_region.get_policy(),
                            source: "pd",
                            cb: Callback::None,
                        }
                    };
                    if let Err(e) = router.send(region_id, PeerMsg::CasualMessage(msg)) {
                        error!("send halfsplit request failed"; "region_id" => region_id, "err" => ?e);
                    }
                } else if resp.has_merge() {
                    PD_HEARTBEAT_COUNTER_VEC.with_label_values(&["merge"]).inc();

                    let merge = resp.take_merge();
                    info!("try to merge"; "region_id" => region_id, "merge" => ?merge);
                    let req = new_merge_request(merge);
                    send_admin_request(&router, region_id, epoch, peer, req, Callback::None, RaftCmdExtraOpts{
                        deadline:None,
                        disk_full_opt:DiskFullOpt::AllowedOnAlmostFull,
                    });
                } else if resp.has_switch_witnesses() {
                    PD_HEARTBEAT_COUNTER_VEC
                        .with_label_values(&["switch witness"])
                        .inc();

                    let mut switches = resp.take_switch_witnesses();
                    info!("try to switch witness";
                          "region_id" => region_id,
                          "switch_witness" => ?switches
                    );
                    let req = new_batch_switch_witness(switches.take_switch_witnesses().into());
                    send_admin_request(&router, region_id, epoch, peer, req, Callback::None, Default::default());
                } else {
                    PD_HEARTBEAT_COUNTER_VEC.with_label_values(&["noop"]).inc();
                }
            });
        let f = async move {
            match fut.await {
                Ok(_) => {
                    info!(
                        "region heartbeat response handler exit";
                        "store_id" => store_id,
                    );
                }
                Err(e) => panic!("unexpected error: {:?}", e),
            }
        };
        self.remote.spawn(f);
        self.is_hb_receiver_scheduled = true;
    }

    fn handle_read_stats(&mut self, mut read_stats: ReadStats) {
        for (region_id, region_info) in read_stats.region_infos.iter_mut() {
            let peer_stat = self.region_peers.entry(*region_id).or_default();
            peer_stat.read_bytes += region_info.flow.read_bytes as u64;
            peer_stat.read_keys += region_info.flow.read_keys as u64;
            self.store_stat.engine_total_bytes_read += region_info.flow.read_bytes as u64;
            self.store_stat.engine_total_keys_read += region_info.flow.read_keys as u64;
            peer_stat
                .query_stats
                .add_query_stats(&region_info.query_stats.0);
            self.store_stat
                .engine_total_query_num
                .add_query_stats(&region_info.query_stats.0);
        }
        for (_, region_buckets) in mem::take(&mut read_stats.region_buckets) {
            self.merge_buckets(region_buckets);
        }
        if !read_stats.region_infos.is_empty() {
            self.stats_monitor.maybe_send_read_stats(read_stats);
        }
    }

    fn handle_write_stats(&mut self, mut write_stats: WriteStats) {
        for (region_id, region_info) in write_stats.region_infos.iter_mut() {
            let peer_stat = self.region_peers.entry(*region_id).or_default();
            peer_stat.query_stats.add_query_stats(&region_info.0);
            self.store_stat
                .engine_total_query_num
                .add_query_stats(&region_info.0);
        }
    }

    fn handle_destroy_peer(&mut self, region_id: u64) {
        match self.region_peers.remove(&region_id) {
            None => {}
            Some(_) => info!("remove peer statistic record in pd"; "region_id" => region_id),
        }
    }

    fn handle_store_infos(
        &mut self,
        cpu_usages: RecordPairVec,
        read_io_rates: RecordPairVec,
        write_io_rates: RecordPairVec,
    ) {
        self.store_stat.store_cpu_usages = cpu_usages;
        self.store_stat.store_read_io_rates = read_io_rates;
        self.store_stat.store_write_io_rates = write_io_rates;
    }

    fn handle_update_max_timestamp(
        &mut self,
        region_id: u64,
        initial_status: u64,
        txn_ext: Arc<TxnExt>,
    ) {
        let pd_client = self.pd_client.clone();
        let concurrency_manager = self.concurrency_manager.clone();
        let causal_ts_provider = self.causal_ts_provider.clone();
        let log_interval = Duration::from_secs(5);
        let mut last_log_ts = Instant::now().checked_sub(log_interval).unwrap();

        let f = async move {
            let mut success = false;
            while txn_ext.max_ts_sync_status.load(Ordering::SeqCst) == initial_status {
                // On leader transfer / region merge, RawKV API v2 need to invoke
                // causal_ts_provider.flush() to renew cached TSO, to ensure that
                // the next TSO returned by causal_ts_provider.get_ts() on current
                // store must be larger than the store where the leader is on before.
                //
                // And it won't break correctness of transaction commands, as
                // causal_ts_provider.flush() is implemented as pd_client.get_tso() + renew TSO
                // cached.
                let res: crate::Result<TimeStamp> =
                    if let Some(causal_ts_provider) = &causal_ts_provider {
                        causal_ts_provider
                            .async_flush()
                            .await
                            .map_err(|e| box_err!(e))
                    } else {
                        pd_client.get_tso().await.map_err(Into::into)
                    };

                match res {
                    Ok(ts) => {
                        concurrency_manager.update_max_ts(ts);
                        // Set the least significant bit to 1 to mark it as synced.
                        success = txn_ext
                            .max_ts_sync_status
                            .compare_exchange(
                                initial_status,
                                initial_status | 1,
                                Ordering::SeqCst,
                                Ordering::SeqCst,
                            )
                            .is_ok();
                        break;
                    }
                    Err(e) => {
                        if last_log_ts.elapsed() > log_interval {
                            warn!(
                                "failed to update max timestamp for region";
                                "region_id" => region_id,
                                "error" => ?e
                            );
                            last_log_ts = Instant::now();
                        }
                    }
                }
            }
            if success {
                info!("succeed to update max timestamp"; "region_id" => region_id);
            } else {
                info!(
                    "updating max timestamp is stale";
                    "region_id" => region_id,
                    "initial_status" => initial_status,
                );
            }
        };

        #[cfg(feature = "failpoints")]
        let delay = (|| {
            fail_point!("delay_update_max_ts", |_| true);
            false
        })();
        #[cfg(not(feature = "failpoints"))]
        let delay = false;

        if delay {
            info!("[failpoint] delay update max ts for 1s"; "region_id" => region_id);
            let deadline = Instant::now() + Duration::from_secs(1);
            self.remote
                .spawn(GLOBAL_TIMER_HANDLE.delay(deadline).compat().then(|_| f));
        } else {
            self.remote.spawn(f);
        }
    }

    fn handle_query_region_leader(&self, region_id: u64) {
        let router = self.router.clone();
        let resp = self.pd_client.get_region_leader_by_id(region_id);
        let f = async move {
            match resp.await {
                Ok(Some((region, leader))) => {
                    if leader.get_store_id() != 0 {
                        let msg = CasualMessage::QueryRegionLeaderResp { region, leader };
                        if let Err(e) = router.send(region_id, PeerMsg::CasualMessage(msg)) {
                            error!("send region info message failed"; "region_id" => region_id, "err" => ?e);
                        }
                    }
                }
                Ok(None) => {}
                Err(e) => {
                    error!("get region failed"; "err" => ?e);
                }
            }
        };
        self.remote.spawn(f);
    }

    // Notice: CPU records here we collect are all from the outside RPC workloads,
    // CPU consumption from internal TiKV are not included. Also, since the write
    // path CPU consumption is not large but the logging is complex, the current
    // CPU time for the write path only takes into account the lock checking,
    // which is the read load portion of the write path.
    // TODO: more accurate CPU consumption of a specified region.
    fn handle_region_cpu_records(&mut self, records: Arc<RawRecords>) {
        // Send Region CPU info to AutoSplitController inside the stats_monitor.
        self.stats_monitor.maybe_send_cpu_stats(&records);
        calculate_region_cpu_records(self.store_id, records, &mut self.region_cpu_records);
    }

    fn handle_report_min_resolved_ts(&self, store_id: u64, min_resolved_ts: u64) {
        let resp = self
            .pd_client
            .report_min_resolved_ts(store_id, min_resolved_ts);
        let f = async move {
            if let Err(e) = resp.await {
                warn!("report min resolved_ts failed"; "err" => ?e);
            }
        };
        self.remote.spawn(f);
    }

    fn handle_report_region_buckets(&mut self, region_buckets: BucketStat) {
        let region_id = region_buckets.meta.region_id;
        self.merge_buckets(region_buckets);
        let report_buckets = self.region_buckets.get_mut(&region_id).unwrap();
        let last_report_ts = if report_buckets.last_report_ts.is_zero() {
            self.start_ts
        } else {
            report_buckets.last_report_ts
        };
        let now = UnixSecs::now();
        let interval_second = now.into_inner() - last_report_ts.into_inner();
        let delta = report_buckets.new_report(now);
        let resp = self
            .pd_client
            .report_region_buckets(&delta, Duration::from_secs(interval_second));
        let f = async move {
            // Migrated to 2021 migration. This let statement is probably not needed, see
            //   https://doc.rust-lang.org/edition-guide/rust-2021/disjoint-capture-in-closures.html
            let _ = &delta;
            if let Err(e) = resp.await {
                debug!(
                    "failed to send buckets";
                    "region_id" => region_id,
                    "version" => delta.meta.version,
                    "region_epoch" => ?delta.meta.region_epoch,
                    "err" => ?e
                );
            }
        };
        self.remote.spawn(f);
    }

    fn merge_buckets(&mut self, mut buckets: BucketStat) {
        let region_id = buckets.meta.region_id;
        self.region_buckets
            .entry(region_id)
            .and_modify(|report_bucket| {
                let current = &mut report_bucket.current_stat;
                if current.meta < buckets.meta {
                    mem::swap(current, &mut buckets);
                }
                current.merge(&buckets);
            })
            .or_insert_with(|| ReportBucket::new(buckets));
    }

    fn update_health_status(&mut self, status: ServingStatus) {
        self.curr_health_status = status;
        if let Some(health_service) = &self.health_service {
            health_service.set_serving_status("", status);
        }
    }

    /// Force to send a special heartbeat to pd when current store is hung on
    /// some special circumstances, i.e. disk busy, handler busy and others.
    fn handle_fake_store_heartbeat(&mut self) {
        let mut stats = pdpb::StoreStats::default();
        stats.set_store_id(self.store_id);
        stats.set_region_count(self.region_peers.len() as u32);

        let snap_stats = self.snap_mgr.stats();
        stats.set_sending_snap_count(snap_stats.sending_count as u32);
        stats.set_receiving_snap_count(snap_stats.receiving_count as u32);
        STORE_SNAPSHOT_TRAFFIC_GAUGE_VEC
            .with_label_values(&["sending"])
            .set(snap_stats.sending_count as i64);
        STORE_SNAPSHOT_TRAFFIC_GAUGE_VEC
            .with_label_values(&["receiving"])
            .set(snap_stats.receiving_count as i64);

        stats.set_start_time(self.start_ts.into_inner() as u32);

        // This calling means that the current node cannot report heartbeat in normaly
        // scheduler. That is, the current node must in `busy` state.
        stats.set_is_busy(true);

        // We do not need to report store_info, so we just set `None` here.
        self.handle_store_heartbeat(stats, None, None, None);
        warn!("scheduling store_heartbeat timeout, force report store slow score to pd.";
            "store_id" => self.store_id,
        );
    }

    fn is_store_heartbeat_delayed(&self) -> bool {
        let now = UnixSecs::now();
        let interval_second = now.into_inner() - self.store_stat.last_report_ts.into_inner();
        // Only if the `last_report_ts`, that is, the last timestamp of
        // store_heartbeat, exceeds the interval of store heartbaet but less than
        // the given limitation, will it trigger a report of fake heartbeat to
        // make the statistics of slowness percepted by PD timely.
        (interval_second > self.store_heartbeat_interval.as_secs())
            && (interval_second <= STORE_HEARTBEAT_DELAY_LIMIT)
    }

    fn handle_control_grpc_server(&mut self, event: pdpb::ControlGrpcEvent) {
        info!("forcely control grpc server";
                "curr_health_status" => ?self.curr_health_status,
                "event" => ?event,
        );
        match event {
            pdpb::ControlGrpcEvent::Pause => {
                if let Err(e) = self.grpc_service_manager.pause() {
                    warn!("failed to send service event to PAUSE grpc server";
                            "err" => ?e);
                } else {
                    self.update_health_status(ServingStatus::NotServing);
                }
            }
            pdpb::ControlGrpcEvent::Resume => {
                if let Err(e) = self.grpc_service_manager.resume() {
                    warn!("failed to send service event to RESUME grpc server";
                            "err" => ?e);
                } else {
                    self.update_health_status(ServingStatus::Serving);
                }
            }
        }
    }
}

fn calculate_region_cpu_records(
    store_id: u64,
    records: Arc<RawRecords>,
    region_cpu_records: &mut HashMap<u64, u32>,
) {
    for (tag, record) in &records.records {
        let record_store_id = tag.store_id;
        if record_store_id != store_id {
            continue;
        }
        // Reporting a region heartbeat later will clear the corresponding record.
        *region_cpu_records.entry(tag.region_id).or_insert(0) += record.cpu_time;
    }
}

impl<EK, ER, T> Runnable for Runner<EK, ER, T>
where
    EK: KvEngine,
    ER: RaftEngine,
    T: PdClient,
{
    type Task = Task<EK, ER>;

    fn run(&mut self, task: Task<EK, ER>) {
        debug!("executing task"; "task" => %task);

        if !self.is_hb_receiver_scheduled {
            self.schedule_heartbeat_receiver();
        }

        match task {
            // AskSplit has deprecated, use AskBatchSplit
            Task::AskSplit {
                region,
                split_key,
                peer,
                right_derive,
                share_source_region_size,
                callback,
            } => self.handle_ask_split(
                region,
                split_key,
                peer,
                right_derive,
                share_source_region_size,
                callback,
                String::from("ask_split"),
            ),
            Task::AskBatchSplit {
                region,
                split_keys,
                peer,
                right_derive,
                share_source_region_size,
                callback,
            } => Self::handle_ask_batch_split(
                self.router.clone(),
                self.scheduler.clone(),
                self.pd_client.clone(),
                region,
                split_keys,
                peer,
                right_derive,
                share_source_region_size,
                callback,
                String::from("batch_split"),
                self.remote.clone(),
            ),
            Task::AutoSplit { split_infos } => {
                let pd_client = self.pd_client.clone();
                let router = self.router.clone();
                let scheduler = self.scheduler.clone();
                let remote = self.remote.clone();

                let f = async move {
                    for split_info in split_infos {
<<<<<<< HEAD
                        let Ok(Some(region)) =
                            pd_client.get_region_by_id(split_info.region_id).await
                        else {
                            continue;
                        };
=======
                        let Ok(Some((region, leader))) =
                            pd_client.get_region_leader_by_id(split_info.region_id).await else { continue };
                        if leader.get_id() != split_info.peer.get_id() {
                            info!("load base split region on non-leader";
                                "region_id" => region.get_id(),
                                "peer_id" => split_info.peer.get_id(),
                                "leader_id" => leader.get_id(),
                            );
                        }
>>>>>>> 0378b24e
                        // Try to split the region with the given split key.
                        if let Some(split_key) = split_info.split_key {
                            Self::handle_ask_batch_split(
                                router.clone(),
                                scheduler.clone(),
                                pd_client.clone(),
                                region,
                                vec![split_key],
                                split_info.peer,
                                true,
                                false,
                                Callback::None,
                                String::from("auto_split"),
                                remote.clone(),
                            );
                        // Try to split the region on half within the given key
                        // range if there is no `split_key` been given.
                        } else if split_info.start_key.is_some() && split_info.end_key.is_some() {
                            let start_key = split_info.start_key.unwrap();
                            let end_key = split_info.end_key.unwrap();
                            let region_id = region.get_id();
                            let msg = CasualMessage::HalfSplitRegion {
                                region_epoch: region.get_region_epoch().clone(),
                                start_key: Some(start_key.clone()),
                                end_key: Some(end_key.clone()),
                                policy: pdpb::CheckPolicy::Scan,
                                source: "auto_split",
                                cb: Callback::None,
                            };
                            if let Err(e) = router.send(region_id, PeerMsg::CasualMessage(msg)) {
                                error!("send auto half split request failed";
                                    "region_id" => region_id,
                                    "start_key" => log_wrappers::Value::key(&start_key),
                                    "end_key" => log_wrappers::Value::key(&end_key),
                                    "err" => ?e,
                                );
                            }
                        }
                    }
                };
                self.remote.spawn(f);
            }

            Task::Heartbeat(hb_task) => {
                // HACK! In order to keep the compatible of protos, we use 0 to identify
                // the size uninitialized regions, and use 1 to identify the empty regions.
                //
                // See tikv/tikv#11114 for details.
                let approximate_size = match hb_task.approximate_size {
                    Some(0) => 1,
                    Some(v) => v,
                    None => 0, // size uninitialized
                };
                let approximate_keys = hb_task.approximate_keys.unwrap_or_default();
                let (
                    read_bytes_delta,
                    read_keys_delta,
                    written_bytes_delta,
                    written_keys_delta,
                    last_report_ts,
                    query_stats,
                    cpu_usage,
                ) = {
                    let region_id = hb_task.region.get_id();
                    let peer_stat = self.region_peers.entry(region_id).or_default();
                    peer_stat.approximate_size = approximate_size;
                    peer_stat.approximate_keys = approximate_keys;

                    let read_bytes_delta =
                        peer_stat.read_bytes - peer_stat.last_region_report_read_bytes;
                    let read_keys_delta =
                        peer_stat.read_keys - peer_stat.last_region_report_read_keys;
                    let written_bytes_delta =
                        hb_task.written_bytes - peer_stat.last_region_report_written_bytes;
                    let written_keys_delta =
                        hb_task.written_keys - peer_stat.last_region_report_written_keys;
                    let query_stats = peer_stat
                        .query_stats
                        .sub_query_stats(&peer_stat.last_region_report_query_stats);
                    let mut last_report_ts = peer_stat.last_region_report_ts;
                    peer_stat.last_region_report_written_bytes = hb_task.written_bytes;
                    peer_stat.last_region_report_written_keys = hb_task.written_keys;
                    peer_stat.last_region_report_read_bytes = peer_stat.read_bytes;
                    peer_stat.last_region_report_read_keys = peer_stat.read_keys;
                    peer_stat.last_region_report_query_stats = peer_stat.query_stats.clone();
                    let unix_secs_now = UnixSecs::now();
                    peer_stat.last_region_report_ts = unix_secs_now;

                    if last_report_ts.is_zero() {
                        last_report_ts = self.start_ts;
                    }
                    // Calculate the CPU usage since the last region heartbeat.
                    let cpu_usage = {
                        // Take out the region CPU record.
                        let cpu_time_duration = Duration::from_millis(
                            self.region_cpu_records.remove(&region_id).unwrap_or(0) as u64,
                        );
                        let interval_second =
                            unix_secs_now.into_inner() - last_report_ts.into_inner();
                        // Keep consistent with the calculation of cpu_usages in a store heartbeat.
                        // See components/tikv_util/src/metrics/threads_linux.rs for more details.
                        if interval_second > 0 {
                            ((cpu_time_duration.as_secs_f64() * 100.0) / interval_second as f64)
                                as u64
                        } else {
                            0
                        }
                    };
                    (
                        read_bytes_delta,
                        read_keys_delta,
                        written_bytes_delta,
                        written_keys_delta,
                        last_report_ts,
                        query_stats.0,
                        cpu_usage,
                    )
                };
                self.handle_heartbeat(
                    hb_task.term,
                    hb_task.region,
                    hb_task.peer,
                    RegionStat {
                        down_peers: hb_task.down_peers,
                        pending_peers: hb_task.pending_peers,
                        written_bytes: written_bytes_delta,
                        written_keys: written_keys_delta,
                        read_bytes: read_bytes_delta,
                        read_keys: read_keys_delta,
                        query_stats,
                        approximate_size,
                        approximate_keys,
                        last_report_ts,
                        cpu_usage,
                    },
                    hb_task.replication_status,
                )
            }
            Task::StoreHeartbeat {
                stats,
                store_info,
                report,
                dr_autosync_status,
            } => self.handle_store_heartbeat(stats, store_info, report, dr_autosync_status),
            Task::ReportBatchSplit { regions } => self.handle_report_batch_split(regions),
            Task::ValidatePeer { region, peer } => self.handle_validate_peer(region, peer),
            Task::ReadStats { read_stats } => self.handle_read_stats(read_stats),
            Task::WriteStats { write_stats } => self.handle_write_stats(write_stats),
            Task::DestroyPeer { region_id } => self.handle_destroy_peer(region_id),
            Task::StoreInfos {
                cpu_usages,
                read_io_rates,
                write_io_rates,
            } => self.handle_store_infos(cpu_usages, read_io_rates, write_io_rates),
            Task::UpdateMaxTimestamp {
                region_id,
                initial_status,
                txn_ext,
            } => self.handle_update_max_timestamp(region_id, initial_status, txn_ext),
            Task::QueryRegionLeader { region_id } => self.handle_query_region_leader(region_id),
            Task::UpdateSlowScore { id, duration } => {
                // Fine-tuned, `SlowScore` only takes the I/O jitters on the disk into account.
                self.slow_score.record(
                    id,
                    duration.delays_on_disk_io(false),
                    !self.store_stat.maybe_busy(),
                );
                self.slow_trend.record(duration);
            }
            Task::RegionCpuRecords(records) => self.handle_region_cpu_records(records),
            Task::ReportMinResolvedTs {
                store_id,
                min_resolved_ts,
            } => self.handle_report_min_resolved_ts(store_id, min_resolved_ts),
            Task::ReportBuckets(buckets) => {
                self.handle_report_region_buckets(buckets);
            }
            Task::ControlGrpcServer(event) => {
                self.handle_control_grpc_server(event);
            }
        };
    }

    fn shutdown(&mut self) {
        self.stats_monitor.stop();
    }
}

impl<EK, ER, T> RunnableWithTimer for Runner<EK, ER, T>
where
    EK: KvEngine,
    ER: RaftEngine,
    T: PdClient + 'static,
{
    fn on_timeout(&mut self) {
        // Record a fairly great value when timeout
        self.slow_trend.slow_cause.record(500_000, Instant::now());

        // The health status is recovered to serving as long as any tick
        // does not timeout.
        if self.curr_health_status == ServingStatus::ServiceUnknown
            && self.slow_score.last_tick_finished
        {
            self.update_health_status(ServingStatus::Serving);
        }
        if !self.slow_score.last_tick_finished {
            // If the last tick is not finished, it means that the current store might
            // be busy on handling requests or delayed on I/O operations. And only when
            // the current store is not busy, it should record the last_tick as a timeout.
            if !self.store_stat.maybe_busy() {
                self.slow_score.record_timeout();
            }
            // If the last slow_score already reached abnormal state and was delayed for
            // reporting by `store-heartbeat` to PD, we should report it here manually as
            // a FAKE `store-heartbeat`.
            if self.slow_score.should_force_report_slow_store() && self.is_store_heartbeat_delayed()
            {
                self.handle_fake_store_heartbeat();
            }
        }
        let scheduler = self.scheduler.clone();
        let id = self.slow_score.last_tick_id + 1;
        self.slow_score.last_tick_id += 1;
        self.slow_score.last_tick_finished = false;

        if self.slow_score.last_tick_id % self.slow_score.round_ticks == 0 {
            // `last_update_time` is refreshed every round. If no update happens in a whole
            // round, we set the status to unknown.
            if self.curr_health_status == ServingStatus::Serving
                && self.slow_score.last_record_time < self.slow_score.last_update_time
            {
                self.update_health_status(ServingStatus::ServiceUnknown);
            }
            let slow_score = self.slow_score.update();
            STORE_SLOW_SCORE_GAUGE.set(slow_score);
        }

        let inspector = LatencyInspector::new(
            id,
            Box::new(move |id, duration| {
                STORE_INSPECT_DURATION_HISTOGRAM
                    .with_label_values(&["store_process"])
                    .observe(tikv_util::time::duration_to_sec(
                        duration.store_process_duration.unwrap_or_default(),
                    ));
                STORE_INSPECT_DURATION_HISTOGRAM
                    .with_label_values(&["store_wait"])
                    .observe(tikv_util::time::duration_to_sec(
                        duration.store_wait_duration.unwrap_or_default(),
                    ));
                STORE_INSPECT_DURATION_HISTOGRAM
                    .with_label_values(&["store_commit"])
                    .observe(tikv_util::time::duration_to_sec(
                        duration.store_commit_duration.unwrap_or_default(),
                    ));

                STORE_INSPECT_DURATION_HISTOGRAM
                    .with_label_values(&["all"])
                    .observe(tikv_util::time::duration_to_sec(duration.sum()));
                if let Err(e) = scheduler.schedule(Task::UpdateSlowScore { id, duration }) {
                    warn!("schedule pd task failed"; "err" => ?e);
                }
            }),
        );
        let msg = StoreMsg::LatencyInspect {
            send_time: TiInstant::now(),
            inspector,
        };
        if let Err(e) = self.router.send_control(msg) {
            warn!("pd worker send latency inspecter failed"; "err" => ?e);
        }
    }

    fn get_interval(&self) -> Duration {
        self.slow_score.inspect_interval
    }
}

fn new_change_peer_request(change_type: ConfChangeType, peer: metapb::Peer) -> AdminRequest {
    let mut req = AdminRequest::default();
    req.set_cmd_type(AdminCmdType::ChangePeer);
    req.mut_change_peer().set_change_type(change_type);
    req.mut_change_peer().set_peer(peer);
    req
}

pub fn new_change_peer_v2_request(changes: Vec<pdpb::ChangePeer>) -> AdminRequest {
    let mut req = AdminRequest::default();
    req.set_cmd_type(AdminCmdType::ChangePeerV2);
    let change_peer_reqs = changes
        .into_iter()
        .map(|mut c| {
            let mut cp = ChangePeerRequest::default();
            cp.set_change_type(c.get_change_type());
            cp.set_peer(c.take_peer());
            cp
        })
        .collect();
    let mut cp = ChangePeerV2Request::default();
    cp.set_changes(change_peer_reqs);
    req.set_change_peer_v2(cp);
    req
}

fn new_split_region_request(
    split_key: Vec<u8>,
    new_region_id: u64,
    peer_ids: Vec<u64>,
    right_derive: bool,
    share_source_region_size: bool,
) -> AdminRequest {
    let mut req = AdminRequest::default();
    req.set_cmd_type(AdminCmdType::Split);
    req.mut_split().set_split_key(split_key);
    req.mut_split().set_new_region_id(new_region_id);
    req.mut_split().set_new_peer_ids(peer_ids);
    req.mut_split().set_right_derive(right_derive);
    req.mut_split()
        .set_share_source_region_size(share_source_region_size);
    req
}

fn new_batch_split_region_request(
    split_keys: Vec<Vec<u8>>,
    ids: Vec<pdpb::SplitId>,
    right_derive: bool,
    share_source_region_size: bool,
) -> AdminRequest {
    let mut req = AdminRequest::default();
    req.set_cmd_type(AdminCmdType::BatchSplit);
    req.mut_splits().set_right_derive(right_derive);
    req.mut_splits()
        .set_share_source_region_size(share_source_region_size);
    let mut requests = Vec::with_capacity(ids.len());
    for (mut id, key) in ids.into_iter().zip(split_keys) {
        let mut split = SplitRequest::default();
        split.set_split_key(key);
        split.set_new_region_id(id.get_new_region_id());
        split.set_new_peer_ids(id.take_new_peer_ids());
        requests.push(split);
    }
    req.mut_splits().set_requests(requests.into());
    req
}

fn new_transfer_leader_request(peer: metapb::Peer, peers: Vec<metapb::Peer>) -> AdminRequest {
    let mut req = AdminRequest::default();
    req.set_cmd_type(AdminCmdType::TransferLeader);
    req.mut_transfer_leader().set_peer(peer);
    req.mut_transfer_leader().set_peers(peers.into());
    req
}

fn new_merge_request(merge: pdpb::Merge) -> AdminRequest {
    let mut req = AdminRequest::default();
    req.set_cmd_type(AdminCmdType::PrepareMerge);
    req.mut_prepare_merge()
        .set_target(merge.get_target().to_owned());
    req
}

fn new_batch_switch_witness(switches: Vec<pdpb::SwitchWitness>) -> AdminRequest {
    let mut req = AdminRequest::default();
    req.set_cmd_type(AdminCmdType::BatchSwitchWitness);
    let switch_reqs = switches
        .into_iter()
        .map(|s| {
            let mut sw = SwitchWitnessRequest::default();
            sw.set_peer_id(s.get_peer_id());
            sw.set_is_witness(s.get_is_witness());
            sw
        })
        .collect();
    let mut sw = BatchSwitchWitnessRequest::default();
    sw.set_switch_witnesses(switch_reqs);
    req.set_switch_witnesses(sw);
    req
}

fn send_admin_request<EK, ER>(
    router: &RaftRouter<EK, ER>,
    region_id: u64,
    epoch: metapb::RegionEpoch,
    peer: metapb::Peer,
    request: AdminRequest,
    callback: Callback<EK::Snapshot>,
    extra_opts: RaftCmdExtraOpts,
) where
    EK: KvEngine,
    ER: RaftEngine,
{
    let cmd_type = request.get_cmd_type();

    let mut req = RaftCmdRequest::default();
    req.mut_header().set_region_id(region_id);
    req.mut_header().set_region_epoch(epoch);
    req.mut_header().set_peer(peer);
    req.set_admin_request(request);

    let cmd = RaftCommand::new_ext(req, callback, extra_opts);
    if let Err(e) = router.send_raft_command(cmd) {
        error!(
            "send request failed";
            "region_id" => region_id, "cmd_type" => ?cmd_type, "err" => ?e,
        );
    }
}

/// Sends a raft message to destroy the specified stale Peer
fn send_destroy_peer_message<EK, ER>(
    router: &RaftRouter<EK, ER>,
    local_region: metapb::Region,
    peer: metapb::Peer,
    pd_region: metapb::Region,
) where
    EK: KvEngine,
    ER: RaftEngine,
{
    let mut message = RaftMessage::default();
    message.set_region_id(local_region.get_id());
    message.set_from_peer(peer.clone());
    message.set_to_peer(peer);
    message.set_region_epoch(pd_region.get_region_epoch().clone());
    message.set_is_tombstone(true);
    if let Err(e) = router.send_raft_message(message) {
        error!(
            "send gc peer request failed";
            "region_id" => local_region.get_id(),
            "err" => ?e
        )
    }
}

fn collect_report_read_peer_stats(
    capacity: usize,
    mut report_read_stats: HashMap<u64, pdpb::PeerStat>,
    mut stats: pdpb::StoreStats,
) -> pdpb::StoreStats {
    if report_read_stats.len() < capacity * 3 {
        for (_, read_stat) in report_read_stats {
            stats.peer_stats.push(read_stat);
        }
        return stats;
    }
    let mut keys_topn_report = TopN::new(capacity);
    let mut bytes_topn_report = TopN::new(capacity);
    let mut stats_topn_report = TopN::new(capacity);
    for read_stat in report_read_stats.values() {
        let mut cmp_stat = PeerCmpReadStat::default();
        cmp_stat.region_id = read_stat.region_id;
        let mut key_cmp_stat = cmp_stat.clone();
        key_cmp_stat.report_stat = read_stat.read_keys;
        keys_topn_report.push(key_cmp_stat);
        let mut byte_cmp_stat = cmp_stat.clone();
        byte_cmp_stat.report_stat = read_stat.read_bytes;
        bytes_topn_report.push(byte_cmp_stat);
        let mut query_cmp_stat = cmp_stat.clone();
        query_cmp_stat.report_stat = get_read_query_num(read_stat.get_query_stats());
        stats_topn_report.push(query_cmp_stat);
    }

    for x in keys_topn_report {
        if let Some(report_stat) = report_read_stats.remove(&x.region_id) {
            stats.peer_stats.push(report_stat);
        }
    }

    for x in bytes_topn_report {
        if let Some(report_stat) = report_read_stats.remove(&x.region_id) {
            stats.peer_stats.push(report_stat);
        }
    }

    for x in stats_topn_report {
        if let Some(report_stat) = report_read_stats.remove(&x.region_id) {
            stats.peer_stats.push(report_stat);
        }
    }
    stats
}

fn collect_engine_size<EK: KvEngine, ER: RaftEngine>(
    coprocessor_host: &CoprocessorHost<EK>,
    store_info: Option<&StoreInfo<EK, ER>>,
    snap_mgr_size: u64,
) -> Option<(u64, u64, u64)> {
    if let Some(engine_size) = coprocessor_host.on_compute_engine_size() {
        return Some((engine_size.capacity, engine_size.used, engine_size.avail));
    }
    let store_info = store_info.unwrap();
    let disk_stats = match fs2::statvfs(store_info.kv_engine.path()) {
        Err(e) => {
            error!(
                "get disk stat for rocksdb failed";
                "engine_path" => store_info.kv_engine.path(),
                "err" => ?e
            );
            return None;
        }
        Ok(stats) => stats,
    };
    let disk_cap = disk_stats.total_space();
    let capacity = if store_info.capacity == 0 || disk_cap < store_info.capacity {
        disk_cap
    } else {
        store_info.capacity
    };
    let raft_size = store_info
        .raft_engine
        .get_engine_size()
        .expect("raft engine used size");

    let kv_size = store_info
        .kv_engine
        .get_engine_used_size()
        .expect("kv engine used size");

    STORE_SIZE_EVENT_INT_VEC.raft_size.set(raft_size as i64);
    STORE_SIZE_EVENT_INT_VEC.snap_size.set(snap_mgr_size as i64);
    STORE_SIZE_EVENT_INT_VEC.kv_size.set(kv_size as i64);

    let used_size = snap_mgr_size + kv_size + raft_size;
    let mut available = capacity.checked_sub(used_size).unwrap_or_default();
    // We only care about rocksdb SST file size, so we should check disk available
    // here.
    available = cmp::min(available, disk_stats.available_space());
    Some((capacity, used_size, available))
}

fn get_read_query_num(stat: &pdpb::QueryStats) -> u64 {
    stat.get_get() + stat.get_coprocessor() + stat.get_scan()
}

#[cfg(test)]
mod tests {
    use std::thread::sleep;

    use kvproto::{kvrpcpb, pdpb::QueryKind};
    use pd_client::{new_bucket_stats, BucketMeta};

    use super::*;

    const DEFAULT_TEST_STORE_ID: u64 = 1;

    #[cfg(not(target_os = "macos"))]
    #[test]
    fn test_collect_stats() {
        use std::{sync::Mutex, time::Instant};

        use engine_test::{kv::KvTestEngine, raft::RaftTestEngine};
        use tikv_util::worker::LazyWorker;

        struct RunnerTest {
            store_stat: Arc<Mutex<StoreStat>>,
            stats_monitor: StatsMonitor<WrappedScheduler<KvTestEngine, RaftTestEngine>>,
        }

        impl RunnerTest {
            fn new(
                interval: u64,
                scheduler: Scheduler<Task<KvTestEngine, RaftTestEngine>>,
                store_stat: Arc<Mutex<StoreStat>>,
            ) -> RunnerTest {
                let mut stats_monitor = StatsMonitor::new(
                    Duration::from_secs(interval),
                    Duration::from_secs(interval),
                    WrappedScheduler(scheduler),
                );
                if let Err(e) = stats_monitor.start(
                    AutoSplitController::default(),
                    CollectorRegHandle::new_for_test(),
                ) {
                    error!("failed to start stats collector, error = {:?}", e);
                }

                RunnerTest {
                    store_stat,
                    stats_monitor,
                }
            }

            fn handle_store_infos(
                &mut self,
                cpu_usages: RecordPairVec,
                read_io_rates: RecordPairVec,
                write_io_rates: RecordPairVec,
            ) {
                let mut store_stat = self.store_stat.lock().unwrap();
                store_stat.store_cpu_usages = cpu_usages;
                store_stat.store_read_io_rates = read_io_rates;
                store_stat.store_write_io_rates = write_io_rates;
            }
        }

        impl Runnable for RunnerTest {
            type Task = Task<KvTestEngine, RaftTestEngine>;

            fn run(&mut self, task: Task<KvTestEngine, RaftTestEngine>) {
                if let Task::StoreInfos {
                    cpu_usages,
                    read_io_rates,
                    write_io_rates,
                } = task
                {
                    self.handle_store_infos(cpu_usages, read_io_rates, write_io_rates)
                };
            }

            fn shutdown(&mut self) {
                self.stats_monitor.stop();
            }
        }

        fn sum_record_pairs(pairs: &[pdpb::RecordPair]) -> u64 {
            let mut sum = 0;
            for record in pairs.iter() {
                sum += record.get_value();
            }
            sum
        }

        let mut pd_worker = LazyWorker::new("test-pd-worker");
        let store_stat = Arc::new(Mutex::new(StoreStat::default()));
        let runner = RunnerTest::new(1, pd_worker.scheduler(), Arc::clone(&store_stat));
        assert!(pd_worker.start(runner));

        let start = Instant::now();
        loop {
            if (Instant::now() - start).as_secs() > 2 {
                break;
            }
        }

        let total_cpu_usages = sum_record_pairs(&store_stat.lock().unwrap().store_cpu_usages);
        assert!(total_cpu_usages > 90);

        pd_worker.stop();
    }

    #[test]
    fn test_collect_report_peers() {
        let mut report_stats = HashMap::default();
        for i in 1..5 {
            let mut stat = pdpb::PeerStat::default();
            stat.set_region_id(i);
            stat.set_read_keys(i);
            stat.set_read_bytes(6 - i);
            stat.read_keys = i;
            stat.read_bytes = 6 - i;
            let mut query_stat = QueryStats::default();
            if i == 3 {
                query_stat.add_query_num(QueryKind::Get, 6);
            } else {
                query_stat.add_query_num(QueryKind::Get, 0);
            }
            stat.set_query_stats(query_stat.0);
            report_stats.insert(i, stat);
        }
        let mut store_stats = pdpb::StoreStats::default();
        store_stats = collect_report_read_peer_stats(1, report_stats, store_stats);
        assert_eq!(store_stats.peer_stats.len(), 3)
    }

    #[test]
    fn test_slow_score() {
        let mut slow_score = SlowScore::new(Duration::from_millis(500));
        slow_score.timeout_requests = 5;
        slow_score.total_requests = 100;
        assert_eq!(
            OrderedFloat(1.5),
            slow_score.update_impl(Duration::from_secs(10))
        );

        slow_score.timeout_requests = 10;
        slow_score.total_requests = 100;
        assert_eq!(
            OrderedFloat(3.0),
            slow_score.update_impl(Duration::from_secs(10))
        );

        slow_score.timeout_requests = 20;
        slow_score.total_requests = 100;
        assert_eq!(
            OrderedFloat(6.0),
            slow_score.update_impl(Duration::from_secs(10))
        );

        slow_score.timeout_requests = 100;
        slow_score.total_requests = 100;
        assert_eq!(
            OrderedFloat(12.0),
            slow_score.update_impl(Duration::from_secs(10))
        );

        slow_score.timeout_requests = 11;
        slow_score.total_requests = 100;
        assert_eq!(
            OrderedFloat(24.0),
            slow_score.update_impl(Duration::from_secs(10))
        );

        slow_score.timeout_requests = 0;
        slow_score.total_requests = 100;
        assert_eq!(
            OrderedFloat(19.0),
            slow_score.update_impl(Duration::from_secs(15))
        );

        slow_score.timeout_requests = 0;
        slow_score.total_requests = 100;
        assert_eq!(
            OrderedFloat(1.0),
            slow_score.update_impl(Duration::from_secs(57))
        );
    }

    use engine_test::{kv::KvTestEngine, raft::RaftTestEngine};
    use metapb::Peer;
    use resource_metering::{RawRecord, TagInfos};

    use crate::coprocessor::{BoxPdTaskObserver, Coprocessor, PdTaskObserver, StoreSizeInfo};

    #[test]
    fn test_calculate_region_cpu_records() {
        // region_id -> total_cpu_time_ms
        let mut region_cpu_records: HashMap<u64, u32> = HashMap::default();

        let region_num = 3;
        for i in 0..region_num * 10 {
            let cpu_records = Arc::new(RawRecords {
                begin_unix_time_secs: UnixSecs::now().into_inner(),
                duration: Duration::default(),
                records: {
                    let region_id = i % region_num + 1_u64;
                    let peer_id = region_id + region_num;
                    let resource_group_tag = "test-resource-group".as_bytes().to_vec();
                    let mut peer = Peer::default();
                    peer.set_id(peer_id);
                    peer.set_store_id(DEFAULT_TEST_STORE_ID);
                    let mut context = kvrpcpb::Context::default();
                    context.set_peer(peer);
                    context.set_region_id(region_id);
                    context.set_resource_group_tag(resource_group_tag);
                    let resource_tag = Arc::new(TagInfos::from_rpc_context(&context));

                    let mut records = HashMap::default();
                    records.insert(
                        resource_tag,
                        RawRecord {
                            cpu_time: 10,
                            read_keys: 0,
                            write_keys: 0,
                        },
                    );
                    records
                },
            });

            calculate_region_cpu_records(
                DEFAULT_TEST_STORE_ID,
                cpu_records,
                &mut region_cpu_records,
            );

            sleep(Duration::from_millis(50));
        }

        for region_id in 1..region_num + 1 {
            assert!(*region_cpu_records.get(&region_id).unwrap_or(&0) > 0)
        }
    }

    #[test]
    fn test_report_bucket_stats() {
        #[allow(clippy::type_complexity)]
        let cases: &[((Vec<&[_]>, _), (Vec<&[_]>, _), _)] = &[
            (
                (vec![b"k1", b"k3", b"k5", b"k7", b"k9"], vec![2, 2, 2, 2]),
                (vec![b"k1", b"k3", b"k5", b"k7", b"k9"], vec![1, 1, 1, 1]),
                vec![1, 1, 1, 1],
            ),
            (
                (vec![b"k1", b"k3", b"k5", b"k7", b"k9"], vec![2, 2, 2, 2]),
                (vec![b"k0", b"k6", b"k8"], vec![1, 1]),
                vec![1, 1, 0, 1],
            ),
            (
                (vec![b"k4", b"k6", b"kb"], vec![5, 5]),
                (
                    vec![b"k1", b"k3", b"k5", b"k7", b"k9", b"ka"],
                    vec![1, 1, 1, 1, 1],
                ),
                vec![3, 2],
            ),
        ];
        for (current, last, expected) in cases {
            let cur_keys = &current.0;
            let last_keys = &last.0;

            let mut cur_meta = BucketMeta::default();
            cur_meta.keys = cur_keys.iter().map(|k| k.to_vec()).collect();
            let mut cur_stats = new_bucket_stats(&cur_meta);
            cur_stats.set_read_qps(current.1.to_vec());

            let mut last_meta = BucketMeta::default();
            last_meta.keys = last_keys.iter().map(|k| k.to_vec()).collect();
            let mut last_stats = new_bucket_stats(&last_meta);
            last_stats.set_read_qps(last.1.to_vec());
            let mut bucket = ReportBucket {
                current_stat: BucketStat {
                    meta: Arc::new(cur_meta),
                    stats: cur_stats,
                    create_time: TiInstant::now(),
                },
                last_report_stat: Some(BucketStat {
                    meta: Arc::new(last_meta),
                    stats: last_stats,
                    create_time: TiInstant::now(),
                }),
                last_report_ts: UnixSecs::now(),
            };
            let report = bucket.new_report(UnixSecs::now());
            assert_eq!(report.stats.get_read_qps(), expected);
        }
    }

    #[derive(Debug, Clone, Default)]
    struct PdObserver {}

    impl Coprocessor for PdObserver {}

    impl PdTaskObserver for PdObserver {
        fn on_compute_engine_size(&self, s: &mut Option<StoreSizeInfo>) {
            let _ = s.insert(StoreSizeInfo {
                capacity: 444,
                used: 111,
                avail: 333,
            });
        }
    }

    #[test]
    fn test_pd_task_observer() {
        let mut host = CoprocessorHost::<KvTestEngine>::default();
        let obs = PdObserver::default();
        host.registry
            .register_pd_task_observer(1, BoxPdTaskObserver::new(obs));
        let store_size = collect_engine_size::<KvTestEngine, RaftTestEngine>(&host, None, 0);
        let (cap, used, avail) = if let Some((cap, used, avail)) = store_size {
            (cap, used, avail)
        } else {
            panic!("store_size should not be none");
        };
        assert_eq!(cap, 444);
        assert_eq!(used, 111);
        assert_eq!(avail, 333);
    }
}<|MERGE_RESOLUTION|>--- conflicted
+++ resolved
@@ -2132,15 +2132,12 @@
 
                 let f = async move {
                     for split_info in split_infos {
-<<<<<<< HEAD
-                        let Ok(Some(region)) =
-                            pd_client.get_region_by_id(split_info.region_id).await
+                        let Ok(Some((region, leader))) = pd_client
+                            .get_region_leader_by_id(split_info.region_id)
+                            .await
                         else {
                             continue;
                         };
-=======
-                        let Ok(Some((region, leader))) =
-                            pd_client.get_region_leader_by_id(split_info.region_id).await else { continue };
                         if leader.get_id() != split_info.peer.get_id() {
                             info!("load base split region on non-leader";
                                 "region_id" => region.get_id(),
@@ -2148,7 +2145,6 @@
                                 "leader_id" => leader.get_id(),
                             );
                         }
->>>>>>> 0378b24e
                         // Try to split the region with the given split key.
                         if let Some(split_key) = split_info.split_key {
                             Self::handle_ask_batch_split(
