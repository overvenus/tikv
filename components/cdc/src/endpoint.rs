// Copyright 2020 TiKV Project Authors. Licensed under Apache-2.0.

use std::fmt;
use std::sync::Arc;
use std::time::Duration;

use engine_rocks::RocksEngine;
use futures::future::{lazy, Future};
use kvproto::cdcpb::*;
use kvproto::metapb::Region;
use pd_client::PdClient;
use raftstore::coprocessor::CmdBatch;
use raftstore::router::RaftStoreRouter;
<<<<<<< HEAD
use raftstore::store::fsm::{ChangeCmd, ObserveID};
=======
use raftstore::store::fsm::ChangeCmd;
>>>>>>> fb53c1c8
use raftstore::store::msg::{Callback, ReadResponse, SignificantMsg};
use resolved_ts::Resolver;
use tikv::storage::kv::Snapshot;
use tikv::storage::mvcc::{DeltaScanner, ScannerBuilder};
use tikv::storage::txn::TxnEntry;
use tikv::storage::txn::TxnEntryScanner;
use tikv_util::collections::HashMap;
use tikv_util::time::Instant;
use tikv_util::timer::SteadyTimer;
use tikv_util::worker::{Runnable, ScheduleError, Scheduler};
use tokio_threadpool::{Builder, Sender as PoolSender, ThreadPool};
use txn_types::{Key, Lock, LockType, TimeStamp};

use crate::delegate::{Delegate, Downstream, DownstreamID};
use crate::metrics::*;
use crate::service::{Conn, ConnID};
use crate::{CdcObserver, Error, Result};

pub enum Deregister {
    Downstream {
        region_id: u64,
        downstream_id: DownstreamID,
        conn_id: ConnID,
        err: Option<Error>,
    },
    Region {
        region_id: u64,
        err: Error,
    },
    Conn(ConnID),
}

impl fmt::Display for Deregister {
    fn fmt(&self, f: &mut fmt::Formatter<'_>) -> fmt::Result {
        write!(f, "{:?}", self)
    }
}

impl fmt::Debug for Deregister {
    fn fmt(&self, f: &mut fmt::Formatter<'_>) -> fmt::Result {
        let mut de = f.debug_struct("Deregister");
        match self {
            Deregister::Downstream {
                ref region_id,
                ref downstream_id,
                ref conn_id,
                ref err,
            } => de
                .field("deregister", &"downstream")
                .field("region_id", region_id)
                .field("downstream_id", downstream_id)
                .field("conn_id", conn_id)
                .field("err", err)
                .finish(),
            Deregister::Region {
                ref region_id,
                ref err,
            } => de
                .field("deregister", &"region")
                .field("region_id", region_id)
                .field("err", err)
                .finish(),
            Deregister::Conn(ref conn_id) => de
                .field("deregister", &"conn")
                .field("conn_id", conn_id)
                .finish(),
        }
    }
}

pub enum Task {
    Register {
        request: ChangeDataRequest,
        downstream: Downstream,
        conn_id: ConnID,
    },
    Deregister(Deregister),
    OpenConn {
        conn: Conn,
    },
    MultiBatch {
        multi: Vec<CmdBatch>,
    },
    MinTS {
        min_ts: TimeStamp,
    },
    ResolverReady {
        observe_id: ObserveID,
        region: Region,
        resolver: Resolver,
    },
    IncrementalScan {
        region_id: u64,
        downstream_id: DownstreamID,
        entries: Vec<Option<TxnEntry>>,
    },
    Validate(u64, Box<dyn FnOnce(Option<&Delegate>) + Send>),
}

impl fmt::Display for Task {
    fn fmt(&self, f: &mut fmt::Formatter<'_>) -> fmt::Result {
        write!(f, "{:?}", self)
    }
}

impl fmt::Debug for Task {
    fn fmt(&self, f: &mut fmt::Formatter<'_>) -> fmt::Result {
        let mut de = f.debug_struct("CdcTask");
        match self {
            Task::Register {
                ref request,
                ref downstream,
                ref conn_id,
                ..
            } => de
                .field("type", &"register")
                .field("register request", request)
                .field("request", request)
                .field("id", &downstream.get_id())
                .field("conn_id", conn_id)
                .finish(),
            Task::Deregister(deregister) => de
                .field("type", &"deregister")
                .field("deregister", deregister)
                .finish(),
            Task::OpenConn { ref conn } => de
                .field("type", &"open_conn")
                .field("conn_id", &conn.get_id())
                .finish(),
            Task::MultiBatch { multi } => de
                .field("type", &"multibatch")
                .field("multibatch", &multi.len())
                .finish(),
            Task::MinTS { ref min_ts } => {
                de.field("type", &"mit_ts").field("min_ts", min_ts).finish()
            }
            Task::ResolverReady {
                ref observe_id,
                ref region,
                ..
            } => de
                .field("type", &"resolver_ready")
                .field("observe_id", &observe_id)
                .field("region_id", &region.get_id())
                .finish(),
            Task::IncrementalScan {
                ref region_id,
                ref downstream_id,
                ref entries,
            } => de
                .field("type", &"incremental_scan")
                .field("region_id", &region_id)
                .field("downstream", &downstream_id)
                .field("scan_entries", &entries.len())
                .finish(),
            Task::Validate(region_id, _) => de.field("region_id", &region_id).finish(),
        }
    }
}

pub struct Endpoint<T> {
    capture_regions: HashMap<u64, Delegate>,
    connections: HashMap<ConnID, Conn>,
    scheduler: Scheduler<Task>,
    raft_router: T,
    observer: CdcObserver,

    pd_client: Arc<dyn PdClient>,
    timer: SteadyTimer,
    min_ts_interval: Duration,
    scan_batch_size: usize,
    tso_worker: ThreadPool,

    workers: ThreadPool,
}

impl<T: RaftStoreRouter> Endpoint<T> {
    pub fn new(
        pd_client: Arc<dyn PdClient>,
        scheduler: Scheduler<Task>,
        raft_router: T,
        observer: CdcObserver,
    ) -> Endpoint<T> {
        let workers = Builder::new().name_prefix("cdcwkr").pool_size(4).build();
        let tso_worker = Builder::new().name_prefix("tso").pool_size(1).build();
        let ep = Endpoint {
            capture_regions: HashMap::default(),
            connections: HashMap::default(),
            scheduler,
            pd_client,
            tso_worker,
            timer: SteadyTimer::default(),
            workers,
            raft_router,
            observer,
            scan_batch_size: 1024,
            min_ts_interval: Duration::from_secs(1),
        };
        ep.register_min_ts_event();
        ep
    }

    pub fn set_min_ts_interval(&mut self, dur: Duration) {
        self.min_ts_interval = dur;
    }

    pub fn set_scan_batch_size(&mut self, scan_batch_size: usize) {
        self.scan_batch_size = scan_batch_size;
    }

    fn on_deregister(&mut self, deregister: Deregister) {
        info!("cdc deregister region"; "deregister" => ?deregister);
        match deregister {
            Deregister::Downstream {
                region_id,
                downstream_id,
                conn_id,
                err,
            } => {
                // The peer wants to deregister
                let mut is_last = false;
                if let Some(delegate) = self.capture_regions.get_mut(&region_id) {
                    is_last = delegate.unsubscribe(downstream_id, err);
                }
                if let Some(conn) = self.connections.get_mut(&conn_id) {
                    if let Some(id) = conn.downstream_id(region_id) {
                        if downstream_id == id {
                            conn.unsubscribe(region_id);
                        }
                    }
                }
                if is_last {
                    self.capture_regions.remove(&region_id);
                    // Do not continue to observe the events of the region.
                    self.observer.unsubscribe_region(region_id);
                }
            }
            Deregister::Region { region_id, err } => {
                // Something went wrong, deregister all downstreams of the region.
                if let Some(mut delegate) = self.capture_regions.remove(&region_id) {
                    delegate.stop(err);
                }
                self.connections
                    .iter_mut()
                    .for_each(|(_, conn)| conn.unsubscribe(region_id));
                // Do not continue to observe the events of the region.
                self.observer.unsubscribe_region(region_id);
            }
            Deregister::Conn(conn_id) => {
                // The connection is closed, deregister all downstreams of the connection.
                if let Some(conn) = self.connections.remove(&conn_id) {
                    conn.take_downstreams()
                        .into_iter()
                        .for_each(|(region_id, downstream_id)| {
                            if let Some(delegate) = self.capture_regions.get_mut(&region_id) {
                                if delegate.unsubscribe(downstream_id, None) {
                                    self.capture_regions.remove(&region_id);
                                    // Do not continue to observe the events of the region.
                                    self.observer.unsubscribe_region(region_id);
                                }
                            }
                        });
                }
            }
        }
    }

    pub fn on_register(
        &mut self,
        mut request: ChangeDataRequest,
        mut downstream: Downstream,
        conn_id: ConnID,
    ) {
        let region_id = request.region_id;
        let conn = match self.connections.get_mut(&conn_id) {
            Some(conn) => conn,
            None => {
                error!("register for a nonexistent connection"; "region_id" => region_id, "conn_id" => ?conn_id);
                return;
            }
        };
        downstream.set_sink(conn.get_sink());
        if !conn.subscribe(request.get_region_id(), downstream.get_id()) {
            downstream.sink_duplicate_error(request.get_region_id());
            return;
        }

        info!("cdc register region"; "region_id" => region_id, "conn_id" => ?conn.get_id(), "downstream_id" => ?downstream.get_id());
        let mut enabled = None;
        let mut is_new_delegate = false;
        let delegate = self.capture_regions.entry(region_id).or_insert_with(|| {
            let d = Delegate::new(region_id);
            enabled = Some(d.enabled());
            is_new_delegate = true;
            d
        });

        let downstream_id = downstream.get_id();
        let checkpoint_ts = request.checkpoint_ts;
        let sched = self.scheduler.clone();
        let workers = self.workers.sender().clone();
        let batch_size = self.scan_batch_size;

        let init = Initializer {
            workers,
            sched,
            region_id,
            conn_id,
            downstream_id,
            batch_size,
            observe_id: delegate.id,
            checkpoint_ts: checkpoint_ts.into(),
            build_resolver: enabled.is_some(),
        };
        if !delegate.subscribe(downstream) {
            conn.unsubscribe(request.get_region_id());
            if is_new_delegate {
                self.capture_regions.remove(&request.get_region_id());
            }
            return;
        }
        let change_cmd = if let Some(enabled) = enabled {
            // The region has never been registered.
            // Subscribe the change events of the region.
            self.observer.subscribe_region(region_id);

            ChangeCmd::RegisterObserver {
                observe_id: delegate.id,
                region_id,
                region_epoch: request.take_region_epoch(),
                enabled,
            }
        } else {
            ChangeCmd::Snapshot {
                observe_id: delegate.id,
                region_id,
                region_epoch: request.take_region_epoch(),
            }
        };
        if let Err(e) = self.raft_router.significant_send(
            region_id,
            SignificantMsg::CaptureChange {
                cmd: change_cmd,
                callback: Callback::Read(Box::new(move |resp: ReadResponse<_>| {
                    init.on_change_cmd(resp);
                })),
            },
        ) {
            warn!("cdc send capture change cmd failed"; "region_id" => region_id, "error" => ?e);
            let deregister = Deregister::Downstream {
                region_id,
                downstream_id,
                conn_id,
                err: Some(Error::Request(e.into())),
            };
            if let Err(e) = self.scheduler.schedule(Task::Deregister(deregister)) {
                error!("schedule cdc task failed"; "error" => ?e);
            }
        }
    }

    pub fn on_multi_batch(&mut self, multi: Vec<CmdBatch>) {
        for batch in multi {
            let region_id = batch.region_id;
            if let Some(delegate) = self.capture_regions.get_mut(&region_id) {
                if delegate.has_failed() {
                    // Skip the batch if the delegate has failed.
                    continue;
                }
                if let Err(e) = delegate.on_batch(batch) {
                    assert!(delegate.has_failed());
                    // Delegate has error, deregister the corresponding region.
                    let deregister = Deregister::Region { region_id, err: e };
                    if let Err(e) = self.scheduler.schedule(Task::Deregister(deregister)) {
                        error!("schedule cdc task failed"; "error" => ?e);
                    }
                }
            }
        }
    }

    pub fn on_incremental_scan(
        &mut self,
        region_id: u64,
        downstream_id: DownstreamID,
        entries: Vec<Option<TxnEntry>>,
    ) {
        if let Some(delegate) = self.capture_regions.get_mut(&region_id) {
            delegate.on_scan(downstream_id, entries);
        } else {
            warn!("region not found on incremental scan"; "region_id" => region_id);
        }
    }

    fn on_region_ready(&mut self, observe_id: ObserveID, resolver: Resolver, region: Region) {
        let region_id = region.get_id();
        if let Some(delegate) = self.capture_regions.get_mut(&region_id) {
            if delegate.id == observe_id {
                if let Err(e) = delegate.on_region_ready(resolver, region) {
                    assert!(delegate.has_failed());
                    // Delegate has error, deregister the corresponding region.
                    let deregister = Deregister::Region { region_id, err: e };
                    if let Err(e) = self.scheduler.schedule(Task::Deregister(deregister)) {
                        error!("schedule cdc task failed"; "error" => ?e);
                    }
                }
            } else {
                debug!("stale region ready"; "region_id" => region.get_id(), "observe_id" => ?observe_id, "current_id" => ?delegate.id);
            }
        } else {
            debug!("region not found on region ready (finish building resolver)"; "region_id" => region.get_id());
        }
    }

    fn on_min_ts(&mut self, min_ts: TimeStamp) {
        let mut min_resolved_ts = TimeStamp::max();
        let mut min_ts_region_id = 0;
        for (region_id, delegate) in self.capture_regions.iter_mut() {
            if let Some(resolved_ts) = delegate.on_min_ts(min_ts) {
                if resolved_ts < min_resolved_ts {
                    min_resolved_ts = resolved_ts;
                    min_ts_region_id = *region_id;
                }
            }
        }
        if min_ts_region_id > 0 {
            CDC_MIN_RESOLVED_TS_REGION.set(min_ts_region_id as i64);
            CDC_MIN_RESOLVED_TS.set(min_resolved_ts.physical() as i64);
        }
        CDC_CAPTURED_REGION_COUNT.set(self.capture_regions.len() as i64);
        self.register_min_ts_event();
    }

    fn register_min_ts_event(&self) {
        let timeout = self.timer.delay(self.min_ts_interval);
        let tso = self.pd_client.get_tso();
        let scheduler = self.scheduler.clone();
        let fut = tso.join(timeout.map_err(|_| unreachable!())).then(
            move |tso: pd_client::Result<(TimeStamp, ())>| {
                // Ignore get tso errors since we will retry every `min_ts_interval`.
                let (min_ts, _) = tso.unwrap_or((TimeStamp::default(), ()));
                match scheduler.schedule(Task::MinTS { min_ts }) {
                    Ok(_) | Err(ScheduleError::Stopped(_)) => Ok(()),
                    // Must schedule `MinTS` event otherwise resolved ts can not
                    // advance normally.
                    err => panic!(
                        "failed to schedule min_ts event, min_ts: {}, error: {:?}",
                        min_ts, err
                    ),
                }
            },
        );
        self.tso_worker.spawn(fut);
    }

    fn on_open_conn(&mut self, conn: Conn) {
        self.connections.insert(conn.get_id(), conn);
    }

    fn flush_all(&self) {
        self.connections.iter().for_each(|(_, conn)| conn.flush());
    }
}

struct Initializer {
    workers: PoolSender,
    sched: Scheduler<Task>,

    region_id: u64,
    observe_id: ObserveID,
    downstream_id: DownstreamID,
    conn_id: ConnID,
    checkpoint_ts: TimeStamp,
    batch_size: usize,

    build_resolver: bool,
}

impl Initializer {
    fn on_change_cmd(&self, mut resp: ReadResponse<RocksEngine>) {
        if let Some(region_snapshot) = resp.snapshot {
            assert_eq!(self.region_id, region_snapshot.get_region().get_id());
            let region = region_snapshot.get_region().clone();
            self.async_incremental_scan(region_snapshot, region);
        } else {
            assert!(
                resp.response.get_header().has_error(),
                "no snapshot and no error? {:?}",
                resp.response
            );
            let err = resp.response.take_header().take_error();
            let deregister = Deregister::Downstream {
                region_id: self.region_id,
                downstream_id: self.downstream_id,
                conn_id: self.conn_id,
                err: Some(Error::Request(err)),
            };
            if let Err(e) = self.sched.schedule(Task::Deregister(deregister)) {
                error!("schedule cdc task failed"; "error" => ?e);
            }
        }
    }

    fn async_incremental_scan<S: Snapshot + 'static>(&self, snap: S, region: Region) {
        let downstream_id = self.downstream_id;
        let conn_id = self.conn_id;
        let observe_id = self.observe_id;
        let sched = self.sched.clone();
        let batch_size = self.batch_size;
        let checkpoint_ts = self.checkpoint_ts;
        let build_resolver = self.build_resolver;
        info!("async incremental scan";
            "region_id" => region.get_id(),
            "downstream_id" => ?downstream_id,
            "observe_id" => ?observe_id);

        // spawn the task to a thread pool.
        // TODO: Add a cancellation mechanism so that the scanning can be canceled if it doesn't
        // finish when the region is deregistered.
        let region_id = region.get_id();
        self.workers
            .spawn(lazy(move || {
                let mut resolver = if build_resolver {
                    Some(Resolver::new(region_id))
                } else {
                    None
                };

                fail_point!("cdc_incremental_scan_start");

                let start = Instant::now_coarse();
                // Time range: (checkpoint_ts, current]
                let current = TimeStamp::max();
                let mut scanner = ScannerBuilder::new(snap, current, false)
                    .range(None, None)
                    .build_delta_scanner(checkpoint_ts)
                    .unwrap();
                let mut done = false;
                while !done {
                    let entries =
                        match Self::scan_batch(&mut scanner, batch_size, resolver.as_mut()) {
                            Ok(res) => res,
                            Err(e) => {
                                error!("cdc scan entries failed"; "error" => ?e);
                                // TODO: record in metrics.
                                let deregister = Deregister::Downstream {
                                    region_id,
                                    downstream_id,
                                    conn_id,
                                    err: Some(e),
                                };
                                if let Err(e) = sched.schedule(Task::Deregister(deregister)) {
                                    error!("schedule cdc task failed"; "error" => ?e);
                                }
                                return Ok(());
                            }
                        };
                    // If the last element is None, it means scanning is finished.
                    if let Some(None) = entries.last() {
                        done = true;
                    }
                    debug!("cdc scan entries"; "len" => entries.len());
                    let scanned = Task::IncrementalScan {
                        region_id,
                        downstream_id,
                        entries,
                    };
                    if let Err(e) = sched.schedule(scanned) {
                        error!("schedule task failed"; "error" => ?e);
                        return Ok(());
                    }
                }

                if let Some(resolver) = resolver {
                    Self::finish_building_resolver(observe_id, resolver, region, sched);
                }

                CDC_SCAN_DURATION_HISTOGRAM.observe(start.elapsed().as_secs_f64());
                Ok(())
            }))
            .unwrap();
    }

    fn scan_batch<S: Snapshot>(
        scanner: &mut DeltaScanner<S>,
        batch_size: usize,
        resolver: Option<&mut Resolver>,
    ) -> Result<Vec<Option<TxnEntry>>> {
        let mut entries = Vec::with_capacity(batch_size);
        while entries.len() < entries.capacity() {
            match scanner.next_entry()? {
                Some(entry) => {
                    entries.push(Some(entry));
                }
                None => {
                    entries.push(None);
                    break;
                }
            }
        }

        if let Some(resolver) = resolver {
            // Track the locks.
            for entry in &entries {
                if let Some(TxnEntry::Prewrite { lock, .. }) = entry {
                    let (encoded_key, value) = lock;
                    let key = Key::from_encoded_slice(encoded_key).into_raw().unwrap();
                    let lock = Lock::parse(value)?;
                    match lock.lock_type {
                        LockType::Put | LockType::Delete => resolver.track_lock(lock.ts, key),
                        _ => (),
                    };
                }
            }
        }

        Ok(entries)
    }

    fn finish_building_resolver(
        observe_id: ObserveID,
        mut resolver: Resolver,
        region: Region,
        sched: Scheduler<Task>,
    ) {
        resolver.init();
        if resolver.locks().is_empty() {
            info!(
                "no lock found";
                "region_id" => region.get_id()
            );
        } else {
            let rts = resolver.resolve(TimeStamp::zero());
            info!(
                "resolver initialized";
                "region_id" => region.get_id(),
                "resolved_ts" => rts,
                "lock_count" => resolver.locks().len(),
                "observe_id" => ?observe_id,
            );
        }

        fail_point!("before_schedule_resolver_ready");
        info!("schedule resolver ready"; "region_id" => region.get_id(), "observe_id" => ?observe_id);
        if let Err(e) = sched.schedule(Task::ResolverReady {
            observe_id,
            resolver,
            region,
        }) {
            error!("schedule task failed"; "error" => ?e);
        }
    }
}

impl<T: RaftStoreRouter> Runnable<Task> for Endpoint<T> {
    fn run(&mut self, task: Task) {
        debug!("run cdc task"; "task" => %task);
        match task {
            Task::MinTS { min_ts } => self.on_min_ts(min_ts),
            Task::Register {
                request,
                downstream,
                conn_id,
            } => self.on_register(request, downstream, conn_id),
            Task::ResolverReady {
                observe_id,
                resolver,
                region,
            } => self.on_region_ready(observe_id, resolver, region),
            Task::Deregister(deregister) => self.on_deregister(deregister),
            Task::IncrementalScan {
                region_id,
                downstream_id,
                entries,
            } => {
                self.on_incremental_scan(region_id, downstream_id, entries);
            }
            Task::MultiBatch { multi } => self.on_multi_batch(multi),
            Task::OpenConn { conn } => self.on_open_conn(conn),
            Task::Validate(region_id, validate) => {
                validate(self.capture_regions.get(&region_id));
            }
        }
        self.flush_all();
    }
}

#[cfg(test)]
mod tests {
    use super::*;
    use engine_traits::DATA_CFS;
    #[cfg(feature = "prost-codec")]
    use kvproto::cdcpb::event::Event as Event_oneof_event;
    use kvproto::errorpb::Error as ErrorHeader;
    use kvproto::kvrpcpb::Context;
    use raftstore::errors::Error as RaftStoreError;
    use raftstore::store::msg::CasualMessage;
    use std::collections::BTreeMap;
    use std::fmt::Display;
    use std::sync::mpsc::{channel, Receiver, RecvTimeoutError, Sender};
    use tempfile::TempDir;
    use test_raftstore::MockRaftStoreRouter;
    use test_raftstore::TestPdClient;
    use tikv::storage::kv::Engine;
    use tikv::storage::mvcc::tests::*;
    use tikv::storage::TestEngineBuilder;
    use tikv_util::collections::HashSet;
    use tikv_util::mpsc::batch;
    use tikv_util::worker::{dummy_scheduler, Builder as WorkerBuilder, Worker};

    struct ReceiverRunnable<T> {
        tx: Sender<T>,
    }

    impl<T: Display> Runnable<T> for ReceiverRunnable<T> {
        fn run(&mut self, task: T) {
            self.tx.send(task).unwrap();
        }
    }

    fn new_receiver_worker<T: Display + Send + 'static>() -> (Worker<T>, Receiver<T>) {
        let (tx, rx) = channel();
        let runnable = ReceiverRunnable { tx };
        let mut worker = WorkerBuilder::new("test-receiver-worker").create();
        worker.start(runnable).unwrap();
        (worker, rx)
    }

    fn mock_initializer() -> (Worker<Task>, ThreadPool, Initializer, Receiver<Task>) {
        let (receiver_worker, rx) = new_receiver_worker();

        let pool = Builder::new()
            .name_prefix("test-initializer-worker")
            .pool_size(4)
            .build();

        let initializer = Initializer {
            workers: pool.sender().clone(),
            sched: receiver_worker.scheduler(),

            region_id: 1,
            observe_id: ObserveID::new(),
            downstream_id: DownstreamID::new(),
            conn_id: ConnID::new(),
            checkpoint_ts: 1.into(),
            batch_size: 1,

            build_resolver: true,
        };

        (receiver_worker, pool, initializer, rx)
    }

    #[test]
    fn test_initializer_build_resolver() {
        let (mut worker, _pool, mut initializer, rx) = mock_initializer();

        let temp = TempDir::new().unwrap();
        let engine = TestEngineBuilder::new()
            .path(temp.path())
            .cfs(DATA_CFS)
            .build()
            .unwrap();

        let mut expected_locks = BTreeMap::<TimeStamp, HashSet<Vec<u8>>>::new();

        // Pessimistic locks should not be tracked
        for i in 0..10 {
            let k = &[b'k', i];
            let ts = TimeStamp::new(i as _);
            must_acquire_pessimistic_lock(&engine, k, k, ts, ts);
        }

        for i in 10..100 {
            let (k, v) = (&[b'k', i], &[b'v', i]);
            let ts = TimeStamp::new(i as _);
            must_prewrite_put(&engine, k, v, k, ts);
            expected_locks.entry(ts).or_default().insert(k.to_vec());
        }

        let region = Region::default();
        let snap = engine.snapshot(&Context::default()).unwrap();

        let check_result = || loop {
            let task = rx.recv().unwrap();
            match task {
                Task::ResolverReady { resolver, .. } => {
                    assert_eq!(resolver.locks(), &expected_locks);
                    return;
                }
                Task::IncrementalScan { .. } => continue,
                t => panic!("unepxected task {} received", t),
            }
        };

        initializer.async_incremental_scan(snap.clone(), region.clone());
        check_result();
        initializer.batch_size = 1000;
        initializer.async_incremental_scan(snap.clone(), region.clone());
        check_result();

        initializer.batch_size = 10;
        initializer.async_incremental_scan(snap.clone(), region.clone());
        check_result();

        initializer.batch_size = 11;
        initializer.async_incremental_scan(snap.clone(), region.clone());
        check_result();

        initializer.build_resolver = false;
        initializer.async_incremental_scan(snap, region);

        loop {
            let task = rx.recv_timeout(Duration::from_secs(1));
            match task {
                Ok(Task::IncrementalScan { .. }) => continue,
                Ok(t) => panic!("unepxected task {} received", t),
                Err(RecvTimeoutError::Timeout) => break,
                Err(e) => panic!("unexpected err {:?}", e),
            }
        }

        worker.stop().unwrap().join().unwrap();
    }

    #[test]
    fn test_raftstore_is_busy() {
        let (task_sched, task_rx) = dummy_scheduler();
        let raft_router = MockRaftStoreRouter::new();
        let observer = CdcObserver::new(task_sched.clone());
        let pd_client = Arc::new(TestPdClient::new(0, true));
        let mut ep = Endpoint::new(pd_client, task_sched, raft_router.clone(), observer);
        let (tx, _rx) = batch::unbounded(1);

        // Fill the channel.
        let _raft_rx = raft_router.add_region(1 /* region id */, 1 /* cap */);
        loop {
            if let Err(RaftStoreError::Transport(_)) =
                raft_router.casual_send(1, CasualMessage::ClearRegionSize)
            {
                break;
            }
        }
        // Make sure channel is full.
        raft_router
            .casual_send(1, CasualMessage::ClearRegionSize)
            .unwrap_err();

        let conn = Conn::new(tx);
        let conn_id = conn.get_id();
        ep.run(Task::OpenConn { conn });
        let mut req_header = Header::default();
        req_header.set_cluster_id(0);
        let mut req = ChangeDataRequest::default();
        req.set_region_id(1);
        let region_epoch = req.get_region_epoch().clone();
        let downstream = Downstream::new("".to_string(), region_epoch.clone(), 0);
        ep.run(Task::Register {
            request: req.clone(),
            downstream,
            conn_id,
        });
        assert_eq!(ep.capture_regions.len(), 1);

        for _ in 0..5 {
            if let Ok(Some(Task::Deregister(Deregister::Downstream { err, .. }))) =
                task_rx.recv_timeout(Duration::from_secs(1))
            {
                if let Some(Error::Request(err)) = err {
                    assert!(!err.has_server_is_busy());
                }
            }
        }
    }

    #[test]
    fn test_deregister() {
        let (task_sched, _task_rx) = dummy_scheduler();
<<<<<<< HEAD
        let (raft_tx, _raft_rx) = sync_channel::<(u64, SignificantMsg<RocksEngine>)>(16);
=======
        let raft_router = MockRaftStoreRouter::new();
        let _raft_rx = raft_router.add_region(1 /* region id */, 100 /* cap */);
>>>>>>> fb53c1c8
        let observer = CdcObserver::new(task_sched.clone());
        let pd_client = Arc::new(TestPdClient::new(0, true));
        let mut ep = Endpoint::new(pd_client, task_sched, raft_router, observer);
        let (tx, rx) = batch::unbounded(1);

        let conn = Conn::new(tx);
        let conn_id = conn.get_id();
        ep.run(Task::OpenConn { conn });
        let mut req_header = Header::default();
        req_header.set_cluster_id(0);
        let mut req = ChangeDataRequest::default();
        req.set_region_id(1);
        let region_epoch = req.get_region_epoch().clone();
        let downstream = Downstream::new("".to_string(), region_epoch.clone(), 0);
        let downstream_id = downstream.get_id();
        ep.run(Task::Register {
            request: req.clone(),
            downstream,
            conn_id,
        });
        assert_eq!(ep.capture_regions.len(), 1);

        let mut err_header = ErrorHeader::default();
        err_header.set_not_leader(Default::default());
        let deregister = Deregister::Downstream {
            region_id: 1,
            downstream_id,
            conn_id,
            err: Some(Error::Request(err_header.clone())),
        };
        ep.run(Task::Deregister(deregister));
        let (_, mut change_data_event) = rx.recv_timeout(Duration::from_millis(500)).unwrap();
        let event = change_data_event.event.take().unwrap();
        match event {
            Event_oneof_event::Error(err) => assert!(err.has_not_leader()),
            _ => panic!("unknown event"),
        }
        assert_eq!(ep.capture_regions.len(), 0);

        let downstream = Downstream::new("".to_string(), region_epoch, 0);
        let new_downstream_id = downstream.get_id();
        ep.run(Task::Register {
            request: req,
            downstream,
            conn_id,
        });
        assert_eq!(ep.capture_regions.len(), 1);

        let deregister = Deregister::Downstream {
            region_id: 1,
            downstream_id,
            conn_id,
            err: Some(Error::Request(err_header.clone())),
        };
        ep.run(Task::Deregister(deregister));
        assert!(rx.recv_timeout(Duration::from_millis(200)).is_err());
        assert_eq!(ep.capture_regions.len(), 1);

        let deregister = Deregister::Downstream {
            region_id: 1,
            downstream_id: new_downstream_id,
            conn_id,
            err: Some(Error::Request(err_header)),
        };
        ep.run(Task::Deregister(deregister));
        let (_, mut change_data_event) = rx.recv_timeout(Duration::from_millis(500)).unwrap();
        let event = change_data_event.event.take().unwrap();
        match event {
            Event_oneof_event::Error(err) => assert!(err.has_not_leader()),
            _ => panic!("unknown event"),
        }
        assert_eq!(ep.capture_regions.len(), 0);
    }
}<|MERGE_RESOLUTION|>--- conflicted
+++ resolved
@@ -11,11 +11,7 @@
 use pd_client::PdClient;
 use raftstore::coprocessor::CmdBatch;
 use raftstore::router::RaftStoreRouter;
-<<<<<<< HEAD
 use raftstore::store::fsm::{ChangeCmd, ObserveID};
-=======
-use raftstore::store::fsm::ChangeCmd;
->>>>>>> fb53c1c8
 use raftstore::store::msg::{Callback, ReadResponse, SignificantMsg};
 use resolved_ts::Resolver;
 use tikv::storage::kv::Snapshot;
@@ -894,12 +890,8 @@
     #[test]
     fn test_deregister() {
         let (task_sched, _task_rx) = dummy_scheduler();
-<<<<<<< HEAD
-        let (raft_tx, _raft_rx) = sync_channel::<(u64, SignificantMsg<RocksEngine>)>(16);
-=======
         let raft_router = MockRaftStoreRouter::new();
         let _raft_rx = raft_router.add_region(1 /* region id */, 100 /* cap */);
->>>>>>> fb53c1c8
         let observer = CdcObserver::new(task_sched.clone());
         let pd_client = Arc::new(TestPdClient::new(0, true));
         let mut ep = Endpoint::new(pd_client, task_sched, raft_router, observer);
