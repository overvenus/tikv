// Copyright 2020 TiKV Project Authors. Licensed under Apache-2.0.

use std::cell::RefCell;
use std::f64::INFINITY;
use std::fmt;
use std::rc::Rc;
use std::sync::{Arc, Mutex};
use std::time::Duration;

use crossbeam::atomic::AtomicCell;
use engine_rocks::RocksEngine;
use futures::future::Future;
use futures::sink::Sink;
use futures::stream::Stream;
use futures03::compat::Compat;
use futures03::compat::Compat01As03;
use futures03::future::FutureExt;
#[cfg(feature = "prost-codec")]
use kvproto::cdcpb::{
    event::Event as Event_oneof_event, ChangeDataRequest,
    DuplicateRequest as ErrorDuplicateRequest, Error as EventError, Event,
};
#[cfg(not(feature = "prost-codec"))]
use kvproto::cdcpb::{
    ChangeDataRequest, DuplicateRequest as ErrorDuplicateRequest, Error as EventError, Event,
    Event_oneof_event, ResolvedTs,
};
use kvproto::kvrpcpb::ExtraOp as TxnExtraOp;
use kvproto::metapb::Region;
use pd_client::PdClient;
use raftstore::coprocessor::CmdBatch;
use raftstore::router::RaftStoreRouter;
use raftstore::store::fsm::{ChangeCmd, ObserveID, StoreMeta};
use raftstore::store::msg::{Callback, ReadResponse, SignificantMsg};
use resolved_ts::Resolver;
use tikv::config::CdcConfig;
use tikv::storage::kv::Snapshot;
use tikv::storage::mvcc::{DeltaScanner, ScannerBuilder};
use tikv::storage::txn::TxnEntry;
use tikv::storage::txn::TxnEntryScanner;
use tikv::storage::Statistics;
use tikv_util::collections::HashMap;
use tikv_util::time::{Instant, Limiter};
use tikv_util::timer::{SteadyTimer, Timer};
use tikv_util::worker::{Runnable, RunnableWithTimer, ScheduleError, Scheduler};
use tokio_threadpool::{Builder, ThreadPool};
use txn_types::{Key, Lock, LockType, TimeStamp};

use crate::channel::{MemoryQuota, SendError};
use crate::delegate::{Delegate, Downstream, DownstreamID, DownstreamState};
use crate::metrics::*;
use crate::service::{CdcEvent, Conn, ConnID, FeatureGate};
use crate::{CdcObserver, Error, Result};

pub enum Deregister {
    Downstream {
        region_id: u64,
        downstream_id: DownstreamID,
        conn_id: ConnID,
        err: Option<Error>,
    },
    Region {
        region_id: u64,
        observe_id: ObserveID,
        err: Error,
    },
    Conn(ConnID),
}

impl fmt::Display for Deregister {
    fn fmt(&self, f: &mut fmt::Formatter<'_>) -> fmt::Result {
        write!(f, "{:?}", self)
    }
}

impl fmt::Debug for Deregister {
    fn fmt(&self, f: &mut fmt::Formatter<'_>) -> fmt::Result {
        let mut de = f.debug_struct("Deregister");
        match self {
            Deregister::Downstream {
                ref region_id,
                ref downstream_id,
                ref conn_id,
                ref err,
            } => de
                .field("deregister", &"downstream")
                .field("region_id", region_id)
                .field("downstream_id", downstream_id)
                .field("conn_id", conn_id)
                .field("err", err)
                .finish(),
            Deregister::Region {
                ref region_id,
                ref observe_id,
                ref err,
            } => de
                .field("deregister", &"region")
                .field("region_id", region_id)
                .field("observe_id", observe_id)
                .field("err", err)
                .finish(),
            Deregister::Conn(ref conn_id) => de
                .field("deregister", &"conn")
                .field("conn_id", conn_id)
                .finish(),
        }
    }
}

type InitCallback = Box<dyn FnOnce() + Send>;
// Callback returns (old_value, statistics, is_cache_missed).
pub(crate) type OldValueCallback = Box<
    dyn FnMut(Key, TimeStamp, &mut OldValueStats) -> (Option<Vec<u8>>, Option<Statistics>) + Send,
>;

pub enum Validate {
    Region(u64, Box<dyn FnOnce(Option<&Delegate>) + Send>),
    OldValueCache(Box<dyn FnOnce(&OldValueStats) + Send>),
}

pub enum Task {
    Register {
        request: ChangeDataRequest,
        downstream: Downstream,
        conn_id: ConnID,
        version: semver::Version,
    },
    Deregister(Deregister),
    OpenConn {
        conn: Conn,
    },
    MultiBatch {
        multi: Vec<CmdBatch>,
        old_value_cb: OldValueCallback,
    },
    MinTS {
        regions: Vec<u64>,
        min_ts: TimeStamp,
    },
    ResolverReady {
        observe_id: ObserveID,
        region: Region,
        resolver: Resolver,
    },
    RegisterMinTsEvent,
    // The result of ChangeCmd should be returned from CDC Endpoint to ensure
    // the downstream switches to Normal after the previous commands was sunk.
    InitDownstream {
        downstream_id: DownstreamID,
        downstream_state: Arc<AtomicCell<DownstreamState>>,
        cb: InitCallback,
    },
    Validate(Validate),
}

impl fmt::Display for Task {
    fn fmt(&self, f: &mut fmt::Formatter<'_>) -> fmt::Result {
        write!(f, "{:?}", self)
    }
}

impl fmt::Debug for Task {
    fn fmt(&self, f: &mut fmt::Formatter<'_>) -> fmt::Result {
        let mut de = f.debug_struct("CdcTask");
        match self {
            Task::Register {
                ref request,
                ref downstream,
                ref conn_id,
                ref version,
                ..
            } => de
                .field("type", &"register")
                .field("register request", request)
                .field("request", request)
                .field("id", &downstream.get_id())
                .field("conn_id", conn_id)
                .field("version", version)
                .finish(),
            Task::Deregister(deregister) => de
                .field("type", &"deregister")
                .field("deregister", deregister)
                .finish(),
            Task::OpenConn { ref conn } => de
                .field("type", &"open_conn")
                .field("conn_id", &conn.get_id())
                .finish(),
            Task::MultiBatch { multi, .. } => de
                .field("type", &"multibatch")
                .field("multibatch", &multi.len())
                .finish(),
            Task::MinTS { ref min_ts, .. } => {
                de.field("type", &"mit_ts").field("min_ts", min_ts).finish()
            }
            Task::ResolverReady {
                ref observe_id,
                ref region,
                ..
            } => de
                .field("type", &"resolver_ready")
                .field("observe_id", &observe_id)
                .field("region_id", &region.get_id())
                .finish(),
            Task::RegisterMinTsEvent => de.field("type", &"register_min_ts").finish(),
            Task::InitDownstream {
                ref downstream_id, ..
            } => de
                .field("type", &"init_downstream")
                .field("downstream", &downstream_id)
                .finish(),
            Task::Validate(validate) => match validate {
                Validate::Region(region_id, _) => de.field("region_id", &region_id).finish(),
                Validate::OldValueCache(_) => de.finish(),
            },
        }
    }
}

const METRICS_FLUSH_INTERVAL: u64 = 10_000; // 10s

#[derive(Default)]
pub struct OldValueStats {
    pub access_count: usize,
    pub miss_count: usize,
    pub miss_none_count: usize,
}

pub struct Endpoint<T> {
    capture_regions: HashMap<u64, Delegate>,
    connections: HashMap<ConnID, Conn>,
    scheduler: Scheduler<Task>,
    raft_router: T,
    observer: CdcObserver,

    pd_client: Arc<dyn PdClient>,
    timer: SteadyTimer,
    min_ts_interval: Duration,
    tso_worker: ThreadPool,
    store_meta: Arc<Mutex<StoreMeta>>,

    workers: ThreadPool,

    sink_memory_quota: MemoryQuota,
    scan_speed_limter: Limiter,
    max_scan_batch_bytes: usize,
    max_scan_batch_size: usize,

    min_resolved_ts: TimeStamp,
    min_ts_region_id: u64,

    // stats
    resolved_region_count: usize,
    unresolved_region_count: usize,
    old_value_stats: OldValueStats,
}

impl<T: 'static + RaftStoreRouter> Endpoint<T> {
    pub fn new(
        cfg: &CdcConfig,
        pd_client: Arc<dyn PdClient>,
        scheduler: Scheduler<Task>,
        raft_router: T,
        observer: CdcObserver,
        store_meta: Arc<Mutex<StoreMeta>>,
        sink_memory_quota: MemoryQuota,
    ) -> Endpoint<T> {
        let workers = Builder::new().name_prefix("cdcwkr").pool_size(4).build();
        let tso_worker = Builder::new().name_prefix("tso").pool_size(1).build();
        CDC_SINK_CAP.set(sink_memory_quota.cap() as i64);
        let speed_limter = Limiter::new(if cfg.incremental_scan_speed_limit.0 > 0 {
            cfg.incremental_scan_speed_limit.0 as f64
        } else {
            INFINITY
        });
        // For scan efficiency, the scan batch bytes should be around 1MB.
        // TODO: To avoid consume too much memory when there are many concurrent
        //       scan tasks (peak memory = 1MB * N tasks), we reduce the size
        //       to 16KB as a workaround.
        let max_scan_batch_bytes = 16 * 1024;
        // Assume 1KB per entry.
        let max_scan_batch_size = 1024;
        let ep = Endpoint {
            capture_regions: HashMap::default(),
            connections: HashMap::default(),
            scheduler,
            pd_client,
            tso_worker,
            timer: SteadyTimer::default(),
            sink_memory_quota,
            scan_speed_limter: speed_limter,
            max_scan_batch_bytes,
            max_scan_batch_size,
            workers,
            raft_router,
            observer,
            store_meta,
            min_ts_interval: cfg.min_ts_interval.0,
            min_resolved_ts: TimeStamp::max(),
            min_ts_region_id: 0,
            resolved_region_count: 0,
            unresolved_region_count: 0,
            old_value_stats: OldValueStats::default(),
        };
        ep.register_min_ts_event();
        ep
    }

    pub fn new_timer(&self) -> Timer<()> {
        // Currently there is only one timeout for CDC.
        let cdc_timer_cap = 1;
        let mut timer = Timer::new(cdc_timer_cap);
        timer.add_task(Duration::from_millis(METRICS_FLUSH_INTERVAL), ());
        timer
    }

    pub fn set_min_ts_interval(&mut self, dur: Duration) {
        self.min_ts_interval = dur;
    }

    pub fn set_max_scan_batch_size(&mut self, max_scan_batch_size: usize) {
        self.max_scan_batch_size = max_scan_batch_size;
    }

    fn on_deregister(&mut self, deregister: Deregister) {
        info!("cdc deregister region"; "deregister" => ?deregister);
        fail_point!("cdc_before_handle_deregister", |_| {});
        match deregister {
            Deregister::Downstream {
                region_id,
                downstream_id,
                conn_id,
                err,
            } => {
                // The peer wants to deregister
                let mut is_last = false;
                if let Some(delegate) = self.capture_regions.get_mut(&region_id) {
                    is_last = delegate.unsubscribe(downstream_id, err);
                }
                if let Some(conn) = self.connections.get_mut(&conn_id) {
                    if let Some(id) = conn.downstream_id(region_id) {
                        if downstream_id == id {
                            conn.unsubscribe(region_id);
                        }
                    }
                }
                if is_last {
                    let delegate = self.capture_regions.remove(&region_id).unwrap();
                    if let Some(reader) = self.store_meta.lock().unwrap().readers.get(&region_id) {
                        reader.txn_extra_op.store(TxnExtraOp::Noop);
                    }
                    // Do not continue to observe the events of the region.
                    let oid = self.observer.unsubscribe_region(region_id, delegate.id);
                    assert!(
                        oid.is_some(),
                        "unsubscribe region {} failed, ObserveID {:?}",
                        region_id,
                        delegate.id
                    );
                }
            }
            Deregister::Region {
                region_id,
                observe_id,
                err,
            } => {
                // Something went wrong, deregister all downstreams of the region.

                // To avoid ABA problem, we must check the unique ObserveID.
                let need_remove = self
                    .capture_regions
                    .get(&region_id)
                    .map_or(false, |d| d.id == observe_id);
                if need_remove {
                    if let Some(mut delegate) = self.capture_regions.remove(&region_id) {
                        delegate.stop(err);
                    }
                    if let Some(reader) = self.store_meta.lock().unwrap().readers.get(&region_id) {
                        reader.txn_extra_op.store(TxnExtraOp::Noop);
                    }
                    self.connections
                        .iter_mut()
                        .for_each(|(_, conn)| conn.unsubscribe(region_id));
                }
                // Do not continue to observe the events of the region.
                let oid = self.observer.unsubscribe_region(region_id, observe_id);
                assert_eq!(
                    need_remove,
                    oid.is_some(),
                    "unsubscribe region {} failed, ObserveID {:?}",
                    region_id,
                    observe_id
                );
            }
            Deregister::Conn(conn_id) => {
                // The connection is closed, deregister all downstreams of the connection.
                if let Some(conn) = self.connections.remove(&conn_id) {
                    conn.take_downstreams()
                        .into_iter()
                        .for_each(|(region_id, downstream_id)| {
                            if let Some(delegate) = self.capture_regions.get_mut(&region_id) {
                                if delegate.unsubscribe(downstream_id, None) {
                                    let delegate = self.capture_regions.remove(&region_id).unwrap();
                                    // Do not continue to observe the events of the region.
                                    let oid =
                                        self.observer.unsubscribe_region(region_id, delegate.id);
                                    assert!(
                                        oid.is_some(),
                                        "unsubscribe region {} failed, ObserveID {:?}",
                                        region_id,
                                        delegate.id
                                    );
                                }
                            }
                        });
                }
            }
        }
    }

    pub fn on_register(
        &mut self,
        mut request: ChangeDataRequest,
        mut downstream: Downstream,
        conn_id: ConnID,
        version: semver::Version,
    ) {
        let region_id = request.region_id;
        let downstream_id = downstream.get_id();
        let conn = match self.connections.get_mut(&conn_id) {
            Some(conn) => conn,
            None => {
                error!("cdc register for a nonexistent connection";
                    "region_id" => region_id, "conn_id" => ?conn_id);
                return;
            }
        };
        downstream.set_sink(conn.get_sink().clone());

        // TODO: Add a new task to close incompatible features.
        if let Some(e) = conn.check_version_and_set_feature(version) {
            // The downstream has not registered yet, send error right away.
            let mut err_event = EventError::default();
            err_event.set_compatibility(e);
            let _ = downstream.sink_error_event(region_id, err_event);
            return;
        }
        if !conn.subscribe(region_id, downstream_id) {
            let mut err_event = EventError::default();
            let mut err = ErrorDuplicateRequest::default();
            err.set_region_id(region_id);
            err_event.set_duplicate_request(err);
            let _ = downstream.sink_error_event(region_id, err_event);
            error!("cdc duplicate register";
                "region_id" => region_id,
                "conn_id" => ?conn_id,
                "req_id" => request.get_request_id(),
                "downstream_id" => ?downstream_id);
            return;
        }

        info!("cdc register region";
            "region_id" => region_id,
            "conn_id" => ?conn.get_id(),
            "req_id" => request.get_request_id(),
            "downstream_id" => ?downstream_id);
        let mut is_new_delegate = false;
        let delegate = self.capture_regions.entry(region_id).or_insert_with(|| {
            let d = Delegate::new(region_id);
            is_new_delegate = true;
            d
        });

        let downstream_state = downstream.get_state();
        let checkpoint_ts = request.checkpoint_ts;
        let sched = self.scheduler.clone();

        if !delegate.subscribe(downstream) {
            conn.unsubscribe(request.get_region_id());
            if is_new_delegate {
                self.capture_regions.remove(&request.get_region_id());
            }
            return;
        }
        let change_cmd = if is_new_delegate {
            // The region has never been registered.
            // Subscribe the change events of the region.
            let old_id = self.observer.subscribe_region(region_id, delegate.id);
            assert!(
                old_id.is_none(),
                "region {} must not be observed twice, old ObserveID {:?}, new ObserveID {:?}",
                region_id,
                old_id,
                delegate.id
            );

            ChangeCmd::RegisterObserver {
                observe_id: delegate.id,
                region_id,
                enabled: delegate.enabled(),
            }
        } else {
            ChangeCmd::Snapshot {
                observe_id: delegate.id,
                region_id,
            }
        };
        let txn_extra_op = request.get_extra_op();
        if txn_extra_op != TxnExtraOp::Noop {
            delegate.txn_extra_op = request.get_extra_op();
            if let Some(reader) = self.store_meta.lock().unwrap().readers.get(&region_id) {
                reader.txn_extra_op.store(txn_extra_op);
            }
        }
        let observe_id = delegate.id;
        let mut init = Initializer {
            sched,
            region_id,
            conn_id,
            downstream_id,
            sink: conn.get_sink().clone(),
            request_id: request.get_request_id(),
            downstream_state: downstream_state.clone(),
            txn_extra_op: delegate.txn_extra_op,
            speed_limter: self.scan_speed_limter.clone(),
            max_scan_batch_bytes: self.max_scan_batch_bytes,
            max_scan_batch_size: self.max_scan_batch_size,
            observe_id,
            checkpoint_ts: checkpoint_ts.into(),
            build_resolver: is_new_delegate,
        };

        let (cb, fut) = tikv_util::future::paired_std_future_callback();
        let scheduler = self.scheduler.clone();
        let deregister_downstream = move |err| {
            warn!("cdc send capture change cmd failed"; "region_id" => region_id, "error" => ?err);
            let deregister = if is_new_delegate {
                // Deregister region if it's the first scan task, because the
                // task also build resolver.
                Deregister::Region {
                    region_id,
                    observe_id,
                    err,
                }
            } else {
                Deregister::Downstream {
                    region_id,
                    downstream_id,
                    conn_id,
                    err: Some(err),
                }
            };
            if let Err(e) = scheduler.schedule(Task::Deregister(deregister)) {
                error!("cdc schedule cdc task failed"; "error" => ?e);
            }
        };
        let scheduler = self.scheduler.clone();
        if let Err(e) = self.raft_router.significant_send(
            region_id,
            SignificantMsg::CaptureChange {
                cmd: change_cmd,
                region_epoch: request.take_region_epoch(),
                callback: Callback::Read(Box::new(move |resp| {
                    if let Err(e) = scheduler.schedule(Task::InitDownstream {
                        downstream_id,
                        downstream_state,
                        cb: Box::new(move || {
                            cb(resp);
                        }),
                    }) {
                        error!("cdc schedule cdc task failed"; "error" => ?e);
                    }
                })),
            },
        ) {
            deregister_downstream(Error::Request(e.into()));
            return;
        }
        self.workers.spawn(Compat::new(
            async move {
                match fut.await {
                    Ok(resp) => init.on_change_cmd(resp).await,
                    Err(e) => deregister_downstream(Error::Other(box_err!(e))),
                };
            }
            .unit_error()
            .boxed(),
        ));
    }

    pub fn on_multi_batch(&mut self, multi: Vec<CmdBatch>, old_value_cb: OldValueCallback) {
        fail_point!("cdc_before_handle_multi_batch", |_| {});
        let old_value_cb = Rc::new(RefCell::new(old_value_cb));
        for batch in multi {
            let region_id = batch.region_id;
            let mut deregister = None;
            if let Some(delegate) = self.capture_regions.get_mut(&region_id) {
                if delegate.has_failed() {
                    // Skip the batch if the delegate has failed.
                    continue;
                }
                if let Err(e) =
                    delegate.on_batch(batch, old_value_cb.clone(), &mut self.old_value_stats)
                {
                    assert!(delegate.has_failed());
                    // Delegate has error, deregister the corresponding region.
                    deregister = Some(Deregister::Region {
                        region_id,
                        observe_id: delegate.id,
                        err: e,
                    });
                }
            }
            if let Some(deregister) = deregister {
                self.on_deregister(deregister);
            }
        }
    }

    fn on_region_ready(&mut self, observe_id: ObserveID, resolver: Resolver, region: Region) {
        let region_id = region.get_id();
        if let Some(delegate) = self.capture_regions.get_mut(&region_id) {
            if delegate.id == observe_id {
                for downstream in delegate.on_region_ready(resolver, region) {
                    let conn_id = downstream.get_conn_id();
                    if !delegate.subscribe(downstream) {
                        let conn = self.connections.get_mut(&conn_id).unwrap();
                        conn.unsubscribe(region_id);
                    }
                }
            } else {
                debug!("cdc stale region ready";
                    "region_id" => region.get_id(),
                    "observe_id" => ?observe_id,
                    "current_id" => ?delegate.id);
            }
        } else {
            debug!("cdc region not found on region ready (finish building resolver)";
                "region_id" => region.get_id());
        }
    }

    fn on_min_ts(&mut self, regions: Vec<u64>, min_ts: TimeStamp) {
        let total_region_count = regions.len();
        let mut resolved_regions = Vec::with_capacity(regions.len());
        self.min_resolved_ts = TimeStamp::max();
        for region_id in regions {
            if let Some(delegate) = self.capture_regions.get_mut(&region_id) {
                if let Some(resolved_ts) = delegate.on_min_ts(min_ts) {
                    if resolved_ts < self.min_resolved_ts {
                        self.min_resolved_ts = resolved_ts;
                        self.min_ts_region_id = region_id;
                    }
                    resolved_regions.push(region_id);
                }
            }
        }
        self.resolved_region_count = resolved_regions.len();
        self.unresolved_region_count = total_region_count - self.resolved_region_count;
        self.broadcast_resolved_ts(resolved_regions);
    }

    fn broadcast_resolved_ts(&self, regions: Vec<u64>) {
        let mut resolved_ts = ResolvedTs::default();
        resolved_ts.regions = regions;
        resolved_ts.ts = self.min_resolved_ts.into_inner();

        let send_cdc_event = |conn: &Conn, event| {
            // No need force send, as resolved ts messages is sent regularly.
            // And errors can be ignored.
            match conn.get_sink().unbounded_send(event) {
                Ok(_) => (),
                Err(SendError::Disconnected) => {
                    debug!("cdc send event failed, disconnected";
                        "conn_id" => ?conn.get_id(), "downstream" => ?conn.get_peer());
                }
                Err(SendError::Full) | Err(SendError::Congested) => {
                    info!("cdc send event failed, full";
                        "conn_id" => ?conn.get_id(), "downstream" => ?conn.get_peer());
                }
            }
        };
        for conn in self.connections.values() {
            let features = if let Some(features) = conn.get_feature() {
                features
            } else {
                // None means there is no downsteam registered yet.
                continue;
            };

            if features.contains(FeatureGate::BATCH_RESOLVED_TS) {
                send_cdc_event(conn, CdcEvent::ResolvedTs(resolved_ts.clone()));
            } else {
                // Fallback to previous non-batch resolved ts event.
                for region_id in &resolved_ts.regions {
                    self.broadcast_resolved_ts_compact(*region_id, resolved_ts.ts, conn);
                }
            }
        }
    }

    fn broadcast_resolved_ts_compact(&self, region_id: u64, resolved_ts: u64, conn: &Conn) {
        let downstream_id = match conn.downstream_id(region_id) {
            Some(downstream_id) => downstream_id,
            // No such region registers in the connection.
            None => {
                debug!("cdc send resolved ts failed, no region downstream id found";
                    "region_id" => region_id);
                return;
            }
        };
        let delegate = match self.capture_regions.get(&region_id) {
            Some(delegate) => delegate,
            // No such region registers in the endpoint.
            None => {
                info!("cdc send resolved ts failed, no region delegate found";
                    "region_id" => region_id, "downstream_id" => ?downstream_id);
                return;
            }
        };
        let downstream = match delegate.downstream(downstream_id) {
            Some(downstream) => downstream,
            // No such downstream registers in the delegate.
            None => {
                info!("cdc send resolved ts failed, no region downstream found";
                    "region_id" => region_id, "downstream_id" => ?downstream_id);
                return;
            }
        };
        let mut resolved_ts_event = Event::default();
        resolved_ts_event.region_id = region_id;
        resolved_ts_event.event = Some(Event_oneof_event::ResolvedTs(resolved_ts));
        // No need force send, as resolved ts messages is sent regularly.
        // And errors can be ignored.
        let _ = downstream.sink_event(resolved_ts_event);
    }

    fn register_min_ts_event(&self) {
        let timeout = self.timer.delay(self.min_ts_interval);
        let pd_client = self.pd_client.clone();
        let scheduler = self.scheduler.clone();
        let raft_router = self.raft_router.clone();
        let regions: Vec<(u64, ObserveID)> = self
            .capture_regions
            .iter()
            .map(|(region_id, delegate)| (*region_id, delegate.id))
            .collect();
        let fut = timeout
            .map_err(|_| unreachable!())
            .then(move |_| pd_client.get_tso())
            .then(move |tso: pd_client::Result<TimeStamp>| {
                // Ignore get tso errors since we will retry every `min_ts_interval`.
                let min_ts = tso.unwrap_or_default();
                // TODO: send a message to raftstore would consume too much cpu time,
                // try to handle it outside raftstore.
                let regions: Vec<_> = regions
                    .iter()
                    .copied()
                    .map(|(region_id, observe_id)| {
                        let scheduler_clone = scheduler.clone();
                        let raft_router_clone = raft_router.clone();
                        futures::future::lazy(move || {
                            let (tx, rx) = futures::sync::mpsc::channel(5);
                            let tx_clone = tx.clone();
                            if let Err(e) = raft_router_clone.significant_send(
                                region_id,
                                SignificantMsg::LeaderCallback(Callback::Read(Box::new(
                                    move |resp| {
                                        let resp = if resp.response.get_header().has_error() {
                                            None
                                        } else {
                                            Some(region_id)
                                        };
                                        if let Err(err) =  tx_clone.send(resp).wait() {
                                            error!("cdc send tso response failed"; "region_id" => region_id, "err" => ?err);
                                        }
                                    },
                                ))),
                            ) {
                                warn!("cdc send LeaderCallback failed"; "err" => ?e, "min_ts" => min_ts);
                                let deregister = Deregister::Region {
                                    observe_id,
                                    region_id,
                                    err: Error::Request(e.into()),
                                };
                                if let Err(e) = scheduler_clone.schedule(Task::Deregister(deregister)) {
                                    error!("schedule cdc task failed"; "error" => ?e);
                                }
                                if let Err(err) =  tx.send(None).wait() {
                                    error!("cdc send tso response failed"; "region_id" => region_id, "err" => ?err);
                                }
                            }
                            rx.into_future()
                        })
                    })
                    .collect();
                    match scheduler.schedule(Task::RegisterMinTsEvent) {
                        Ok(_) | Err(ScheduleError::Stopped(_)) => (),
                        // Must schedule `RegisterMinTsEvent` event otherwise resolved ts can not
                        // advance normally.
                        Err(err) => panic!("failed to regiester min ts event, error: {:?}", err),
                    }
                    futures::future::join_all(regions).and_then(move |resps| {
                        let regions = resps.into_iter().filter_map(|(resp, _)| resp.unwrap_or(None)).collect::<Vec<u64>>();
                        if !regions.is_empty() {
                            match scheduler.schedule(Task::MinTS { regions, min_ts }) {
                                Ok(_) | Err(ScheduleError::Stopped(_)) => (),
                                Err(err) => panic!("failed to schedule min ts event, error: {:?}", err),
                            }
                        }
                        Ok(())
                    }).map_err(|_| ())
            },
        );
        self.tso_worker.spawn(fut);
    }

    fn on_open_conn(&mut self, conn: Conn) {
        self.connections.insert(conn.get_id(), conn);
    }
}

struct Initializer {
    sched: Scheduler<Task>,
    sink: crate::channel::Sink,

    region_id: u64,
    observe_id: ObserveID,
    downstream_id: DownstreamID,
    downstream_state: Arc<AtomicCell<DownstreamState>>,
    conn_id: ConnID,
    request_id: u64,
    checkpoint_ts: TimeStamp,
    txn_extra_op: TxnExtraOp,

    speed_limter: Limiter,
    max_scan_batch_bytes: usize,
    max_scan_batch_size: usize,

    build_resolver: bool,
}

impl Initializer {
    async fn on_change_cmd(&mut self, mut resp: ReadResponse<RocksEngine>) {
        CDC_SCAN_TASKS.with_label_values(&["total"]).inc();
        let deregister = if let Some(region_snapshot) = resp.snapshot {
            assert_eq!(self.region_id, region_snapshot.get_region().get_id());
            let region = region_snapshot.get_region().clone();
            // Require barrier before finishing incremental scan, because
            // CDC needs to make sure resovled ts events can only be sent after
            // incremental scan is finished.
            let require_barrier = true;

            let res = self
                .async_incremental_scan(region_snapshot, region, require_barrier)
                .await;

            if res.is_ok() {
                CDC_SCAN_TASKS.with_label_values(&["finish"]).inc();
                return;
            }

            CDC_SCAN_TASKS.with_label_values(&["abort"]).inc();
            let err = res.unwrap_err();
            // Deregister downstream if incremental scan fails.
            if self.build_resolver {
                Deregister::Region {
                    region_id: self.region_id,
                    observe_id: self.observe_id,
                    err,
                }
            } else {
                Deregister::Downstream {
                    region_id: self.region_id,
                    downstream_id: self.downstream_id,
                    conn_id: self.conn_id,
                    err: Some(err),
                }
            }
        } else {
            CDC_SCAN_TASKS.with_label_values(&["abort"]).inc();
            assert!(
                resp.response.get_header().has_error(),
                "no snapshot and no error? {:?}",
                resp.response
            );
            let err = resp.response.take_header().take_error();
            Deregister::Region {
                region_id: self.region_id,
                observe_id: self.observe_id,
                err: Error::Request(err),
            }
        };
        if let Err(e) = self.sched.schedule(Task::Deregister(deregister)) {
            error!("cdc schedule cdc task failed"; "error" => ?e);
        }
    }

    async fn async_incremental_scan<S: Snapshot + 'static>(
        &mut self,
        snap: S,
        region: Region,
        require_barrier: bool,
    ) -> Result<()> {
        let downstream_id = self.downstream_id;
        let region_id = region.get_id();
        debug!("cdc async incremental scan";
            "region_id" => region_id,
            "downstream_id" => ?downstream_id,
            "observe_id" => ?self.observe_id);

        let mut resolver = if self.build_resolver {
            Some(Resolver::new(region_id))
        } else {
            None
        };

        fail_point!("cdc_incremental_scan_start");

        let start = Instant::now_coarse();
        // Time range: (checkpoint_ts, current]
        let current = TimeStamp::max();
        let mut scanner = ScannerBuilder::new(snap, current, false)
            .range(None, None)
            .build_delta_scanner(self.checkpoint_ts, self.txn_extra_op)
            .unwrap();
        let conn_id = self.conn_id;
        let mut done = false;
        while !done {
            if self.downstream_state.load() != DownstreamState::Normal {
                info!("cdc async incremental scan canceled";
                    "region_id" => region_id,
                    "downstream_id" => ?downstream_id,
                    "observe_id" => ?self.observe_id,
                    "conn_id" => ?conn_id);
                return Err(box_err!("scan canceled"));
            }
            let entries = self.scan_batch(&mut scanner, resolver.as_mut()).await?;
            // If the last element is None, it means scanning is finished.
            if let Some(None) = entries.last() {
                done = true;
            }
            debug!("cdc scan entries"; "len" => entries.len(), "region_id" => region_id);
            fail_point!("before_schedule_incremental_scan");
            self.sink_scan_events(entries, done, require_barrier)
                .await?;
        }

        let takes = start.elapsed();
        if let Some(resolver) = resolver {
            self.finish_building_resolver(resolver, region, takes);
        }

        CDC_SCAN_DURATION_HISTOGRAM.observe(takes.as_secs_f64());
        Ok(())
    }

    async fn scan_batch<S: Snapshot>(
        &self,
        scanner: &mut DeltaScanner<S>,
        resolver: Option<&mut Resolver>,
    ) -> Result<Vec<Option<TxnEntry>>> {
        fail_point!("cdc_scan_batch_fail", |_| {
            Err(Error::Rocks("injected error".to_string()))
        });

        let mut entries = Vec::with_capacity(self.max_scan_batch_size);
        let mut total_bytes = 0;
        let mut total_size = 0;
        while total_bytes <= self.max_scan_batch_bytes && total_size < self.max_scan_batch_size {
            total_size += 1;
            match scanner.next_entry()? {
                Some(entry) => {
                    total_bytes += entry.size();
                    entries.push(Some(entry));
                }
                None => {
                    entries.push(None);
                    break;
                }
            }
        }
        if total_bytes > 0 {
            self.speed_limter.consume(total_bytes).await;
            CDC_SCAN_BYTES.inc_by(total_bytes as _);
        }

        if let Some(resolver) = resolver {
            // Track the locks.
            for entry in &entries {
                if let Some(TxnEntry::Prewrite { lock, .. }) = entry {
                    let (encoded_key, value) = lock;
                    let key = Key::from_encoded_slice(encoded_key).into_raw().unwrap();
                    let lock = Lock::parse(value)?;
                    match lock.lock_type {
                        LockType::Put | LockType::Delete => resolver.track_lock(lock.ts, key),
                        _ => (),
                    };
                }
            }
        }

        Ok(entries)
    }

    async fn sink_scan_events(
        &mut self,
        entries: Vec<Option<TxnEntry>>,
        done: bool,
        require_barrier: bool,
    ) -> Result<()> {
        let mut barrier = None;
        let mut events = Delegate::convert_to_grpc_events(self.region_id, self.request_id, entries);
        if done {
            let (cb, fut) = tikv_util::future::paired_future_callback();
            events.push(CdcEvent::Barrier(Some(cb)));
            barrier = Some(Compat01As03::new(fut));
        }
        if let Err(e) = self.sink.send_all(events).await {
            error!("cdc send scan event failed"; "req_id" => ?self.request_id);
            return Err(Error::Sink(e));
        }
        if require_barrier {
            if let Some(barrier) = barrier {
                // Make sure tikv sends out all scan events.
                let _ = barrier.await;
            }
        }

        Ok(())
    }

    fn finish_building_resolver(&self, mut resolver: Resolver, region: Region, takes: Duration) {
        let observe_id = self.observe_id;
        resolver.init();
        let rts = resolver.resolve(TimeStamp::zero());
        info!(
            "cdc resolver initialized and schedule resolver ready";
            "region_id" => region.get_id(),
            "conn_id" => ?self.conn_id,
            "downstream_id" => ?self.downstream_id,
            "resolved_ts" => rts,
            "lock_count" => resolver.locks().len(),
            "observe_id" => ?observe_id,
            "takes" => ?takes,
        );

        fail_point!("before_schedule_resolver_ready");
        if let Err(e) = self.sched.schedule(Task::ResolverReady {
            observe_id,
            resolver,
            region,
        }) {
            error!("cdc schedule task failed"; "error" => ?e);
        }
    }
}

impl<T: 'static + RaftStoreRouter> Runnable<Task> for Endpoint<T> {
    fn run(&mut self, task: Task) {
        debug!("cdc run task"; "task" => %task);
        match task {
            Task::MinTS { regions, min_ts } => self.on_min_ts(regions, min_ts),
            Task::Register {
                request,
                downstream,
                conn_id,
                version,
            } => self.on_register(request, downstream, conn_id, version),
            Task::ResolverReady {
                observe_id,
                resolver,
                region,
            } => self.on_region_ready(observe_id, resolver, region),
            Task::Deregister(deregister) => self.on_deregister(deregister),
            Task::MultiBatch {
                multi,
                old_value_cb,
            } => self.on_multi_batch(multi, old_value_cb),
            Task::OpenConn { conn } => self.on_open_conn(conn),
            Task::RegisterMinTsEvent => self.register_min_ts_event(),
            Task::InitDownstream {
                downstream_id,
                downstream_state,
                cb,
            } => {
                debug!("cdc downstream was initialized"; "downstream_id" => ?downstream_id);
                let _ = downstream_state
                    .compare_exchange(DownstreamState::Uninitialized, DownstreamState::Normal);
                cb();
            }
            Task::Validate(validate) => match validate {
                Validate::Region(region_id, validate) => {
                    validate(self.capture_regions.get(&region_id));
                }
                Validate::OldValueCache(validate) => {
                    validate(&self.old_value_stats);
                }
            },
        }
    }
}

impl<T: 'static + RaftStoreRouter> RunnableWithTimer<Task, ()> for Endpoint<T> {
    fn on_timeout(&mut self, timer: &mut Timer<()>, _: ()) {
        CDC_CAPTURED_REGION_COUNT.set(self.capture_regions.len() as i64);
        CDC_REGION_RESOLVE_STATUS_GAUGE_VEC
            .with_label_values(&["unresolved"])
            .set(self.unresolved_region_count as _);
        CDC_REGION_RESOLVE_STATUS_GAUGE_VEC
            .with_label_values(&["resolved"])
            .set(self.resolved_region_count as _);
        if self.min_resolved_ts != TimeStamp::max() {
            CDC_MIN_RESOLVED_TS_REGION.set(self.min_ts_region_id as i64);
            CDC_MIN_RESOLVED_TS.set(self.min_resolved_ts.physical() as i64);
        }
        self.min_resolved_ts = TimeStamp::max();
        self.min_ts_region_id = 0;

        CDC_OLD_VALUE_CACHE_ACCESS.add(self.old_value_stats.access_count as i64);
        CDC_OLD_VALUE_CACHE_MISS.add(self.old_value_stats.miss_count as i64);
        CDC_OLD_VALUE_CACHE_MISS_NONE.add(self.old_value_stats.miss_none_count as i64);
        self.old_value_stats.access_count = 0;
        self.old_value_stats.miss_count = 0;
        self.old_value_stats.miss_none_count = 0;
        CDC_SINK_BYTES.set(self.sink_memory_quota.in_use() as i64);

        timer.add_task(Duration::from_millis(METRICS_FLUSH_INTERVAL), ());
    }
}

#[cfg(test)]
mod tests {
    use engine_traits::DATA_CFS;
    use futures03::executor::block_on;
    use kvproto::cdcpb::Header;
    #[cfg(feature = "prost-codec")]
    use kvproto::cdcpb::{event::Event as Event_oneof_event, Header};
    use kvproto::errorpb::Error as ErrorHeader;
    use kvproto::kvrpcpb::Context;
    use raftstore::errors::Error as RaftStoreError;
    use raftstore::store::msg::CasualMessage;
<<<<<<< HEAD
    use raftstore::store::RegionSnapshot;
=======
    use raftstore::store::ReadDelegate;
>>>>>>> a448d617
    use std::collections::BTreeMap;
    use std::fmt::Display;
    use std::sync::atomic::AtomicBool;
    use std::sync::mpsc::{channel, Receiver, RecvTimeoutError, Sender};
    use tempfile::TempDir;
    use test_raftstore::MockRaftStoreRouter;
    use test_raftstore::TestPdClient;
    use tikv::storage::kv::Engine;
    use tikv::storage::mvcc::tests::*;
    use tikv::storage::TestEngineBuilder;
    use tikv_util::collections::HashSet;
    use tikv_util::config::ReadableDuration;
    use tikv_util::worker::{dummy_scheduler, Builder as WorkerBuilder, Worker};
    use time::Timespec;

    use super::*;
    use crate::channel;

    struct ReceiverRunnable<T: Display + Send> {
        tx: Sender<T>,
    }

    impl<T: Display + Send> Runnable<T> for ReceiverRunnable<T> {
        fn run(&mut self, task: T) {
            self.tx.send(task).unwrap();
        }
    }

    fn new_receiver_worker<T: Display + Send + 'static>() -> (Worker<T>, Receiver<T>) {
        let (tx, rx) = channel();
        let runnable = ReceiverRunnable { tx };
        let mut worker = WorkerBuilder::new("test-receiver-worker").create();
        worker.start(runnable).unwrap();
        (worker, rx)
    }

    fn mock_initializer(
        speed_limit: usize,
        buffer: usize,
    ) -> (
        Worker<Task>,
        ThreadPool,
        Initializer,
        Receiver<Task>,
        crate::channel::Drain,
    ) {
        let (receiver_worker, rx) = new_receiver_worker();
        let quota = crate::channel::MemoryQuota::new(std::usize::MAX);
        let (sink, drain) = crate::channel::canal(buffer, quota);

        let pool = Builder::new()
            .name_prefix("test-initializer-worker")
            .pool_size(4)
            .build();
        let downstream_state = Arc::new(AtomicCell::new(DownstreamState::Normal));
        let initializer = Initializer {
            sched: receiver_worker.scheduler(),
            sink,

            region_id: 1,
            observe_id: ObserveID::new(),
            downstream_id: DownstreamID::new(),
            downstream_state,
            conn_id: ConnID::new(),
            request_id: 0,
            checkpoint_ts: 1.into(),
            speed_limter: Limiter::new(speed_limit as _),
            max_scan_batch_bytes: 1024 * 1024,
            max_scan_batch_size: 1024,
            txn_extra_op: TxnExtraOp::Noop,
            build_resolver: true,
        };

        (receiver_worker, pool, initializer, rx, drain)
    }

    #[test]
    fn test_initializer_build_resolver() {
        let temp = TempDir::new().unwrap();
        let engine = TestEngineBuilder::new()
            .path(temp.path())
            .cfs(DATA_CFS)
            .build()
            .unwrap();

        let mut expected_locks = BTreeMap::<TimeStamp, HashSet<Vec<u8>>>::new();

        let mut total_bytes = 0;
        // Pessimistic locks should not be tracked
        for i in 0..10 {
            let k = &[b'k', i];
            total_bytes += k.len();
            let ts = TimeStamp::new(i as _);
            must_acquire_pessimistic_lock(&engine, k, k, ts, ts);
        }

        for i in 10..100 {
            let (k, v) = (&[b'k', i], &[b'v', i]);
            total_bytes += k.len();
            total_bytes += v.len();
            let ts = TimeStamp::new(i as _);
            must_prewrite_put(&engine, k, v, k, ts);
            expected_locks.entry(ts).or_default().insert(k.to_vec());
        }

        let mut region = Region::default();
        let snap = engine.snapshot(&Context::default()).unwrap();

        // Buffer must be large enough to unblock async incremental scan.
        let buffer = 1000;
        let (mut worker, _pool, mut initializer, rx, drain) = mock_initializer(total_bytes, buffer);
        region.id = initializer.region_id;
        let check_result = || loop {
            let task = rx.recv().unwrap();
            match task {
                Task::ResolverReady { resolver, .. } => {
                    assert_eq!(resolver.locks(), &expected_locks);
                    return;
                }
                t => panic!("unepxected task {} received", t),
            }
        };
        // To not block test by barrier.
        let require_barrier = false;
        block_on(initializer.async_incremental_scan(snap.clone(), region.clone(), require_barrier))
            .unwrap();
        check_result();

        initializer.max_scan_batch_bytes = total_bytes;
        block_on(initializer.async_incremental_scan(snap.clone(), region.clone(), require_barrier))
            .unwrap();
        check_result();

        initializer.max_scan_batch_bytes = total_bytes / 3;
        let start_1_3 = Instant::now();
        block_on(initializer.async_incremental_scan(snap.clone(), region.clone(), require_barrier))
            .unwrap();
        check_result();
        // 2s to allow certain inaccuracy.
        assert!(
            start_1_3.elapsed() >= Duration::new(2, 0),
            "{:?}",
            start_1_3.elapsed()
        );

        let start_1_6 = Instant::now();
        initializer.max_scan_batch_bytes = total_bytes / 6;
        block_on(initializer.async_incremental_scan(snap.clone(), region.clone(), require_barrier))
            .unwrap();
        check_result();
        // 4s to allow certain inaccuracy.
        assert!(
            start_1_6.elapsed() >= Duration::new(4, 0),
            "{:?}",
            start_1_6.elapsed()
        );

        initializer.build_resolver = false;
        block_on(initializer.async_incremental_scan(snap.clone(), region.clone(), require_barrier))
            .unwrap();

        loop {
            let task = rx.recv_timeout(Duration::from_secs(1));
            match task {
                Ok(t) => panic!("unepxected task {} received", t),
                Err(RecvTimeoutError::Timeout) => break,
                Err(e) => panic!("unexpected err {:?}", e),
            }
        }

        // Test cancellation.
        initializer.downstream_state.store(DownstreamState::Stopped);
        block_on(initializer.async_incremental_scan(snap.clone(), region, require_barrier))
            .unwrap_err();

        // Cancel error should trigger a deregsiter.
        let mut region = Region::default();
        region.set_id(initializer.region_id);
        region.mut_peers().push(Default::default());
        let snapshot = Some(RegionSnapshot::from_snapshot(snap, region));
        let resp = ReadResponse {
            snapshot,
            response: Default::default(),
            txn_extra_op: Default::default(),
        };
        block_on(initializer.on_change_cmd(resp.clone()));
        loop {
            let task = rx.recv_timeout(Duration::from_secs(1));
            match task {
                Ok(Task::Deregister(Deregister::Downstream { region_id, .. })) => {
                    assert_eq!(region_id, initializer.region_id);
                    break;
                }
                Ok(other) => panic!("unexpected task {:?}", other),
                Err(e) => panic!("unexpected err {:?}", e),
            }
        }

        // Test deregister regoin when resolver fails to build.
        // Scan is canceled.
        initializer.build_resolver = true;
        initializer.downstream_state.store(DownstreamState::Stopped);
        block_on(initializer.on_change_cmd(resp.clone()));

        loop {
            let task = rx.recv_timeout(Duration::from_millis(100));
            match task {
                Ok(Task::Deregister(Deregister::Region { region_id, .. })) => {
                    assert_eq!(region_id, initializer.region_id);
                    break;
                }
                Ok(other) => panic!("unexpected task {:?}", other),
                Err(e) => panic!("unexpected err {:?}", e),
            }
        }

        // Sink is disconnected.
        drop(drain);
        initializer.build_resolver = true;
        initializer.downstream_state.store(DownstreamState::Normal);
        block_on(initializer.on_change_cmd(resp));
        loop {
            let task = rx.recv_timeout(Duration::from_millis(100));
            match task {
                Ok(Task::Deregister(Deregister::Region { region_id, .. })) => {
                    assert_eq!(region_id, initializer.region_id);
                    break;
                }
                Ok(other) => panic!("unexpected task {:?}", other),
                Err(e) => panic!("unexpected err {:?}", e),
            }
        }

        worker.stop();
    }

    #[test]
    fn test_raftstore_is_busy() {
        let (task_sched, task_rx) = dummy_scheduler();
        let raft_router = MockRaftStoreRouter::new();
        let observer = CdcObserver::new(task_sched.clone());
        let pd_client = Arc::new(TestPdClient::new(0, true));
        let mut ep = Endpoint::new(
            &CdcConfig::default(),
            pd_client,
            task_sched,
            raft_router.clone(),
            observer,
            Arc::new(Mutex::new(StoreMeta::new(0))),
            MemoryQuota::new(std::usize::MAX),
        );
        let quota = crate::channel::MemoryQuota::new(std::usize::MAX);
        let (tx, _rx) = channel::canal(1, quota);
        // Fill the channel.
        let _raft_rx = raft_router.add_region(1 /* region id */, 1 /* cap */);
        loop {
            if let Err(RaftStoreError::Transport(_)) =
                raft_router.casual_send(1, CasualMessage::ClearRegionSize)
            {
                break;
            }
        }
        // Make sure channel is full.
        raft_router
            .casual_send(1, CasualMessage::ClearRegionSize)
            .unwrap_err();

        let conn = Conn::new(tx, String::new());
        let conn_id = conn.get_id();
        ep.run(Task::OpenConn { conn });
        let mut req_header = Header::default();
        req_header.set_cluster_id(0);
        let mut req = ChangeDataRequest::default();
        req.set_region_id(1);
        let region_epoch = req.get_region_epoch().clone();
        let downstream = Downstream::new("".to_string(), region_epoch, 0, conn_id, true);
        ep.run(Task::Register {
            request: req,
            downstream,
            conn_id,
            version: semver::Version::new(0, 0, 0),
        });
        assert_eq!(ep.capture_regions.len(), 1);

        for _ in 0..5 {
            if let Ok(Some(Task::Deregister(Deregister::Downstream { err, .. }))) =
                task_rx.recv_timeout(Duration::from_secs(1))
            {
                if let Some(Error::Request(err)) = err {
                    assert!(!err.has_server_is_busy());
                }
            }
        }
    }

    #[test]
    fn test_register() {
        let (task_sched, task_rx) = dummy_scheduler();
        let raft_router = MockRaftStoreRouter::new();
        let _raft_rx = raft_router.add_region(1 /* region id */, 100 /* cap */);
        let observer = CdcObserver::new(task_sched.clone());
        let pd_client = Arc::new(TestPdClient::new(0, true));
        let mut ep = Endpoint::new(
            &CdcConfig {
                min_ts_interval: ReadableDuration(Duration::from_secs(60)),
                ..Default::default()
            },
            pd_client,
            task_sched,
            raft_router.clone(),
            observer,
            Arc::new(Mutex::new(StoreMeta::new(0))),
            MemoryQuota::new(std::usize::MAX),
        );
        let quota = crate::channel::MemoryQuota::new(std::usize::MAX);
        let (tx, rx) = channel::canal(1, quota);
        let mut rx = rx.drain();

        let conn = Conn::new(tx, String::new());
        let conn_id = conn.get_id();
        ep.run(Task::OpenConn { conn });
        let mut req_header = Header::default();
        req_header.set_cluster_id(0);
        let mut req = ChangeDataRequest::default();
        req.set_region_id(1);
        let region_epoch = req.get_region_epoch().clone();
        let downstream = Downstream::new("".to_string(), region_epoch.clone(), 1, conn_id, true);
        ep.run(Task::Register {
            request: req.clone(),
            downstream,
            conn_id,
            version: semver::Version::new(4, 0, 8),
        });
        assert_eq!(ep.capture_regions.len(), 1);

        // duplicate request error.
        let downstream = Downstream::new("".to_string(), region_epoch.clone(), 2, conn_id, true);
        ep.run(Task::Register {
            request: req.clone(),
            downstream,
            conn_id,
            version: semver::Version::new(4, 0, 8),
        });
        let cdc_event = channel::recv_timeout(&mut rx, Duration::from_millis(500))
            .unwrap()
            .unwrap();
        if let CdcEvent::Event(mut e) = cdc_event.0 {
            assert_eq!(e.region_id, 1);
            assert_eq!(e.request_id, 2);
            let event = e.event.take().unwrap();
            match event {
                Event_oneof_event::Error(err) => {
                    assert!(err.has_duplicate_request());
                }
                other => panic!("unknown event {:?}", other),
            }
        } else {
            panic!("unknown cdc event {:?}", cdc_event);
        }
        assert_eq!(ep.capture_regions.len(), 1);

        // Compatibility error.
        let downstream = Downstream::new("".to_string(), region_epoch, 3, conn_id, true);
        ep.run(Task::Register {
            request: req,
            downstream,
            conn_id,
            version: semver::Version::new(0, 0, 0),
        });
        let cdc_event = channel::recv_timeout(&mut rx, Duration::from_millis(500))
            .unwrap()
            .unwrap();
        if let CdcEvent::Event(mut e) = cdc_event.0 {
            assert_eq!(e.region_id, 1);
            assert_eq!(e.request_id, 3);
            let event = e.event.take().unwrap();
            match event {
                Event_oneof_event::Error(err) => {
                    assert!(err.has_compatibility());
                }
                other => panic!("unknown event {:?}", other),
            }
        } else {
            panic!("unknown cdc event {:?}", cdc_event);
        }
        assert_eq!(ep.capture_regions.len(), 1);

        // The first scan task of a region is initiated in register, and when it
        // fails, it should send a deregister region task, otherwise the region
        // delegate does not have resolver.
        //
        // Test non-exist regoin in raft router.
        let mut req = ChangeDataRequest::default();
        req.set_region_id(100);
        let region_epoch = req.get_region_epoch().clone();
        let downstream = Downstream::new("".to_string(), region_epoch.clone(), 1, conn_id, true);
        ep.run(Task::Register {
            request: req.clone(),
            downstream,
            conn_id,
            version: semver::Version::new(4, 0, 8),
        });
        // Region 100 is inserted into capture_regions.
        assert_eq!(ep.capture_regions.len(), 2);
        let task = task_rx.recv_timeout(Duration::from_millis(100)).unwrap();
        match task.unwrap() {
            Task::Deregister(Deregister::Region { region_id, err, .. }) => {
                assert_eq!(region_id, 100);
                assert!(matches!(err, Error::Request(_)), "{:?}", err);
            }
            other => panic!("unexpected task {:?}", other),
        }

        // Test errors on CaptureChange message.
        req.set_region_id(101);
        let raft_rx = raft_router.add_region(101 /* region id */, 100 /* cap */);
        let downstream = Downstream::new("".to_string(), region_epoch, 1, conn_id, true);
        ep.run(Task::Register {
            request: req,
            downstream,
            conn_id,
            version: semver::Version::new(4, 0, 8),
        });
        // Drop CaptureChange message, it should cause scan task failure.
        let _ = raft_rx.recv_timeout(Duration::from_millis(100)).unwrap();
        assert_eq!(ep.capture_regions.len(), 3);
        let task = task_rx.recv_timeout(Duration::from_millis(100)).unwrap();
        match task.unwrap() {
            Task::Deregister(Deregister::Region { region_id, err, .. }) => {
                assert_eq!(region_id, 101);
                assert!(matches!(err, Error::Other(_)), "{:?}", err);
            }
            other => panic!("unexpected task {:?}", other),
        }
    }

    #[test]
    fn test_feature_gate() {
        let (task_sched, _task_rx) = dummy_scheduler();
        let raft_router = MockRaftStoreRouter::new();
        let _raft_rx = raft_router.add_region(1 /* region id */, 100 /* cap */);
        let observer = CdcObserver::new(task_sched.clone());
        let pd_client = Arc::new(TestPdClient::new(0, true));
        let mut ep = Endpoint::new(
            &CdcConfig {
                min_ts_interval: ReadableDuration(Duration::from_secs(60)),
                ..Default::default()
            },
            pd_client,
            task_sched,
            raft_router,
            observer,
            Arc::new(Mutex::new(StoreMeta::new(0))),
            MemoryQuota::new(std::usize::MAX),
        );

        let quota = crate::channel::MemoryQuota::new(std::usize::MAX);
        let (tx, rx) = channel::canal(1, quota);
        let mut rx = rx.drain();
        let mut region = Region::default();
        region.set_id(1);
        let conn = Conn::new(tx, String::new());
        let conn_id = conn.get_id();
        ep.run(Task::OpenConn { conn });
        let mut req_header = Header::default();
        req_header.set_cluster_id(0);
        let mut req = ChangeDataRequest::default();
        req.set_region_id(1);
        let region_epoch = req.get_region_epoch().clone();
        let downstream = Downstream::new("".to_string(), region_epoch.clone(), 0, conn_id, true);
        ep.run(Task::Register {
            request: req.clone(),
            downstream,
            conn_id,
            version: semver::Version::new(4, 0, 8),
        });
        let mut resolver = Resolver::new(1);
        resolver.init();
        let observe_id = ep.capture_regions[&1].id;
        ep.on_region_ready(observe_id, resolver, region.clone());
        ep.run(Task::MinTS {
            regions: vec![1],
            min_ts: TimeStamp::from(1),
        });
        let cdc_event = channel::recv_timeout(&mut rx, Duration::from_millis(500))
            .unwrap()
            .unwrap();
        if let CdcEvent::ResolvedTs(r) = cdc_event.0 {
            assert_eq!(r.regions, vec![1]);
            assert_eq!(r.ts, 1);
        } else {
            panic!("unknown cdc event {:?}", cdc_event);
        }

        // Register region 2 to the conn.
        req.set_region_id(2);
        let downstream = Downstream::new("".to_string(), region_epoch.clone(), 0, conn_id, true);
        ep.run(Task::Register {
            request: req.clone(),
            downstream,
            conn_id,
            version: semver::Version::new(4, 0, 8),
        });
        let mut resolver = Resolver::new(2);
        resolver.init();
        region.set_id(2);
        let observe_id = ep.capture_regions[&2].id;
        ep.on_region_ready(observe_id, resolver, region);
        ep.run(Task::MinTS {
            regions: vec![1, 2],
            min_ts: TimeStamp::from(2),
        });
        let cdc_event = channel::recv_timeout(&mut rx, Duration::from_millis(500))
            .unwrap()
            .unwrap();
        if let CdcEvent::ResolvedTs(mut r) = cdc_event.0 {
            r.regions.as_mut_slice().sort();
            assert_eq!(r.regions, vec![1, 2]);
            assert_eq!(r.ts, 2);
        } else {
            panic!("unknown cdc event {:?}", cdc_event);
        }

        // Register region 3 to another conn which is not support batch resolved ts.
        let quota = crate::channel::MemoryQuota::new(std::usize::MAX);
        let (tx, rx2) = channel::canal(1, quota);
        let mut rx2 = rx2.drain();
        let mut region = Region::default();
        region.set_id(3);
        let conn = Conn::new(tx, String::new());
        let conn_id = conn.get_id();
        ep.run(Task::OpenConn { conn });
        req.set_region_id(3);
        let downstream = Downstream::new("".to_string(), region_epoch, 3, conn_id, true);
        ep.run(Task::Register {
            request: req,
            downstream,
            conn_id,
            version: semver::Version::new(4, 0, 5),
        });
        let mut resolver = Resolver::new(3);
        resolver.init();
        region.set_id(3);
        let observe_id = ep.capture_regions[&3].id;
        ep.on_region_ready(observe_id, resolver, region);
        ep.run(Task::MinTS {
            regions: vec![1, 2, 3],
            min_ts: TimeStamp::from(3),
        });
        let cdc_event = channel::recv_timeout(&mut rx, Duration::from_millis(500))
            .unwrap()
            .unwrap();
        if let CdcEvent::ResolvedTs(mut r) = cdc_event.0 {
            r.regions.as_mut_slice().sort();
            // Although region 3 is not register in the first conn, batch resolved ts
            // sends all region ids.
            assert_eq!(r.regions, vec![1, 2, 3]);
            assert_eq!(r.ts, 3);
        } else {
            panic!("unknown cdc event {:?}", cdc_event);
        }
        let cdc_event = channel::recv_timeout(&mut rx2, Duration::from_millis(500))
            .unwrap()
            .unwrap();
        if let CdcEvent::Event(mut e) = cdc_event.0 {
            assert_eq!(e.region_id, 3);
            assert_eq!(e.request_id, 3);
            let event = e.event.take().unwrap();
            match event {
                Event_oneof_event::ResolvedTs(ts) => {
                    assert_eq!(ts, 3);
                }
                other => panic!("unknown event {:?}", other),
            }
        } else {
            panic!("unknown cdc event {:?}", cdc_event);
        }
    }

    #[test]
    fn test_deregister() {
        let (task_sched, _task_rx) = dummy_scheduler();
        let raft_router = MockRaftStoreRouter::new();
        let _raft_rx = raft_router.add_region(1 /* region id */, 100 /* cap */);
        let mut region = Region::default();
        region.set_id(1);
        let store_meta = Arc::new(Mutex::new(StoreMeta::new(0)));
        let read_delegate = ReadDelegate {
            tag: String::new(),
            region: region.clone(),
            peer_id: 2,
            term: 1,
            applied_index_term: 1,
            leader_lease: None,
            last_valid_ts: RefCell::new(Timespec::new(0, 0)),
            invalid: Arc::new(AtomicBool::new(false)),
            txn_extra_op: Arc::new(AtomicCell::new(TxnExtraOp::default())),
        };
        store_meta.lock().unwrap().readers.insert(1, read_delegate);
        let observer = CdcObserver::new(task_sched.clone());
        let pd_client = Arc::new(TestPdClient::new(0, true));
        let mut ep = Endpoint::new(
            &CdcConfig::default(),
            pd_client,
            task_sched,
            raft_router,
            observer,
<<<<<<< HEAD
            Arc::new(Mutex::new(StoreMeta::new(0))),
            MemoryQuota::new(std::usize::MAX),
=======
            store_meta,
>>>>>>> a448d617
        );
        let quota = crate::channel::MemoryQuota::new(std::usize::MAX);
        let (tx, rx) = channel::canal(1, quota);
        let mut rx = rx.drain();

        let conn = Conn::new(tx, String::new());
        let conn_id = conn.get_id();
        ep.run(Task::OpenConn { conn });
        let mut req_header = Header::default();
        req_header.set_cluster_id(0);
        let mut req = ChangeDataRequest::default();
        req.set_region_id(1);
        let region_epoch = req.get_region_epoch().clone();
        let downstream = Downstream::new("".to_string(), region_epoch.clone(), 0, conn_id, true);
        let downstream_id = downstream.get_id();
        ep.run(Task::Register {
            request: req.clone(),
            downstream,
            conn_id,
            version: semver::Version::new(0, 0, 0),
        });
        assert_eq!(ep.capture_regions.len(), 1);

        let mut err_header = ErrorHeader::default();
        err_header.set_not_leader(Default::default());
        let deregister = Deregister::Downstream {
            region_id: 1,
            downstream_id,
            conn_id,
            err: Some(Error::Request(err_header.clone())),
        };
        ep.run(Task::Deregister(deregister));
        loop {
            let cdc_event = channel::recv_timeout(&mut rx, Duration::from_millis(500))
                .unwrap()
                .unwrap();
            if let CdcEvent::Event(mut e) = cdc_event.0 {
                let event = e.event.take().unwrap();
                match event {
                    Event_oneof_event::Error(err) => {
                        assert!(err.has_not_leader());
                        break;
                    }
                    other => panic!("unknown event {:?}", other),
                }
            }
        }
        assert_eq!(ep.capture_regions.len(), 0);

        let downstream = Downstream::new("".to_string(), region_epoch.clone(), 0, conn_id, true);
        let new_downstream_id = downstream.get_id();
        ep.run(Task::Register {
            request: req.clone(),
            downstream,
            conn_id,
            version: semver::Version::new(0, 0, 0),
        });
        assert_eq!(ep.capture_regions.len(), 1);

        let deregister = Deregister::Downstream {
            region_id: 1,
            downstream_id,
            conn_id,
            err: Some(Error::Request(err_header.clone())),
        };
        ep.run(Task::Deregister(deregister));
        assert!(channel::recv_timeout(&mut rx, Duration::from_millis(200)).is_err());
        assert_eq!(ep.capture_regions.len(), 1);

        let deregister = Deregister::Downstream {
            region_id: 1,
            downstream_id: new_downstream_id,
            conn_id,
            err: Some(Error::Request(err_header.clone())),
        };
        ep.run(Task::Deregister(deregister));
        let cdc_event = channel::recv_timeout(&mut rx, Duration::from_millis(500))
            .unwrap()
            .unwrap();
        loop {
            if let CdcEvent::Event(mut e) = cdc_event.0 {
                let event = e.event.take().unwrap();
                match event {
                    Event_oneof_event::Error(err) => {
                        assert!(err.has_not_leader());
                        break;
                    }
                    other => panic!("unknown event {:?}", other),
                }
            }
        }
        assert_eq!(ep.capture_regions.len(), 0);

        // Stale deregister should be filtered.
        let downstream = Downstream::new("".to_string(), region_epoch, 0, conn_id, true);
        ep.run(Task::Register {
            request: req,
            downstream,
            conn_id,
            version: semver::Version::new(0, 0, 0),
        });
        assert_eq!(ep.capture_regions.len(), 1);
        let deregister = Deregister::Region {
            region_id: 1,
            // A stale ObserveID (different from the actual one).
            observe_id: ObserveID::new(),
            err: Error::Request(err_header),
        };
        ep.run(Task::Deregister(deregister));
        match channel::recv_timeout(&mut rx, Duration::from_millis(500)) {
            Err(_) => (),
            Ok(other) => panic!("unknown event {:?}", other),
        }
        assert_eq!(ep.capture_regions.len(), 1);
    }
}<|MERGE_RESOLUTION|>--- conflicted
+++ resolved
@@ -1139,11 +1139,8 @@
     use kvproto::kvrpcpb::Context;
     use raftstore::errors::Error as RaftStoreError;
     use raftstore::store::msg::CasualMessage;
-<<<<<<< HEAD
+    use raftstore::store::ReadDelegate;
     use raftstore::store::RegionSnapshot;
-=======
-    use raftstore::store::ReadDelegate;
->>>>>>> a448d617
     use std::collections::BTreeMap;
     use std::fmt::Display;
     use std::sync::atomic::AtomicBool;
@@ -1751,12 +1748,8 @@
             task_sched,
             raft_router,
             observer,
-<<<<<<< HEAD
-            Arc::new(Mutex::new(StoreMeta::new(0))),
+            store_meta,
             MemoryQuota::new(std::usize::MAX),
-=======
-            store_meta,
->>>>>>> a448d617
         );
         let quota = crate::channel::MemoryQuota::new(std::usize::MAX);
         let (tx, rx) = channel::canal(1, quota);
