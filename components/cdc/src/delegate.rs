--- conflicted
+++ resolved
@@ -316,16 +316,10 @@
 
     pub fn on_batch(&mut self, batch: CmdBatch) -> Result<()> {
         if let Some(pending) = self.pending.as_mut() {
-<<<<<<< HEAD
-            pending.cmd_bytes += batch.size();
-            CDC_PENDING_CMD_BYTES_GAUGE.add(batch.size() as i64);
-            pending.multi_batch.push(batch);
-=======
             let cmd_bytes = batch.size();
             pending.multi_batch.push(batch);
             pending.cmd_bytes += cmd_bytes;
             CDC_PENDING_CMD_BYTES_GAUGE.add(cmd_bytes as i64);
->>>>>>> 8b8d067e
             return Ok(());
         }
         // Stale CmdBatch, drop it sliently.
