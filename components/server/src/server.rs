// Copyright 2021 TiKV Project Authors. Licensed under Apache-2.0.

//! This module startups all the components of a TiKV server.
//!
//! It is responsible for reading from configs, starting up the various server
//! components, and handling errors (mostly by aborting and reporting to the
//! user).
//!
//! The entry point is `run_tikv`.
//!
//! Components are often used to initialize other components, and/or must be
//! explicitly stopped. We keep these components in the `TikvServer` struct.

use std::{
    collections::HashMap,
    convert::TryFrom,
    path::{Path, PathBuf},
    str::FromStr,
    sync::{atomic::AtomicU64, mpsc, Arc, Mutex},
    time::Duration,
    u64,
};

use api_version::{dispatch_api_version, KvFormat};
use backup_stream::{
    config::BackupStreamConfigManager, metadata::store::PdStore, observer::BackupStreamObserver,
    BackupStreamResolver,
};
use causal_ts::CausalTsProviderImpl;
use cdc::CdcConfigManager;
use concurrency_manager::ConcurrencyManager;
use engine_rocks::{
    from_rocks_compression_type, RocksCompactedEvent, RocksEngine, RocksStatistics,
};
use engine_rocks_helper::sst_recovery::{RecoveryRunner, DEFAULT_CHECK_INTERVAL};
use engine_traits::{
    Engines, KvEngine, MiscExt, RaftEngine, SingletonFactory, TabletContext, TabletRegistry,
    CF_DEFAULT, CF_WRITE,
};
use file_system::{get_io_rate_limiter, BytesFetcher, MetricsManager as IoMetricsManager};
use futures::executor::block_on;
use grpcio::{EnvBuilder, Environment};
use health_controller::HealthController;
<<<<<<< HEAD
use hybrid_engine::observer::{
    EvictionObserver as HybridEngineObserver, HybridSnapshotObserver, RegionCacheWriteBatchObserver,
=======
use hybrid_engine::{
    observer::{
        HybridSnapshotObserver, LoadEvictionObserver as HybridEngineLoadEvictionObserver,
        RegionCacheWriteBatchObserver,
    },
    HybridEngine,
>>>>>>> 8a75d3b2
};
use kvproto::{
    brpb::create_backup, cdcpb::create_change_data, deadlock::create_deadlock,
    debugpb::create_debug, diagnosticspb::create_diagnostics, import_sstpb::create_import_sst,
    kvrpcpb::ApiVersion, logbackuppb::create_log_backup, recoverdatapb::create_recover_data,
    resource_usage_agent::create_resource_metering_pub_sub,
};
use pd_client::{
    meta_storage::{Checked, Sourced},
    PdClient, RpcClient,
};
use raft_log_engine::RaftLogEngine;
use raftstore::{
    coprocessor::{
        config::SplitCheckConfigManager, BoxConsistencyCheckObserver, ConsistencyCheckMethod,
        CoprocessorHost, RawConsistencyCheckObserver, RegionInfoAccessor,
    },
    router::{CdcRaftRouter, ServerRaftStoreRouter},
    store::{
        config::RaftstoreConfigManager,
        fsm,
        fsm::store::{
            RaftBatchSystem, RaftRouter, StoreMeta, MULTI_FILES_SNAPSHOT_FEATURE, PENDING_MSG_CAP,
        },
        memory::MEMTRACE_ROOT as MEMTRACE_RAFTSTORE,
        snapshot_backup::PrepareDiskSnapObserver,
        AutoSplitController, CheckLeaderRunner, LocalReader, SnapManager, SnapManagerBuilder,
        SplitCheckRunner, SplitConfigManager, StoreMetaDelegate,
    },
    RaftRouterCompactedEventSender,
};
use range_cache_memory_engine::{
    config::RangeCacheConfigManager, RangeCacheEngineContext, RangeCacheMemoryEngineStatistics,
};
use resolved_ts::{LeadershipResolver, Task};
use resource_control::ResourceGroupManager;
use security::SecurityManager;
use service::{service_event::ServiceEvent, service_manager::GrpcServiceManager};
use snap_recovery::RecoveryService;
use tikv::{
    config::{
        ConfigController, DbConfigManger, DbType, LogConfigManager, MemoryConfigManager, TikvConfig,
    },
    coprocessor::{self, MEMTRACE_ROOT as MEMTRACE_COPROCESSOR},
    coprocessor_v2,
    import::{ImportSstService, SstImporter},
    read_pool::{
        build_yatp_read_pool, ReadPool, ReadPoolConfigManager, UPDATE_EWMA_TIME_SLICE_INTERVAL,
    },
    server::{
        config::{Config as ServerConfig, ServerConfigManager},
        debug::{Debugger, DebuggerImpl},
        gc_worker::{AutoGcConfig, GcWorker},
        lock_manager::LockManager,
        raftkv::ReplicaReadLockChecker,
        resolve,
        service::{DebugService, DiagnosticsService},
        status_server::StatusServer,
        tablet_snap::NoSnapshotCache,
        ttl::TtlChecker,
        KvEngineFactoryBuilder, MultiRaftServer, RaftKv, Server, CPU_CORES_QUOTA_GAUGE,
        GRPC_THREAD_PREFIX, MEMORY_LIMIT_GAUGE,
    },
    storage::{
        self,
        config::EngineType,
        config_manager::StorageConfigManger,
        kv::LocalTablets,
        mvcc::MvccConsistencyCheckObserver,
        txn::flow_controller::{EngineFlowController, FlowController},
        Engine, Storage,
    },
};
use tikv_alloc::{add_thread_memory_accessor, remove_thread_memory_accessor};
use tikv_util::{
    check_environment_variables,
    config::VersionTrack,
    memory::MemoryQuota,
    mpsc as TikvMpsc,
    quota_limiter::{QuotaLimitConfigManager, QuotaLimiter},
    sys::{disk, path_in_diff_mount_point, register_memory_usage_high_water, SysQuota},
    thread_group::GroupProperties,
    time::{Instant, Monitor},
    worker::{Builder as WorkerBuilder, LazyWorker, Scheduler, Worker},
    yatp_pool::CleanupMethod,
    Either,
};
use tokio::runtime::Builder;

use crate::{
    common::{
        build_hybrid_engine, ConfiguredRaftEngine, DiskUsageChecker, EngineMetricsManager,
        EnginesResourceInfo, TikvServerCore,
    },
    memory::*,
    setup::*,
    signal_handler,
    tikv_util::sys::thread::ThreadBuildWrapper,
};

#[inline]
fn run_impl<CER, F>(
    config: TikvConfig,
    service_event_tx: TikvMpsc::Sender<ServiceEvent>,
    service_event_rx: TikvMpsc::Receiver<ServiceEvent>,
) where
    CER: ConfiguredRaftEngine,
    F: KvFormat,
{
    let mut tikv = TikvServer::<CER, F>::init(config, service_event_tx.clone());
    // Must be called after `TikvServer::init`.
    let memory_limit = tikv.core.config.memory_usage_limit.unwrap().0;
    let high_water = (tikv.core.config.memory_usage_high_water * memory_limit as f64) as u64;
    register_memory_usage_high_water(high_water);

    tikv.core.check_conflict_addr();
    tikv.core.init_fs();
    tikv.core.init_yatp();
    tikv.core.init_encryption();
    let fetcher = tikv.core.init_io_utility();
    let listener = tikv.core.init_flow_receiver();
    let (engines, engines_info) = tikv.init_raw_engines(listener);
    tikv.init_engines(engines.clone());
    let server_config = tikv.init_servers();
    tikv.register_services();
    tikv.init_metrics_flusher(fetcher, engines_info);
    tikv.init_cgroup_monitor();
    tikv.init_storage_stats_task(engines);
    tikv.run_server(server_config);
    tikv.run_status_server();
    tikv.core.init_quota_tuning_task(tikv.quota_limiter.clone());

    // Build a background worker for handling signals.
    {
        let engines = tikv.engines.take().unwrap().engines;
        let kv_statistics = tikv.kv_statistics.clone();
        let raft_statistics = tikv.raft_statistics.clone();
        std::thread::spawn(move || {
            signal_handler::wait_for_signal(
                Some(engines),
                kv_statistics,
                raft_statistics,
                Some(service_event_tx),
            )
        });
    }
    loop {
        if let Ok(service_event) = service_event_rx.recv() {
            match service_event {
                ServiceEvent::PauseGrpc => {
                    tikv.pause();
                }
                ServiceEvent::ResumeGrpc => {
                    tikv.resume();
                }
                ServiceEvent::Exit => {
                    break;
                }
            }
        }
    }
    tikv.stop();
}

/// Run a TiKV server. Returns when the server is shutdown by the user, in which
/// case the server will be properly stopped.
pub fn run_tikv(
    config: TikvConfig,
    service_event_tx: TikvMpsc::Sender<ServiceEvent>,
    service_event_rx: TikvMpsc::Receiver<ServiceEvent>,
) {
    // Print resource quota.
    SysQuota::log_quota();
    CPU_CORES_QUOTA_GAUGE.set(SysQuota::cpu_cores_quota());

    // Do some prepare works before start.
    pre_start();

    let _m = Monitor::default();

    dispatch_api_version!(config.storage.api_version(), {
        if !config.raft_engine.enable {
            run_impl::<RocksEngine, API>(config, service_event_tx, service_event_rx)
        } else {
            run_impl::<RaftLogEngine, API>(config, service_event_tx, service_event_rx)
        }
    })
}

const DEFAULT_METRICS_FLUSH_INTERVAL: Duration = Duration::from_millis(10_000);
const DEFAULT_MEMTRACE_FLUSH_INTERVAL: Duration = Duration::from_millis(1_000);
const DEFAULT_STORAGE_STATS_INTERVAL: Duration = Duration::from_secs(1);
const DEFAULT_CGROUP_MONITOR_INTERVAL: Duration = Duration::from_secs(10);

/// A complete TiKV server.
struct TikvServer<ER, F>
where
    ER: RaftEngine,
    F: KvFormat,
{
    core: TikvServerCore,
    cfg_controller: Option<ConfigController>,
    security_mgr: Arc<SecurityManager>,
    pd_client: Arc<RpcClient>,
    router: RaftRouter<RocksEngine, ER>,
    system: Option<RaftBatchSystem<RocksEngine, ER>>,
    resolver: Option<resolve::PdStoreAddrResolver>,
    snap_mgr: Option<SnapManager>, // Will be filled in `init_servers`.
    engines: Option<TikvEngines<RocksEngine, ER>>,
    kv_statistics: Option<Arc<RocksStatistics>>,
    range_cache_engine_statistics: Option<Arc<RangeCacheMemoryEngineStatistics>>,
    raft_statistics: Option<Arc<RocksStatistics>>,
    servers: Option<Servers<RocksEngine, ER, F>>,
    region_info_accessor: RegionInfoAccessor,
    coprocessor_host: Option<CoprocessorHost<RocksEngine>>,
    concurrency_manager: ConcurrencyManager,
    env: Arc<Environment>,
    check_leader_worker: Worker,
    sst_worker: Option<Box<LazyWorker<String>>>,
    quota_limiter: Arc<QuotaLimiter>,
    resource_manager: Option<Arc<ResourceGroupManager>>,
    causal_ts_provider: Option<Arc<CausalTsProviderImpl>>, // used for rawkv apiv2
    tablet_registry: Option<TabletRegistry<RocksEngine>>,
    br_snap_recovery_mode: bool, // use for br snapshot recovery
    resolved_ts_scheduler: Option<Scheduler<Task>>,
    grpc_service_mgr: GrpcServiceManager,
    snap_br_rejector: Option<Arc<PrepareDiskSnapObserver>>,
}

struct TikvEngines<RocksEngine: KvEngine, ER: RaftEngine> {
    engines: Engines<RocksEngine, ER>,
    store_meta: Arc<Mutex<StoreMeta>>,
    engine: RaftKv<RocksEngine, ServerRaftStoreRouter<RocksEngine, ER>>,
}

struct Servers<RocksEngine: KvEngine, ER: RaftEngine, F: KvFormat> {
    lock_mgr: LockManager,
    server: LocalServer<RocksEngine, ER>,
    raft_server: MultiRaftServer<RpcClient, RocksEngine, ER>,
    importer: Arc<SstImporter<RocksEngine>>,
    cdc_scheduler: tikv_util::worker::Scheduler<cdc::Task>,
    cdc_memory_quota: Arc<MemoryQuota>,
    rsmeter_pubsub_service: resource_metering::PubSubService,
    backup_stream_scheduler: Option<tikv_util::worker::Scheduler<backup_stream::Task>>,
    debugger: DebuggerImpl<
        ER,
        RaftKv<RocksEngine, ServerRaftStoreRouter<RocksEngine, ER>>,
        LockManager,
        F,
    >,
}

type LocalServer<EK, ER> = Server<resolve::PdStoreAddrResolver, LocalRaftKv<EK, ER>>;
type LocalRaftKv<EK, ER> = RaftKv<EK, ServerRaftStoreRouter<EK, ER>>;

impl<ER, F> TikvServer<ER, F>
where
    ER: RaftEngine,
    F: KvFormat,
{
    fn init(mut config: TikvConfig, tx: TikvMpsc::Sender<ServiceEvent>) -> TikvServer<ER, F> {
        tikv_util::thread_group::set_properties(Some(GroupProperties::default()));
        // It is okay use pd config and security config before `init_config`,
        // because these configs must be provided by command line, and only
        // used during startup process.
        let security_mgr = Arc::new(
            SecurityManager::new(&config.security)
                .unwrap_or_else(|e| fatal!("failed to create security manager: {}", e)),
        );
        let props = tikv_util::thread_group::current_properties();
        let env = Arc::new(
            EnvBuilder::new()
                .cq_count(config.server.grpc_concurrency)
                .name_prefix(thd_name!(GRPC_THREAD_PREFIX))
                .after_start(move || {
                    tikv_util::thread_group::set_properties(props.clone());

                    // SAFETY: we will call `remove_thread_memory_accessor` at before_stop.
                    unsafe { add_thread_memory_accessor() };
                    tikv_alloc::thread_allocate_exclusive_arena().unwrap();
                })
                .before_stop(|| {
                    remove_thread_memory_accessor();
                })
                .build(),
        );
        let pd_client = TikvServerCore::connect_to_pd_cluster(
            &mut config,
            env.clone(),
            Arc::clone(&security_mgr),
        );
        // check if TiKV need to run in snapshot recovery mode
        let is_recovering_marked = match pd_client.is_recovering_marked() {
            Err(e) => {
                warn!(
                    "failed to get recovery mode from PD";
                    "error" => ?e,
                );
                false
            }
            Ok(marked) => marked,
        };

        if is_recovering_marked {
            // Run a TiKV server in recovery modeß
            info!("TiKV running in Snapshot Recovery Mode");
            snap_recovery::init_cluster::enter_snap_recovery_mode(&mut config);
            // connect_to_pd_cluster retreived the cluster id from pd
            let cluster_id = config.server.cluster_id;
            snap_recovery::init_cluster::start_recovery(
                config.clone(),
                cluster_id,
                pd_client.clone(),
            );
        }

        // Initialize and check config
        let cfg_controller = TikvServerCore::init_config(config);
        let config = cfg_controller.get_current();

        let store_path = Path::new(&config.storage.data_dir).to_owned();

        let thread_count = config.server.background_thread_count;
        let background_worker = WorkerBuilder::new("background")
            .thread_count(thread_count)
            .create();

        let resource_manager = if config.resource_control.enabled {
            let mgr = Arc::new(ResourceGroupManager::default());
            let io_bandwidth = config.storage.io_rate_limit.max_bytes_per_sec.0;
            resource_control::start_periodic_tasks(
                &mgr,
                pd_client.clone(),
                &background_worker,
                io_bandwidth,
            );
            Some(mgr)
        } else {
            None
        };

        // Initialize raftstore channels.
        let (router, system) = fsm::create_raft_batch_system(&config.raft_store, &resource_manager);

        let mut coprocessor_host = Some(CoprocessorHost::new(
            router.clone(),
            config.coprocessor.clone(),
        ));

        // Region stats manager collects region heartbeat for use by in-memory engine.
        let region_stats_manager_enabled_cb: Arc<dyn Fn() -> bool + Send + Sync> =
            if cfg!(feature = "memory-engine") {
                let cfg_controller_clone = cfg_controller.clone();
                Arc::new(move || {
                    cfg_controller_clone
                        .get_current()
                        .range_cache_engine
                        .enabled
                })
            } else {
                Arc::new(|| false)
            };

        let region_info_accessor = RegionInfoAccessor::new(
            coprocessor_host.as_mut().unwrap(),
            region_stats_manager_enabled_cb,
            config.range_cache_engine.mvcc_amplification_threshold,
        );

        // Initialize concurrency manager
        let latest_ts = block_on(pd_client.get_tso()).expect("failed to get timestamp from PD");
        let concurrency_manager = ConcurrencyManager::new(latest_ts);

        // use different quota for front-end and back-end requests
        let quota_limiter = Arc::new(QuotaLimiter::new(
            config.quota.foreground_cpu_time,
            config.quota.foreground_write_bandwidth,
            config.quota.foreground_read_bandwidth,
            config.quota.background_cpu_time,
            config.quota.background_write_bandwidth,
            config.quota.background_read_bandwidth,
            config.quota.max_delay_duration,
            config.quota.enable_auto_tune,
        ));

        let mut causal_ts_provider = None;
        if let ApiVersion::V2 = F::TAG {
            let tso = block_on(causal_ts::BatchTsoProvider::new_opt(
                pd_client.clone(),
                config.causal_ts.renew_interval.0,
                config.causal_ts.alloc_ahead_buffer.0,
                config.causal_ts.renew_batch_min_size,
                config.causal_ts.renew_batch_max_size,
            ));
            if let Err(e) = tso {
                fatal!("Causal timestamp provider initialize failed: {:?}", e);
            }
            causal_ts_provider = Some(Arc::new(tso.unwrap().into()));
            info!("Causal timestamp provider startup.");
        }

        // Run check leader in a dedicate thread, because it is time sensitive
        // and crucial to TiCDC replication lag.
        let check_leader_worker = WorkerBuilder::new("check-leader").thread_count(1).create();

        TikvServer {
            core: TikvServerCore {
                config,
                store_path,
                lock_files: vec![],
                encryption_key_manager: None,
                flow_info_sender: None,
                flow_info_receiver: None,
                to_stop: vec![],
                background_worker,
            },
            cfg_controller: Some(cfg_controller),
            security_mgr,
            pd_client,
            router,
            system: Some(system),
            resolver: None,
            snap_mgr: None,
            engines: None,
            kv_statistics: None,
            range_cache_engine_statistics: None,
            raft_statistics: None,
            servers: None,
            region_info_accessor,
            coprocessor_host,
            concurrency_manager,
            env,
            check_leader_worker,
            sst_worker: None,
            quota_limiter,
            resource_manager,
            causal_ts_provider,
            tablet_registry: None,
            br_snap_recovery_mode: is_recovering_marked,
            resolved_ts_scheduler: None,
            grpc_service_mgr: GrpcServiceManager::new(tx),
            snap_br_rejector: None,
        }
    }

    fn init_engines(&mut self, engines: Engines<RocksEngine, ER>) {
        let store_meta = Arc::new(Mutex::new(StoreMeta::new(PENDING_MSG_CAP)));
        let engine = RaftKv::new(
            ServerRaftStoreRouter::new(
                self.router.clone(),
                LocalReader::new(
                    engines.kv.clone(),
                    StoreMetaDelegate::new(store_meta.clone(), engines.kv.clone()),
                    self.router.clone(),
                    self.coprocessor_host.as_ref().unwrap().clone(),
                ),
            ),
            engines.kv.clone(),
            self.region_info_accessor.region_leaders(),
        );

        self.engines = Some(TikvEngines {
            engines,
            store_meta,
            engine,
        });
    }

    fn init_gc_worker(
        &mut self,
    ) -> GcWorker<RaftKv<RocksEngine, ServerRaftStoreRouter<RocksEngine, ER>>> {
        let engines = self.engines.as_ref().unwrap();
        let gc_worker = GcWorker::new(
            engines.engine.clone(),
            self.core.flow_info_sender.take().unwrap(),
            self.core.config.gc.clone(),
            self.pd_client.feature_gate().clone(),
            Arc::new(self.region_info_accessor.clone()),
        );

        let cfg_controller = self.cfg_controller.as_mut().unwrap();
        cfg_controller.register(
            tikv::config::Module::Gc,
            Box::new(gc_worker.get_config_manager()),
        );

        gc_worker
    }

    fn init_servers(&mut self) -> Arc<VersionTrack<ServerConfig>> {
        let flow_controller = Arc::new(FlowController::Singleton(EngineFlowController::new(
            &self.core.config.storage.flow_control,
            self.engines.as_ref().unwrap().engine.kv_engine().unwrap(),
            self.core.flow_info_receiver.take().unwrap(),
        )));
        let mut gc_worker = self.init_gc_worker();
        let mut ttl_checker = Box::new(LazyWorker::new("ttl-checker"));
        let ttl_scheduler = ttl_checker.scheduler();

        let cfg_controller = self.cfg_controller.as_mut().unwrap();

        cfg_controller.register(
            tikv::config::Module::Quota,
            Box::new(QuotaLimitConfigManager::new(Arc::clone(
                &self.quota_limiter,
            ))),
        );

        cfg_controller.register(tikv::config::Module::Log, Box::new(LogConfigManager));
        cfg_controller.register(tikv::config::Module::Memory, Box::new(MemoryConfigManager));

        // Create cdc.
        let mut cdc_worker = Box::new(LazyWorker::new("cdc"));
        let cdc_scheduler = cdc_worker.scheduler();
        let txn_extra_scheduler = cdc::CdcTxnExtraScheduler::new(cdc_scheduler.clone());

        self.engines
            .as_mut()
            .unwrap()
            .engine
            .set_txn_extra_scheduler(Arc::new(txn_extra_scheduler));

        let lock_mgr = LockManager::new(&self.core.config.pessimistic_txn);
        cfg_controller.register(
            tikv::config::Module::PessimisticTxn,
            Box::new(lock_mgr.config_manager()),
        );
        lock_mgr.register_detector_role_change_observer(self.coprocessor_host.as_mut().unwrap());

        let engines = self.engines.as_ref().unwrap();

        let pd_worker = LazyWorker::new("pd-worker");
        let pd_sender = pd_worker.scheduler();

        if let Some(sst_worker) = &mut self.sst_worker {
            let sst_runner = RecoveryRunner::new(
                engines.engines.kv.clone(),
                engines.store_meta.clone(),
                self.core
                    .config
                    .storage
                    .background_error_recovery_window
                    .into(),
                DEFAULT_CHECK_INTERVAL,
            );
            sst_worker.start_with_timer(sst_runner);
        }

        let unified_read_pool = if self.core.config.readpool.is_unified_pool_enabled() {
            let resource_ctl = self
                .resource_manager
                .as_ref()
                .map(|m| m.derive_controller("unified-read-pool".into(), true));
            Some(build_yatp_read_pool(
                &self.core.config.readpool.unified,
                pd_sender.clone(),
                engines.engine.clone(),
                resource_ctl,
                CleanupMethod::Remote(self.core.background_worker.remote()),
                true,
            ))
        } else {
            None
        };
        if let Some(unified_read_pool) = &unified_read_pool {
            let handle = unified_read_pool.handle();
            self.core.background_worker.spawn_interval_task(
                UPDATE_EWMA_TIME_SLICE_INTERVAL,
                move || {
                    handle.update_ewma_time_slice();
                },
            );
        }

        // The `DebugService` and `DiagnosticsService` will share the same thread pool
        let props = tikv_util::thread_group::current_properties();
        let debug_thread_pool = Arc::new(
            Builder::new_multi_thread()
                .thread_name(thd_name!("debugger"))
                .enable_time()
                .worker_threads(1)
                .with_sys_and_custom_hooks(
                    move || {
                        tikv_util::thread_group::set_properties(props.clone());
                    },
                    || {},
                )
                .build()
                .unwrap(),
        );

        // Start resource metering.
        let (recorder_notifier, collector_reg_handle, resource_tag_factory, recorder_worker) =
            resource_metering::init_recorder(
                self.core.config.resource_metering.precision.as_millis(),
            );
        self.core.to_stop.push(recorder_worker);
        let (reporter_notifier, data_sink_reg_handle, reporter_worker) =
            resource_metering::init_reporter(
                self.core.config.resource_metering.clone(),
                collector_reg_handle.clone(),
            );
        self.core.to_stop.push(reporter_worker);
        let (address_change_notifier, single_target_worker) = resource_metering::init_single_target(
            self.core.config.resource_metering.receiver_address.clone(),
            self.env.clone(),
            data_sink_reg_handle.clone(),
        );
        self.core.to_stop.push(single_target_worker);
        let rsmeter_pubsub_service = resource_metering::PubSubService::new(data_sink_reg_handle);

        let cfg_manager = resource_metering::ConfigManager::new(
            self.core.config.resource_metering.clone(),
            recorder_notifier,
            reporter_notifier,
            address_change_notifier,
        );
        cfg_controller.register(
            tikv::config::Module::ResourceMetering,
            Box::new(cfg_manager),
        );

        let storage_read_pool_handle = if self.core.config.readpool.storage.use_unified_pool() {
            unified_read_pool.as_ref().unwrap().handle()
        } else {
            let storage_read_pools = ReadPool::from(storage::build_read_pool(
                &self.core.config.readpool.storage,
                pd_sender.clone(),
                engines.engine.clone(),
            ));
            storage_read_pools.handle()
        };

        let storage = Storage::<_, _, F>::from_engine(
            engines.engine.clone(),
            &self.core.config.storage,
            storage_read_pool_handle,
            lock_mgr.clone(),
            self.concurrency_manager.clone(),
            lock_mgr.get_storage_dynamic_configs(),
            flow_controller.clone(),
            pd_sender.clone(),
            resource_tag_factory.clone(),
            Arc::clone(&self.quota_limiter),
            self.pd_client.feature_gate().clone(),
            self.causal_ts_provider.clone(),
            self.resource_manager
                .as_ref()
                .map(|m| m.derive_controller("scheduler-worker-pool".to_owned(), true)),
            self.resource_manager.clone(),
        )
        .unwrap_or_else(|e| fatal!("failed to create raft storage: {}", e));
        cfg_controller.register(
            tikv::config::Module::Storage,
            Box::new(StorageConfigManger::new(
                self.tablet_registry.as_ref().unwrap().clone(),
                ttl_scheduler,
                flow_controller,
                storage.get_scheduler(),
            )),
        );

        let (resolver, state) = resolve::new_resolver(
            self.pd_client.clone(),
            &self.core.background_worker,
            storage.get_engine().raft_extension(),
        );
        self.resolver = Some(resolver);

        ReplicaReadLockChecker::new(self.concurrency_manager.clone())
            .register(self.coprocessor_host.as_mut().unwrap());

        // Create snapshot manager, server.
        let snap_path = self
            .core
            .store_path
            .join(Path::new("snap"))
            .to_str()
            .unwrap()
            .to_owned();

        let bps = i64::try_from(self.core.config.server.snap_io_max_bytes_per_sec.0)
            .unwrap_or_else(|_| fatal!("snap_io_max_bytes_per_sec > i64::max_value"));

        let snap_mgr = SnapManagerBuilder::default()
            .max_write_bytes_per_sec(bps)
            .max_total_size(self.core.config.server.snap_max_total_size.0)
            .concurrent_recv_snap_limit(self.core.config.server.concurrent_recv_snap_limit)
            .encryption_key_manager(self.core.encryption_key_manager.clone())
            .max_per_file_size(self.core.config.raft_store.max_snapshot_file_raw_size.0)
            .enable_multi_snapshot_files(
                self.pd_client
                    .feature_gate()
                    .can_enable(MULTI_FILES_SNAPSHOT_FEATURE),
            )
            .enable_receive_tablet_snapshot(
                self.core.config.raft_store.enable_v2_compatible_learner,
            )
            .build(snap_path);

        // Create coprocessor endpoint.
        let cop_read_pool_handle = if self.core.config.readpool.coprocessor.use_unified_pool() {
            unified_read_pool.as_ref().unwrap().handle()
        } else {
            let cop_read_pools = ReadPool::from(coprocessor::readpool_impl::build_read_pool(
                &self.core.config.readpool.coprocessor,
                pd_sender,
                engines.engine.clone(),
            ));
            cop_read_pools.handle()
        };

        let mut unified_read_pool_scale_receiver = None;
        if self.core.config.readpool.is_unified_pool_enabled() {
            let (unified_read_pool_scale_notifier, rx) = mpsc::sync_channel(10);
            cfg_controller.register(
                tikv::config::Module::Readpool,
                Box::new(ReadPoolConfigManager::new(
                    unified_read_pool.as_ref().unwrap().handle(),
                    unified_read_pool_scale_notifier,
                    &self.core.background_worker,
                    self.core.config.readpool.unified.max_thread_count,
                    self.core.config.readpool.unified.auto_adjust_pool_size,
                )),
            );
            unified_read_pool_scale_receiver = Some(rx);
        }

        // Register cdc.
        let cdc_ob = cdc::CdcObserver::new(cdc_scheduler.clone());
        cdc_ob.register_to(self.coprocessor_host.as_mut().unwrap());
        // Register cdc config manager.
        cfg_controller.register(
            tikv::config::Module::Cdc,
            Box::new(CdcConfigManager(cdc_worker.scheduler())),
        );

        // Create resolved ts worker
        let rts_worker = if self.core.config.resolved_ts.enable {
            let worker = Box::new(LazyWorker::new("resolved-ts"));
            // Register the resolved ts observer
            let resolved_ts_ob = resolved_ts::Observer::new(worker.scheduler());
            resolved_ts_ob.register_to(self.coprocessor_host.as_mut().unwrap());
            // Register config manager for resolved ts worker
            cfg_controller.register(
                tikv::config::Module::ResolvedTs,
                Box::new(resolved_ts::ResolvedTsConfigManager::new(
                    worker.scheduler(),
                )),
            );
            Some(worker)
        } else {
            None
        };

        let check_leader_runner = CheckLeaderRunner::new(
            engines.store_meta.clone(),
            self.coprocessor_host.clone().unwrap(),
        );
        let check_leader_scheduler = self
            .check_leader_worker
            .start("check-leader", check_leader_runner);

        let server_config = Arc::new(VersionTrack::new(self.core.config.server.clone()));

        self.core.config.raft_store.optimize_for(false);
        self.core
            .config
            .raft_store
            .validate(
                self.core.config.coprocessor.region_split_size(),
                self.core.config.coprocessor.enable_region_bucket(),
                self.core.config.coprocessor.region_bucket_size,
                false,
            )
            .unwrap_or_else(|e| fatal!("failed to validate raftstore config {}", e));
        let raft_store = Arc::new(VersionTrack::new(self.core.config.raft_store.clone()));
        let health_controller = HealthController::new();
        let mut raft_server = MultiRaftServer::new(
            self.system.take().unwrap(),
            &server_config.value().clone(),
            raft_store.clone(),
            self.core.config.storage.api_version(),
            self.pd_client.clone(),
            state,
            self.core.background_worker.clone(),
            health_controller.clone(),
            None,
        );
        raft_server
            .try_bootstrap_store(engines.engines.clone())
            .unwrap_or_else(|e| fatal!("failed to bootstrap raft_server id: {}", e));

        self.snap_mgr = Some(snap_mgr.clone());

        // Create coprocessor endpoint.
        let copr = coprocessor::Endpoint::new(
            &server_config.value(),
            cop_read_pool_handle,
            self.concurrency_manager.clone(),
            resource_tag_factory,
            self.quota_limiter.clone(),
            self.resource_manager.clone(),
        );
        let copr_config_manager = copr.config_manager();

        // Create server
        let server = Server::new(
            raft_server.id(),
            &server_config,
            &self.security_mgr,
            storage.clone(),
            copr,
            coprocessor_v2::Endpoint::new(&self.core.config.coprocessor_v2),
            self.resolver.clone().unwrap(),
            Either::Left(snap_mgr.clone()),
            gc_worker.clone(),
            check_leader_scheduler,
            self.env.clone(),
            unified_read_pool,
            debug_thread_pool,
            health_controller,
            self.resource_manager.clone(),
        )
        .unwrap_or_else(|e| fatal!("failed to create server: {}", e));
        cfg_controller.register(
            tikv::config::Module::Server,
            Box::new(ServerConfigManager::new(
                server.get_snap_worker_scheduler(),
                server_config.clone(),
                server.get_grpc_mem_quota().clone(),
                copr_config_manager,
            )),
        );

        let rejector = Arc::new(PrepareDiskSnapObserver::default());
        rejector.register_to(self.coprocessor_host.as_mut().unwrap());
        self.snap_br_rejector = Some(rejector);

        // Start backup stream
        let backup_stream_scheduler = if self.core.config.log_backup.enable {
            // Create backup stream.
            let mut backup_stream_worker = Box::new(LazyWorker::new("backup-stream"));
            let backup_stream_scheduler = backup_stream_worker.scheduler();

            // Register backup-stream observer.
            let backup_stream_ob = BackupStreamObserver::new(backup_stream_scheduler.clone());
            backup_stream_ob.register_to(self.coprocessor_host.as_mut().unwrap());
            // Register config manager.
            cfg_controller.register(
                tikv::config::Module::BackupStream,
                Box::new(BackupStreamConfigManager::new(
                    backup_stream_worker.scheduler(),
                    self.core.config.log_backup.clone(),
                )),
            );

            let region_read_progress = engines
                .store_meta
                .lock()
                .unwrap()
                .region_read_progress
                .clone();
            let leadership_resolver = LeadershipResolver::new(
                raft_server.id(),
                self.pd_client.clone(),
                self.env.clone(),
                self.security_mgr.clone(),
                region_read_progress,
                Duration::from_secs(60),
            );

            let backup_stream_endpoint = backup_stream::Endpoint::new(
                raft_server.id(),
                PdStore::new(Checked::new(Sourced::new(
                    Arc::clone(&self.pd_client),
                    pd_client::meta_storage::Source::LogBackup,
                ))),
                self.core.config.log_backup.clone(),
                self.core.config.resolved_ts.clone(),
                backup_stream_scheduler.clone(),
                backup_stream_ob,
                self.region_info_accessor.clone(),
                CdcRaftRouter(self.router.clone()),
                self.pd_client.clone(),
                self.concurrency_manager.clone(),
                BackupStreamResolver::V1(leadership_resolver),
                self.core.encryption_key_manager.clone(),
            );
            backup_stream_worker.start(backup_stream_endpoint);
            self.core.to_stop.push(backup_stream_worker);
            Some(backup_stream_scheduler)
        } else {
            None
        };

        let import_path = self.core.store_path.join("import");
        let mut importer = SstImporter::new(
            &self.core.config.import,
            import_path,
            self.core.encryption_key_manager.clone(),
            self.core.config.storage.api_version(),
            false,
        )
        .unwrap();
        for (cf_name, compression_type) in &[
            (
                CF_DEFAULT,
                self.core
                    .config
                    .rocksdb
                    .defaultcf
                    .bottommost_level_compression,
            ),
            (
                CF_WRITE,
                self.core
                    .config
                    .rocksdb
                    .writecf
                    .bottommost_level_compression,
            ),
        ] {
            importer.set_compression_type(cf_name, from_rocks_compression_type(*compression_type));
        }
        let importer = Arc::new(importer);

        let split_check_runner = SplitCheckRunner::new(
            engines.engines.kv.clone(),
            self.router.clone(),
            self.coprocessor_host.clone().unwrap(),
        );
        let split_check_scheduler = self
            .core
            .background_worker
            .start("split-check", split_check_runner);
        cfg_controller.register(
            tikv::config::Module::Coprocessor,
            Box::new(SplitCheckConfigManager(split_check_scheduler.clone())),
        );

        let split_config_manager =
            SplitConfigManager::new(Arc::new(VersionTrack::new(self.core.config.split.clone())));
        cfg_controller.register(
            tikv::config::Module::Split,
            Box::new(split_config_manager.clone()),
        );

        let auto_split_controller = AutoSplitController::new(
            split_config_manager,
            self.core.config.server.grpc_concurrency,
            self.core.config.readpool.unified.max_thread_count,
            unified_read_pool_scale_receiver,
        );

        // `ConsistencyCheckObserver` must be registered before
        // `MultiRaftServer::start`.
        let safe_point = Arc::new(AtomicU64::new(0));
        let observer = match self.core.config.coprocessor.consistency_check_method {
            ConsistencyCheckMethod::Mvcc => BoxConsistencyCheckObserver::new(
                MvccConsistencyCheckObserver::new(safe_point.clone()),
            ),
            ConsistencyCheckMethod::Raw => {
                BoxConsistencyCheckObserver::new(RawConsistencyCheckObserver::default())
            }
        };
        self.coprocessor_host
            .as_mut()
            .unwrap()
            .registry
            .register_consistency_check_observer(100, observer);

        raft_server
            .start(
                engines.engines.clone(),
                server.transport(),
                snap_mgr,
                pd_worker,
                engines.store_meta.clone(),
                self.coprocessor_host.clone().unwrap(),
                importer.clone(),
                split_check_scheduler,
                auto_split_controller,
                self.concurrency_manager.clone(),
                collector_reg_handle,
                self.causal_ts_provider.clone(),
                self.grpc_service_mgr.clone(),
                safe_point.clone(),
            )
            .unwrap_or_else(|e| fatal!("failed to start raft_server: {}", e));

        // Start auto gc. Must after `MultiRaftServer::start` because `raft_server_id`
        // is initialized there.
        assert!(raft_server.id() > 0); // MultiRaftServer id should never be 0.
        let auto_gc_config = AutoGcConfig::new(
            self.pd_client.clone(),
            self.region_info_accessor.clone(),
            raft_server.id(),
        );
        gc_worker
            .start(raft_server.id())
            .unwrap_or_else(|e| fatal!("failed to start gc worker: {}", e));
        if let Err(e) = gc_worker.start_auto_gc(auto_gc_config, safe_point) {
            fatal!("failed to start auto_gc on storage, error: {}", e);
        }

        initial_metric(&self.core.config.metric);
        if self.core.config.storage.enable_ttl {
            ttl_checker.start_with_timer(TtlChecker::new(
                self.engines.as_ref().unwrap().engine.kv_engine().unwrap(),
                self.region_info_accessor.clone(),
                self.core.config.storage.ttl_check_poll_interval.into(),
            ));
            self.core.to_stop.push(ttl_checker);
        }

        // Start CDC.
        let cdc_memory_quota = Arc::new(MemoryQuota::new(
            self.core.config.cdc.sink_memory_quota.0 as _,
        ));
        let cdc_endpoint = cdc::Endpoint::new(
            self.core.config.server.cluster_id,
            &self.core.config.cdc,
            &self.core.config.resolved_ts,
            self.core.config.storage.engine == EngineType::RaftKv2,
            self.core.config.storage.api_version(),
            self.pd_client.clone(),
            cdc_scheduler.clone(),
            CdcRaftRouter(self.router.clone()),
            LocalTablets::Singleton(self.engines.as_ref().unwrap().engines.kv.clone()),
            cdc_ob,
            engines.store_meta.clone(),
            self.concurrency_manager.clone(),
            server.env(),
            self.security_mgr.clone(),
            cdc_memory_quota.clone(),
            self.causal_ts_provider.clone(),
        );
        cdc_worker.start_with_timer(cdc_endpoint);
        self.core.to_stop.push(cdc_worker);

        // Start resolved ts
        if let Some(mut rts_worker) = rts_worker {
            let rts_endpoint = resolved_ts::Endpoint::new(
                &self.core.config.resolved_ts,
                rts_worker.scheduler(),
                CdcRaftRouter(self.router.clone()),
                engines.store_meta.clone(),
                self.pd_client.clone(),
                self.concurrency_manager.clone(),
                server.env(),
                self.security_mgr.clone(),
            );
            self.resolved_ts_scheduler = Some(rts_worker.scheduler());
            rts_worker.start_with_timer(rts_endpoint);
            self.core.to_stop.push(rts_worker);
        }

        cfg_controller.register(
            tikv::config::Module::Raftstore,
            Box::new(RaftstoreConfigManager::new(
                raft_server.refresh_config_scheduler(),
                raft_store,
            )),
        );

        // Create Debugger.
        let mut debugger = DebuggerImpl::new(
            Engines::new(engines.engines.kv.clone(), engines.engines.raft.clone()),
            self.cfg_controller.as_ref().unwrap().clone(),
            Some(storage),
        );
        debugger.set_kv_statistics(self.kv_statistics.clone());
        debugger.set_raft_statistics(self.raft_statistics.clone());

        self.servers = Some(Servers {
            lock_mgr,
            server,
            raft_server,
            importer,
            cdc_scheduler,
            cdc_memory_quota,
            rsmeter_pubsub_service,
            backup_stream_scheduler,
            debugger,
        });

        server_config
    }

    fn register_services(&mut self) {
        let servers = self.servers.as_mut().unwrap();
        let engines = self.engines.as_ref().unwrap();

        // Import SST service.
        let import_service = ImportSstService::new(
            self.core.config.import.clone(),
            self.core.config.raft_store.raft_entry_max_size,
            engines.engine.clone(),
            LocalTablets::Singleton(engines.engines.kv.clone()),
            servers.importer.clone(),
            None,
            self.resource_manager.clone(),
            Arc::new(self.region_info_accessor.clone()),
        );
        let import_cfg_mgr = import_service.get_config_manager();

        if servers
            .server
            .register_service(create_import_sst(import_service))
            .is_some()
        {
            fatal!("failed to register import service");
        }

        self.cfg_controller
            .as_mut()
            .unwrap()
            .register(tikv::config::Module::Import, Box::new(import_cfg_mgr));

        // Debug service.
        let resolved_ts_scheduler = Arc::new(self.resolved_ts_scheduler.clone());
        let debug_service = DebugService::new(
            servers.debugger.clone(),
            servers.server.get_debug_thread_pool().clone(),
            engines.engine.raft_extension(),
            self.engines.as_ref().unwrap().store_meta.clone(),
            Arc::new(
                move |region_id, log_locks, min_start_ts, callback| -> bool {
                    if let Some(s) = resolved_ts_scheduler.as_ref() {
                        let res = s.schedule(Task::GetDiagnosisInfo {
                            region_id,
                            log_locks,
                            min_start_ts,
                            callback,
                        });
                        res.is_ok()
                    } else {
                        false
                    }
                },
            ),
        );
        info!("start register debug service");
        if servers
            .server
            .register_service(create_debug(debug_service))
            .is_some()
        {
            fatal!("failed to register debug service");
        }

        // Create Diagnostics service
        let diag_service = DiagnosticsService::new(
            servers.server.get_debug_thread_pool().clone(),
            self.core.config.log.file.filename.clone(),
            self.core.config.slow_log_file.clone(),
        );
        if servers
            .server
            .register_service(create_diagnostics(diag_service))
            .is_some()
        {
            fatal!("failed to register diagnostics service");
        }

        // Lock manager.
        if servers
            .server
            .register_service(create_deadlock(servers.lock_mgr.deadlock_service()))
            .is_some()
        {
            fatal!("failed to register deadlock service");
        }

        servers
            .lock_mgr
            .start(
                servers.raft_server.id(),
                self.pd_client.clone(),
                self.resolver.clone().unwrap(),
                self.security_mgr.clone(),
                &self.core.config.pessimistic_txn,
            )
            .unwrap_or_else(|e| fatal!("failed to start lock manager: {}", e));

        // Backup service.
        let mut backup_worker = Box::new(self.core.background_worker.lazy_build("backup-endpoint"));
        let backup_scheduler = backup_worker.scheduler();
        let backup_endpoint = backup::Endpoint::new(
            servers.raft_server.id(),
            engines.engine.clone(),
            self.region_info_accessor.clone(),
            LocalTablets::Singleton(engines.engines.kv.clone()),
            self.core.config.backup.clone(),
            self.concurrency_manager.clone(),
            self.core.config.storage.api_version(),
            self.causal_ts_provider.clone(),
            self.resource_manager.clone(),
        );
        let env = backup::disk_snap::Env::new(
            Arc::new(Mutex::new(self.router.clone())),
            self.snap_br_rejector.take().unwrap(),
            Some(backup_endpoint.io_pool_handle().clone()),
        );
        let backup_service = backup::Service::new(backup_scheduler, env);
        if servers
            .server
            .register_service(create_backup(backup_service))
            .is_some()
        {
            fatal!("failed to register backup service");
        }

        self.cfg_controller.as_mut().unwrap().register(
            tikv::config::Module::Backup,
            Box::new(backup_endpoint.get_config_manager()),
        );
        backup_worker.start(backup_endpoint);

        let cdc_service = cdc::Service::new(
            servers.cdc_scheduler.clone(),
            servers.cdc_memory_quota.clone(),
        );
        if servers
            .server
            .register_service(create_change_data(cdc_service))
            .is_some()
        {
            fatal!("failed to register cdc service");
        }
        if servers
            .server
            .register_service(create_resource_metering_pub_sub(
                servers.rsmeter_pubsub_service.clone(),
            ))
            .is_some()
        {
            warn!("failed to register resource metering pubsub service");
        }

        if let Some(sched) = servers.backup_stream_scheduler.take() {
            let pitr_service = backup_stream::BackupStreamGrpcService::new(sched);
            if servers
                .server
                .register_service(create_log_backup(pitr_service))
                .is_some()
            {
                fatal!("failed to register log backup service");
            }
        }

        // the present tikv in recovery mode, start recovery service
        if self.br_snap_recovery_mode {
            let recovery_service =
                RecoveryService::new(engines.engines.clone(), self.router.clone());

            if servers
                .server
                .register_service(create_recover_data(recovery_service))
                .is_some()
            {
                fatal!("failed to register recovery service");
            }
        }
    }

    fn init_metrics_flusher(
        &mut self,
        fetcher: BytesFetcher,
        engines_info: Arc<EnginesResourceInfo>,
    ) {
        let mut engine_metrics = EngineMetricsManager::<RocksEngine, ER>::new(
            self.tablet_registry.clone().unwrap(),
            self.kv_statistics.clone(),
            self.range_cache_engine_statistics.clone(),
            self.core.config.rocksdb.titan.enabled.map_or(false, |v| v),
            self.engines.as_ref().unwrap().engines.raft.clone(),
            self.raft_statistics.clone(),
        );
        let mut io_metrics = IoMetricsManager::new(fetcher);
        let engines_info_clone = engines_info.clone();

        // region_id -> (suffix, tablet)
        // `update` of EnginesResourceInfo is called perodically which needs this map
        // for recording the latest tablet for each region.
        // `cached_latest_tablets` is passed to `update` to avoid memory
        // allocation each time when calling `update`.
        let mut cached_latest_tablets = HashMap::default();
        self.core.background_worker.spawn_interval_task(
            DEFAULT_METRICS_FLUSH_INTERVAL,
            move || {
                let now = Instant::now();
                engine_metrics.flush(now);
                io_metrics.flush(now);
                engines_info_clone.update(now, &mut cached_latest_tablets);
            },
        );
        if let Some(limiter) = get_io_rate_limiter() {
            limiter.set_low_priority_io_adjustor_if_needed(Some(engines_info));
        }

        let mut mem_trace_metrics = MemoryTraceManager::default();
        mem_trace_metrics.register_provider(MEMTRACE_RAFTSTORE.clone());
        mem_trace_metrics.register_provider(MEMTRACE_COPROCESSOR.clone());
        self.core.background_worker.spawn_interval_task(
            DEFAULT_MEMTRACE_FLUSH_INTERVAL,
            move || {
                let now = Instant::now();
                mem_trace_metrics.flush(now);
            },
        );
    }

    fn init_storage_stats_task(&self, engines: Engines<RocksEngine, ER>) {
        let config_disk_capacity: u64 = self.core.config.raft_store.capacity.0;
        let data_dir = self.core.config.storage.data_dir.clone();
        let store_path = self.core.store_path.clone();
        let snap_mgr = self.snap_mgr.clone().unwrap();
        let reserve_space = disk::get_disk_reserved_space();
        let reserve_raft_space = disk::get_raft_disk_reserved_space();
        if reserve_space == 0 && reserve_raft_space == 0 {
            info!("disk space checker not enabled");
            return;
        }
        let raft_path = engines.raft.get_engine_path().to_string();
        let separated_raft_mount_path =
            path_in_diff_mount_point(raft_path.as_str(), engines.kv.path());
        // If the auxiliary directory of raft engine is specified, it's needed to be
        // checked. Otherwise, it's not needed to be checked. And as the configuration
        // is static, it's safe to check it only once.
        let raft_auxiliay_path = if self.core.config.raft_engine.enable {
            self.core.config.raft_engine.config().spill_dir.clone()
        } else {
            None
        };
        let (separated_raft_auxillay_mount_path, separated_raft_auxiliary_with_kvdb) =
            raft_auxiliay_path
                .as_ref()
                .map(|path| {
                    let seperated_with_kvdb =
                        path_in_diff_mount_point(path.as_str(), engines.kv.path());
                    let seperated_with_raft =
                        path_in_diff_mount_point(path.as_str(), raft_path.as_str());
                    (
                        seperated_with_kvdb && seperated_with_raft,
                        seperated_with_kvdb,
                    )
                })
                .unwrap_or((false, false));
        let disk_usage_checker = DiskUsageChecker::new(
            store_path.as_path().to_str().unwrap().to_string(),
            raft_path,
            raft_auxiliay_path,
            separated_raft_mount_path,
            separated_raft_auxillay_mount_path,
            separated_raft_auxiliary_with_kvdb,
            reserve_space,
            reserve_raft_space,
            config_disk_capacity,
        );
        self.core.background_worker
            .spawn_interval_task(DEFAULT_STORAGE_STATS_INTERVAL, move || {
                let snap_size = snap_mgr.get_total_snap_size().unwrap();
                let kv_size = engines
                    .kv
                    .get_engine_used_size()
                    .expect("get kv engine size");
                let raft_size = engines
                    .raft
                    .get_engine_size()
                    .expect("get raft engine size");
                let placeholer_file_path = PathBuf::from_str(&data_dir)
                    .unwrap()
                    .join(Path::new(file_system::SPACE_PLACEHOLDER_FILE));
                let placeholder_size: u64 =
                    file_system::get_file_size(placeholer_file_path).unwrap_or(0);

                let used_size = if !separated_raft_mount_path {
                    snap_size + kv_size + raft_size + placeholder_size
                } else {
                    snap_size + kv_size + placeholder_size
                };
                // Check the disk usage and update the disk usage status.
                let (cur_disk_status, cur_kv_disk_status, raft_disk_status, capacity, available) = disk_usage_checker.inspect(used_size, raft_size);
                let prev_disk_status = disk::get_disk_status(0); //0 no need care about failpoint.
                if prev_disk_status != cur_disk_status {
                    warn!(
                        "disk usage {:?}->{:?} (raft engine usage: {:?}, kv engine usage: {:?}), seperated raft mount={}, kv available={}, snap={}, kv={}, raft={}, capacity={}",
                        prev_disk_status,
                        cur_disk_status,
                        raft_disk_status,
                        cur_kv_disk_status,
                        separated_raft_mount_path,
                        available,
                        snap_size,
                        kv_size,
                        raft_size,
                        capacity
                    );
                }
                disk::set_disk_status(cur_disk_status);
            })
    }

    fn init_sst_recovery_sender(&mut self) -> Option<Scheduler<String>> {
        if !self
            .core
            .config
            .storage
            .background_error_recovery_window
            .is_zero()
        {
            let sst_worker = Box::new(LazyWorker::new("sst-recovery"));
            let scheduler = sst_worker.scheduler();
            self.sst_worker = Some(sst_worker);
            Some(scheduler)
        } else {
            None
        }
    }

    fn init_cgroup_monitor(&mut self) {
        let mut last_cpu_quota: f64 = 0.0;
        let mut last_memory_limit: u64 = 0;
        self.core.background_worker.spawn_interval_task(
            DEFAULT_CGROUP_MONITOR_INTERVAL,
            move || {
                let cpu_quota = SysQuota::cpu_cores_quota_current();
                if cpu_quota != last_cpu_quota {
                    info!("cpu quota set to {:?}", cpu_quota);
                    CPU_CORES_QUOTA_GAUGE.set(cpu_quota);
                    last_cpu_quota = cpu_quota;
                }
                let memory_limit = SysQuota::memory_limit_in_bytes_current();
                if memory_limit != last_memory_limit {
                    info!("memory limit set to {:?}", memory_limit);
                    MEMORY_LIMIT_GAUGE.set(memory_limit as f64);
                    last_memory_limit = memory_limit;
                }
            },
        );
    }

    fn run_server(&mut self, server_config: Arc<VersionTrack<ServerConfig>>) {
        let server = self.servers.as_mut().unwrap();
        server
            .server
            .build_and_bind()
            .unwrap_or_else(|e| fatal!("failed to build server: {}", e));
        server
            .server
            .start(server_config, self.security_mgr.clone(), NoSnapshotCache)
            .unwrap_or_else(|e| fatal!("failed to start server: {}", e));
    }

    fn run_status_server(&mut self) {
        // Create a status server.
        let status_enabled = !self.core.config.server.status_addr.is_empty();
        if status_enabled {
            let mut status_server = match StatusServer::new(
                self.core.config.server.status_thread_pool_size,
                self.cfg_controller.take().unwrap(),
                Arc::new(self.core.config.security.clone()),
                self.engines.as_ref().unwrap().engine.raft_extension(),
                self.resource_manager.clone(),
                self.grpc_service_mgr.clone(),
            ) {
                Ok(status_server) => Box::new(status_server),
                Err(e) => {
                    error_unknown!(%e; "failed to start runtime for status service");
                    return;
                }
            };
            // Start the status server.
            if let Err(e) = status_server.start(self.core.config.server.status_addr.clone()) {
                error_unknown!(%e; "failed to bind addr for status service");
            } else {
                self.core.to_stop.push(status_server);
            }
        }
    }

    fn prepare_stop(&self) {
        if let Some(engines) = self.engines.as_ref() {
            // Disable manul compaction jobs before shutting down the engines. And it
            // will stop the compaction thread in advance, so it won't block the
            // cleanup thread when exiting.
            let _ = engines.engines.kv.disable_manual_compaction();
        }
    }

    fn stop(self) {
        tikv_util::thread_group::mark_shutdown();
        self.prepare_stop();
        let mut servers = self.servers.unwrap();
        servers
            .server
            .stop()
            .unwrap_or_else(|e| fatal!("failed to stop server: {}", e));

        servers.raft_server.stop();
        self.region_info_accessor.stop();

        servers.lock_mgr.stop();

        if let Some(sst_worker) = self.sst_worker {
            sst_worker.stop_worker();
        }

        self.core.to_stop.into_iter().for_each(|s| s.stop());
    }

    fn pause(&mut self) {
        let server = self.servers.as_mut().unwrap();
        if let Err(e) = server.server.pause() {
            warn!(
                "failed to pause the server";
                "err" => ?e
            );
        }
    }

    fn resume(&mut self) {
        let server = self.servers.as_mut().unwrap();
        if let Err(e) = server.server.resume() {
            warn!(
                "failed to resume the server";
                "err" => ?e
            );
        }
    }
}

impl<CER, F> TikvServer<CER, F>
where
    RocksEngine: KvEngine<DiskEngine = RocksEngine, CompactedEvent = RocksCompactedEvent>,
    CER: ConfiguredRaftEngine,
    F: KvFormat,
{
    fn init_raw_engines(
        &mut self,
        flow_listener: engine_rocks::FlowListener,
    ) -> (Engines<RocksEngine, CER>, Arc<EnginesResourceInfo>) {
        let block_cache = self.core.config.storage.block_cache.build_shared_cache();
        let env = self
            .core
            .config
            .build_shared_rocks_env(
                self.core.encryption_key_manager.clone(),
                get_io_rate_limiter(),
            )
            .unwrap();

        // Create raft engine
        let (raft_engine, raft_statistics) = CER::build(
            &self.core.config,
            &env,
            &self.core.encryption_key_manager,
            &block_cache,
        );
        self.raft_statistics = raft_statistics;

        // Create kv engine.
        let builder = KvEngineFactoryBuilder::new(
            env,
            &self.core.config,
            block_cache,
            self.core.encryption_key_manager.clone(),
        )
        .compaction_event_sender(Arc::new(RaftRouterCompactedEventSender {
            router: Mutex::new(self.router.clone()),
        }))
        .region_info_accessor(self.region_info_accessor.clone())
        .sst_recovery_sender(self.init_sst_recovery_sender())
        .flow_listener(flow_listener);
        let factory = Box::new(builder.build());
        let kv_engine = factory
            .create_shared_db(&self.core.store_path)
            .unwrap_or_else(|s| fatal!("failed to create kv engine: {}", s));
        let mut range_cache_engine_config = self.core.config.range_cache_engine.clone();
        let _ = range_cache_engine_config
            .expected_region_size
            .get_or_insert(self.core.config.coprocessor.region_split_size());
        let range_cache_engine_config = Arc::new(VersionTrack::new(range_cache_engine_config));
        let range_cache_engine_context =
            RangeCacheEngineContext::new(range_cache_engine_config.clone(), self.pd_client.clone());
        let range_cache_engine_statistics = range_cache_engine_context.statistics();
        if self.core.config.range_cache_engine.enabled {
            let in_memory_engine = build_hybrid_engine(
                range_cache_engine_context,
                kv_engine.clone(),
                Some(self.pd_client.clone()),
                Some(Arc::new(self.region_info_accessor.clone())),
            );

            // Hybrid engine observer.
            let eviction_observer =
                HybridEngineLoadEvictionObserver::new(Arc::new(in_memory_engine.clone()));
            eviction_observer.register_to(self.coprocessor_host.as_mut().unwrap());
            let write_batch_observer =
                RegionCacheWriteBatchObserver::new(in_memory_engine.range_cache_engine().clone());
            write_batch_observer.register_to(self.coprocessor_host.as_mut().unwrap());
            let snapshot_observer =
                HybridSnapshotObserver::new(in_memory_engine.range_cache_engine().clone());
            snapshot_observer.register_to(self.coprocessor_host.as_mut().unwrap());
        };
        let range_cache_config_manager = RangeCacheConfigManager(range_cache_engine_config);
        self.kv_statistics = Some(factory.rocks_statistics());
        self.range_cache_engine_statistics = Some(range_cache_engine_statistics);
        let engines = Engines::new(kv_engine.clone(), raft_engine);

        let cfg_controller = self.cfg_controller.as_mut().unwrap();
        cfg_controller.register(
            tikv::config::Module::Rocksdb,
            Box::new(DbConfigManger::new(
                cfg_controller.get_current().rocksdb,
                kv_engine.clone(),
                DbType::Kv,
            )),
        );
        cfg_controller.register(
            tikv::config::Module::RangeCacheEngine,
            Box::new(range_cache_config_manager),
        );
        let reg = TabletRegistry::new(
            Box::new(SingletonFactory::new(kv_engine)),
            &self.core.store_path,
        )
        .unwrap();
        // It always use the singleton kv_engine, use arbitrary id and suffix.
        let ctx = TabletContext::with_infinite_region(0, Some(0));
        reg.load(ctx, false).unwrap();
        self.tablet_registry = Some(reg.clone());
        engines.raft.register_config(cfg_controller);

        let engines_info = Arc::new(EnginesResourceInfo::new(
            &self.core.config,
            reg,
            engines.raft.as_rocks_engine().cloned(),
            180, // max_samples_to_preserve
        ));

        (engines, engines_info)
    }
}

/// Various sanity-checks and logging before running a server.
///
/// Warnings are logged.
///
/// # Logs
///
/// The presence of these environment variables that affect the database
/// behavior is logged.
///
/// - `GRPC_POLL_STRATEGY`
/// - `http_proxy` and `https_proxy`
///
/// # Warnings
///
/// - if `net.core.somaxconn` < 32768
/// - if `net.ipv4.tcp_syncookies` is not 0
/// - if `vm.swappiness` is not 0
/// - if data directories are not on SSDs
/// - if the "TZ" environment variable is not set on unix
fn pre_start() {
    check_environment_variables();
    for e in tikv_util::config::check_kernel() {
        warn!(
            "check: kernel";
            "err" => %e
        );
    }
}

#[cfg(test)]
mod test {
    use std::{collections::HashMap, sync::Arc};

    use engine_rocks::raw::Env;
    use engine_traits::{
        FlowControlFactorsExt, MiscExt, SyncMutable, TabletContext, TabletRegistry, CF_DEFAULT,
    };
    use tempfile::Builder;
    use tikv::{config::TikvConfig, server::KvEngineFactoryBuilder};
    use tikv_util::{config::ReadableSize, time::Instant};

    use super::EnginesResourceInfo;

    #[test]
    fn test_engines_resource_info_update() {
        let mut config = TikvConfig::default();
        config.rocksdb.defaultcf.disable_auto_compactions = true;
        config.rocksdb.defaultcf.soft_pending_compaction_bytes_limit = Some(ReadableSize(1));
        config.rocksdb.writecf.soft_pending_compaction_bytes_limit = Some(ReadableSize(1));
        config.rocksdb.lockcf.soft_pending_compaction_bytes_limit = Some(ReadableSize(1));
        let env = Arc::new(Env::default());
        let path = Builder::new().prefix("test-update").tempdir().unwrap();
        config.validate().unwrap();
        let cache = config.storage.block_cache.build_shared_cache();

        let factory = KvEngineFactoryBuilder::new(env, &config, cache, None).build();
        let reg = TabletRegistry::new(Box::new(factory), path.path().join("tablets")).unwrap();

        for i in 1..6 {
            let ctx = TabletContext::with_infinite_region(i, Some(10));
            reg.load(ctx, true).unwrap();
        }

        let mut cached = reg.get(1).unwrap();
        let mut tablet = cached.latest().unwrap();
        // Prepare some data for two tablets of the same region. So we can test whether
        // we fetch the bytes from the latest one.
        for i in 1..21 {
            tablet.put_cf(CF_DEFAULT, b"zkey", b"val").unwrap();
            if i % 2 == 0 {
                tablet.flush_cf(CF_DEFAULT, true).unwrap();
            }
        }
        let old_pending_compaction_bytes = tablet
            .get_cf_pending_compaction_bytes(CF_DEFAULT)
            .unwrap()
            .unwrap();

        let ctx = TabletContext::with_infinite_region(1, Some(20));
        reg.load(ctx, true).unwrap();
        tablet = cached.latest().unwrap();

        for i in 1..11 {
            tablet.put_cf(CF_DEFAULT, b"zkey", b"val").unwrap();
            if i % 2 == 0 {
                tablet.flush_cf(CF_DEFAULT, true).unwrap();
            }
        }
        let new_pending_compaction_bytes = tablet
            .get_cf_pending_compaction_bytes(CF_DEFAULT)
            .unwrap()
            .unwrap();

        assert!(old_pending_compaction_bytes > new_pending_compaction_bytes);

        let engines_info = Arc::new(EnginesResourceInfo::new(&config, reg, None, 10));

        let mut cached_latest_tablets = HashMap::default();
        engines_info.update(Instant::now(), &mut cached_latest_tablets);

        // The memory allocation should be reserved
        assert!(cached_latest_tablets.capacity() >= 5);
        // The tablet cache should be cleared
        assert!(cached_latest_tablets.is_empty());

        // The latest_normalized_pending_bytes should be equal to the pending compaction
        // bytes of tablet_1_20
        assert_eq!(
            (new_pending_compaction_bytes * 100) as u32,
            engines_info.latest_normalized_pending_bytes()
        );
    }
}<|MERGE_RESOLUTION|>--- conflicted
+++ resolved
@@ -41,17 +41,9 @@
 use futures::executor::block_on;
 use grpcio::{EnvBuilder, Environment};
 use health_controller::HealthController;
-<<<<<<< HEAD
 use hybrid_engine::observer::{
-    EvictionObserver as HybridEngineObserver, HybridSnapshotObserver, RegionCacheWriteBatchObserver,
-=======
-use hybrid_engine::{
-    observer::{
-        HybridSnapshotObserver, LoadEvictionObserver as HybridEngineLoadEvictionObserver,
-        RegionCacheWriteBatchObserver,
-    },
-    HybridEngine,
->>>>>>> 8a75d3b2
+    HybridSnapshotObserver, LoadEvictionObserver as HybridEngineLoadEvictionObserver,
+    RegionCacheWriteBatchObserver,
 };
 use kvproto::{
     brpb::create_backup, cdcpb::create_change_data, deadlock::create_deadlock,
