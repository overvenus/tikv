--- conflicted
+++ resolved
@@ -5,11 +5,7 @@
 use engine_rocks::{util::new_engine, RocksEngine};
 use engine_traits::{Result, CF_DEFAULT, CF_LOCK, CF_WRITE};
 use region_cache_memory_engine::{
-<<<<<<< HEAD
-    RangeCacheEngineConfig, RangeCacheEngineOptions, RangeCacheMemoryEngine,
-=======
     RangeCacheEngineConfig, RangeCacheEngineContext, RangeCacheMemoryEngine,
->>>>>>> 5db0beab
 };
 use tempfile::{Builder, TempDir};
 use tikv_util::config::VersionTrack;
@@ -47,11 +43,7 @@
         path.path().to_str().unwrap(),
         &[CF_DEFAULT, CF_LOCK, CF_WRITE],
     )?;
-<<<<<<< HEAD
-    let memory_engine = RangeCacheMemoryEngine::new(RangeCacheEngineOptions::new(Arc::new(
-=======
     let memory_engine = RangeCacheMemoryEngine::new(RangeCacheEngineContext::new(Arc::new(
->>>>>>> 5db0beab
         VersionTrack::new(config),
     )));
     configure_memory_engine_fn(&memory_engine);
