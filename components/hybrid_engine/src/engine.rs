// Copyright 2023 TiKV Project Authors. Licensed under Apache-2.0.

use engine_traits::{
    FailedReason, KvEngine, Mutable, Peekable, RangeCacheEngine, ReadOptions, Result,
    SnapshotContext, SnapshotMiscExt, SyncMutable, WriteBatch, WriteBatchExt,
};

use crate::{
    metrics::{
        RANGE_CACHEN_SNAPSHOT_ACQUIRE_FAILED_REASON_COUNT_STAIC, SNAPSHOT_TYPE_COUNT_STATIC,
    },
    snapshot::HybridEngineSnapshot,
};

/// This engine is structured with both a disk engine and an region cache
/// engine. The disk engine houses the complete database data, whereas the
/// region cache engine functions as a region cache, selectively caching certain
/// regions (in a better performance storage device such as NVME or RAM) to
/// enhance read performance. For the regions that are cached, region cache
/// engine retains all data that has not been garbage collected.
#[derive(Clone, Debug)]
pub struct HybridEngine<EK, EC>
where
    EK: KvEngine,
    EC: RangeCacheEngine,
{
    disk_engine: EK,
    range_cache_engine: EC,
}

impl<EK, EC> HybridEngine<EK, EC>
where
    EK: KvEngine,
    EC: RangeCacheEngine,
{
    pub fn disk_engine(&self) -> &EK {
        &self.disk_engine
    }

    pub fn mut_disk_engine(&mut self) -> &mut EK {
        &mut self.disk_engine
    }

    pub fn range_cache_engine(&self) -> &EC {
        &self.range_cache_engine
    }

    pub fn mut_range_cache_engine(&mut self) -> &mut EC {
        &mut self.range_cache_engine
    }
}

pub fn new_in_memory_snapshot<EC: RangeCacheEngine>(
    range_cache_engine: &EC,
    sequence_number: u64,
    ctx: Option<SnapshotContext>,
) -> Option<EC::Snapshot> {
    if let Some(ctx) = ctx {
        match range_cache_engine.snapshot(
            ctx.region_id,
            ctx.epoch_version,
            ctx.range.unwrap(),
            ctx.read_ts,
            sequence_number,
        ) {
            Ok(snap) => {
                SNAPSHOT_TYPE_COUNT_STATIC.range_cache_engine.inc();
                Some(snap)
            }
            Err(FailedReason::TooOldRead) => {
                RANGE_CACHEN_SNAPSHOT_ACQUIRE_FAILED_REASON_COUNT_STAIC
                    .too_old_read
                    .inc();
                SNAPSHOT_TYPE_COUNT_STATIC.rocksdb.inc();
                None
            }
            Err(FailedReason::NotCached) => {
                RANGE_CACHEN_SNAPSHOT_ACQUIRE_FAILED_REASON_COUNT_STAIC
                    .not_cached
                    .inc();
                SNAPSHOT_TYPE_COUNT_STATIC.rocksdb.inc();
                None
            }
            Err(FailedReason::EpochNotMatch) => {
                RANGE_CACHEN_SNAPSHOT_ACQUIRE_FAILED_REASON_COUNT_STAIC
                    .epoch_not_match
                    .inc();
                SNAPSHOT_TYPE_COUNT_STATIC.rocksdb.inc();
                None
            }
        }
    } else {
        RANGE_CACHEN_SNAPSHOT_ACQUIRE_FAILED_REASON_COUNT_STAIC
            .no_read_ts
            .inc();
        SNAPSHOT_TYPE_COUNT_STATIC.rocksdb.inc();
        None
    }
}

impl<EK, EC> HybridEngine<EK, EC>
where
    EK: KvEngine,
    EC: RangeCacheEngine,
{
    pub fn new(disk_engine: EK, range_cache_engine: EC) -> Self {
        Self {
            disk_engine,
            range_cache_engine,
        }
    }
}

impl<EK, EC> HybridEngine<EK, EC>
where
    EK: KvEngine,
    EC: RangeCacheEngine,
    HybridEngine<EK, EC>: WriteBatchExt,
{
    fn sync_write<F>(&self, key: &[u8], f: F) -> Result<()>
    where
        F: FnOnce(&mut <Self as WriteBatchExt>::WriteBatch) -> Result<()>,
    {
        let mut batch = self.write_batch();
        if let Some(region) = self.range_cache_engine.get_region_for_key(key) {
            batch.prepare_for_region(region);
        }
        f(&mut batch)?;
        let _ = batch.write()?;
        Ok(())
    }
}

// todo: implement KvEngine methods as well as it's super traits.
impl<EK, EC> KvEngine for HybridEngine<EK, EC>
where
    EK: KvEngine,
    EC: RangeCacheEngine,
    HybridEngine<EK, EC>: WriteBatchExt,
{
    type Snapshot = HybridEngineSnapshot<EK, EC>;

    fn snapshot(&self, ctx: Option<SnapshotContext>) -> Self::Snapshot {
        let disk_snap = self.disk_engine.snapshot(ctx.clone());
        let range_cache_snap = if !self.range_cache_engine.enabled() {
            None
<<<<<<< HEAD
=======
        } else if let Some(ctx) = ctx {
            match self.range_cache_engine.snapshot(
                ctx.region.unwrap(),
                ctx.read_ts,
                disk_snap.sequence_number(),
            ) {
                Ok(snap) => {
                    SNAPSHOT_TYPE_COUNT_STATIC.range_cache_engine.inc();
                    Some(snap)
                }
                Err(FailedReason::TooOldRead) => {
                    RANGE_CACHEN_SNAPSHOT_ACQUIRE_FAILED_REASON_COUNT_STAIC
                        .too_old_read
                        .inc();
                    None
                }
                Err(FailedReason::NotCached) => {
                    RANGE_CACHEN_SNAPSHOT_ACQUIRE_FAILED_REASON_COUNT_STAIC
                        .not_cached
                        .inc();
                    None
                }
                Err(FailedReason::EpochNotMatch) => {
                    RANGE_CACHEN_SNAPSHOT_ACQUIRE_FAILED_REASON_COUNT_STAIC
                        .epoch_not_match
                        .inc();
                    None
                }
            }
>>>>>>> 0247c443
        } else {
            new_in_memory_snapshot(&self.range_cache_engine, disk_snap.sequence_number(), ctx)
        };
        HybridEngineSnapshot::new(disk_snap, range_cache_snap)
    }

    fn sync(&self) -> engine_traits::Result<()> {
        self.disk_engine.sync()
    }

    fn bad_downcast<T: 'static>(&self) -> &T {
        self.disk_engine.bad_downcast()
    }

    #[cfg(feature = "testexport")]
    fn inner_refcount(&self) -> usize {
        self.disk_engine.inner_refcount()
    }
}

impl<EK, EC> Peekable for HybridEngine<EK, EC>
where
    EK: KvEngine,
    EC: RangeCacheEngine,
{
    type DbVector = EK::DbVector;

    // region cache engine only supports peekable trait in the snapshot of it
    fn get_value_opt(&self, opts: &ReadOptions, key: &[u8]) -> Result<Option<Self::DbVector>> {
        self.disk_engine.get_value_opt(opts, key)
    }

    // region cache engine only supports peekable trait in the snapshot of it
    fn get_value_cf_opt(
        &self,
        opts: &ReadOptions,
        cf: &str,
        key: &[u8],
    ) -> Result<Option<Self::DbVector>> {
        self.disk_engine.get_value_cf_opt(opts, cf, key)
    }
}

impl<EK, EC> SyncMutable for HybridEngine<EK, EC>
where
    EK: KvEngine,
    EC: RangeCacheEngine,
    HybridEngine<EK, EC>: WriteBatchExt,
{
    fn put(&self, key: &[u8], value: &[u8]) -> Result<()> {
        self.sync_write(key, |b| b.put(key, value))
    }

    fn put_cf(&self, cf: &str, key: &[u8], value: &[u8]) -> Result<()> {
        self.sync_write(key, |b| b.put_cf(cf, key, value))
    }

    fn delete(&self, key: &[u8]) -> Result<()> {
        self.sync_write(key, |b| b.delete(key))
    }

    fn delete_cf(&self, cf: &str, key: &[u8]) -> Result<()> {
        self.sync_write(key, |b| b.delete_cf(cf, key))
    }

    fn delete_range(&self, begin_key: &[u8], end_key: &[u8]) -> Result<()> {
        self.sync_write(begin_key, |b| b.delete_range(begin_key, end_key))
    }

    fn delete_range_cf(&self, cf: &str, begin_key: &[u8], end_key: &[u8]) -> Result<()> {
        self.sync_write(begin_key, |b| b.delete_range_cf(cf, begin_key, end_key))
    }
}

#[cfg(test)]
mod tests {

    use std::sync::Arc;

    use engine_rocks::util::new_engine;
    use engine_traits::{CacheRegion, KvEngine, SnapshotContext, CF_DEFAULT, CF_LOCK, CF_WRITE};
    use online_config::{ConfigChange, ConfigManager, ConfigValue};
    use range_cache_memory_engine::{
        config::RangeCacheConfigManager, test_util::new_region, RangeCacheEngineConfig,
        RangeCacheEngineContext, RangeCacheMemoryEngine,
    };
    use tempfile::Builder;
    use tikv_util::config::VersionTrack;

    use crate::HybridEngine;

    #[test]
    fn test_engine() {
        let path = Builder::new().prefix("temp").tempdir().unwrap();
        let disk_engine = new_engine(
            path.path().to_str().unwrap(),
            &[CF_DEFAULT, CF_LOCK, CF_WRITE],
        )
        .unwrap();
        let config = Arc::new(VersionTrack::new(RangeCacheEngineConfig::config_for_test()));
        let memory_engine =
            RangeCacheMemoryEngine::new(RangeCacheEngineContext::new_for_tests(config.clone()));

        let region = new_region(1, b"k00", b"k10");
        let range = CacheRegion::from_region(&region);
        memory_engine.new_region(region.clone());
        {
            let mut core = memory_engine.core().write();
            core.mut_range_manager().set_safe_point(region.id, 10);
        }

        let hybrid_engine = HybridEngine::new(disk_engine, memory_engine.clone());
        let s = hybrid_engine.snapshot(None);
        assert!(!s.range_cache_snapshot_available());

        let mut snap_ctx = SnapshotContext {
            read_ts: 15,
            region: Some(range.clone()),
        };
        let s = hybrid_engine.snapshot(Some(snap_ctx.clone()));
        assert!(s.range_cache_snapshot_available());

        snap_ctx.read_ts = 5;
        let s = hybrid_engine.snapshot(Some(snap_ctx.clone()));
        assert!(!s.range_cache_snapshot_available());

        let mut config_manager = RangeCacheConfigManager(config.clone());
        let mut config_change = ConfigChange::new();
        config_change.insert(String::from("enabled"), ConfigValue::Bool(false));
        config_manager.dispatch(config_change).unwrap();
        assert!(!config.value().enabled);
        snap_ctx.read_ts = 15;
        let s = hybrid_engine.snapshot(Some(snap_ctx));
        assert!(!s.range_cache_snapshot_available());
    }
}<|MERGE_RESOLUTION|>--- conflicted
+++ resolved
@@ -56,13 +56,7 @@
     ctx: Option<SnapshotContext>,
 ) -> Option<EC::Snapshot> {
     if let Some(ctx) = ctx {
-        match range_cache_engine.snapshot(
-            ctx.region_id,
-            ctx.epoch_version,
-            ctx.range.unwrap(),
-            ctx.read_ts,
-            sequence_number,
-        ) {
+        match range_cache_engine.snapshot(ctx.region.unwrap(), ctx.read_ts, sequence_number) {
             Ok(snap) => {
                 SNAPSHOT_TYPE_COUNT_STATIC.range_cache_engine.inc();
                 Some(snap)
@@ -144,38 +138,6 @@
         let disk_snap = self.disk_engine.snapshot(ctx.clone());
         let range_cache_snap = if !self.range_cache_engine.enabled() {
             None
-<<<<<<< HEAD
-=======
-        } else if let Some(ctx) = ctx {
-            match self.range_cache_engine.snapshot(
-                ctx.region.unwrap(),
-                ctx.read_ts,
-                disk_snap.sequence_number(),
-            ) {
-                Ok(snap) => {
-                    SNAPSHOT_TYPE_COUNT_STATIC.range_cache_engine.inc();
-                    Some(snap)
-                }
-                Err(FailedReason::TooOldRead) => {
-                    RANGE_CACHEN_SNAPSHOT_ACQUIRE_FAILED_REASON_COUNT_STAIC
-                        .too_old_read
-                        .inc();
-                    None
-                }
-                Err(FailedReason::NotCached) => {
-                    RANGE_CACHEN_SNAPSHOT_ACQUIRE_FAILED_REASON_COUNT_STAIC
-                        .not_cached
-                        .inc();
-                    None
-                }
-                Err(FailedReason::EpochNotMatch) => {
-                    RANGE_CACHEN_SNAPSHOT_ACQUIRE_FAILED_REASON_COUNT_STAIC
-                        .epoch_not_match
-                        .inc();
-                    None
-                }
-            }
->>>>>>> 0247c443
         } else {
             new_in_memory_snapshot(&self.range_cache_engine, disk_snap.sequence_number(), ctx)
         };
