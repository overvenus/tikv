// Copyright 2020 TiKV Project Authors. Licensed under Apache-2.0.

#[macro_use]
extern crate slog_global;
#[macro_use]
extern crate failure;
#[macro_use]
extern crate serde_derive;
#[macro_use]
extern crate tikv_util;
#[macro_use]
extern crate configuration;

mod config;
mod crypter;
mod encrypted_file;
mod errors;
mod manager;
mod master_key;
<<<<<<< HEAD
mod metrics;
=======
mod read;
mod write;
>>>>>>> 0cbcba62

pub use self::config::*;
pub use self::crypter::{
    encryption_method_from_db_encryption_method, verify_encryption_config, AesGcmCrypter, Iv,
};
pub use self::encrypted_file::EncryptedFile;
pub use self::errors::{Error, Result};
pub use self::manager::DataKeyManager;
pub use self::master_key::{Backend, FileBackend, KmsBackend};
pub use self::read::{create_aes_ctr_crypter, DecrypterReader, EncrypterReader};
pub use self::write::EncrypterWriter;<|MERGE_RESOLUTION|>--- conflicted
+++ resolved
@@ -17,12 +17,9 @@
 mod errors;
 mod manager;
 mod master_key;
-<<<<<<< HEAD
 mod metrics;
-=======
 mod read;
 mod write;
->>>>>>> 0cbcba62
 
 pub use self::config::*;
 pub use self::crypter::{
