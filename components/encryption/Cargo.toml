--- conflicted
+++ resolved
@@ -9,7 +9,6 @@
 prost-codec = ["kvproto/prost-codec"]
 
 [dependencies]
-<<<<<<< HEAD
 byteorder = "1.2"
 configuration = { path = "../configuration" }
 crc32fast = "1.2"
@@ -19,12 +18,9 @@
 prometheus = { version = "0.8", features = ["nightly"] }
 futures-util = { version = "0.3", default-features = false, features = ["std", "io"] }
 hex = "0.4.2"
-kvproto = { git = "https://github.com/pingcap/kvproto.git", default-features = false }
+kvproto = { git = "https://github.com/pingcap/kvproto.git", branch = "release-4.0", default-features = false }
 openssl = "0.10"
 protobuf = "2.8"
-=======
-kvproto = { git = "https://github.com/pingcap/kvproto.git", branch = "release-4.0", default-features = false }
->>>>>>> 96ab5df7
 rand = "0.7"
 serde = "1.0"
 serde_derive = "1.0"
