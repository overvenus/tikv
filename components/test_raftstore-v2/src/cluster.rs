--- conflicted
+++ resolved
@@ -1167,7 +1167,6 @@
         }
     }
 
-<<<<<<< HEAD
     pub fn wait_last_index(
         &mut self,
         region_id: u64,
@@ -1189,7 +1188,9 @@
                 );
             }
             thread::sleep(Duration::from_millis(10));
-=======
+        }
+    }
+
     pub fn wait_applied_index(&mut self, region_id: u64, store_id: u64, index: u64) {
         let timer = Instant::now();
         loop {
@@ -1209,7 +1210,6 @@
                 .unwrap()
                 .flush_cfs(&[], true);
             thread::sleep(Duration::from_millis(200));
->>>>>>> 3e787242
         }
     }
 
