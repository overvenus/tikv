// Copyright 2019 TiKV Project Authors. Licensed under Apache-2.0.

use std::u64;

use crate::rocks;
use crate::rocks::{Range, TablePropertiesCollection, Writable, WriteBatch, DB};
use crate::CF_LOCK;

use super::{Error, Result};
use super::{IterOption, Iterable};
use tikv_util::keybuilder::KeyBuilder;

/// Check if key in range [`start_key`, `end_key`).
pub fn check_key_in_range(
    key: &[u8],
    region_id: u64,
    start_key: &[u8],
    end_key: &[u8],
) -> Result<()> {
    if key >= start_key && (end_key.is_empty() || key < end_key) {
        Ok(())
    } else {
        Err(Error::NotInRange(
            key.to_vec(),
            region_id,
            start_key.to_vec(),
            end_key.to_vec(),
        ))
    }
}

// In our tests, we found that if the batch size is too large, running delete_all_in_range will
// reduce OLTP QPS by 30% ~ 60%. We found that 32K is a proper choice.
pub const MAX_DELETE_BATCH_SIZE: usize = 32 * 1024;

pub fn delete_all_in_range(
    db: &DB,
    start_key: &[u8],
    end_key: &[u8],
    use_delete_range: bool,
) -> Result<()> {
    if start_key >= end_key {
        return Ok(());
    }

    for cf in db.cf_names() {
        delete_all_in_range_cf(db, cf, start_key, end_key, use_delete_range)?;
    }

    Ok(())
}

pub fn delete_all_in_range_cf(
    db: &DB,
    cf: &str,
    start_key: &[u8],
    end_key: &[u8],
    use_delete_range: bool,
) -> Result<()> {
    let handle = rocks::util::get_cf_handle(db, cf)?;
    let wb = WriteBatch::new();
<<<<<<< HEAD
    // Since CF_LOCK is usually small, so using traditional way to cleanup.
=======
>>>>>>> 190b6a13
    if use_delete_range && cf != CF_LOCK {
        wb.delete_range_cf(handle, start_key, end_key)?;
    } else {
        let start = KeyBuilder::from_slice(start_key, 0, 0);
        let end = KeyBuilder::from_slice(end_key, 0, 0);
        let iter_opt = IterOption::new(Some(start), Some(end), false);
        let mut it = db.new_iterator_cf(cf, iter_opt)?;
        it.seek(start_key.into());
        while it.valid() {
            wb.delete_cf(handle, it.key())?;
            if wb.data_size() >= MAX_DELETE_BATCH_SIZE {
                // Can't use write_without_wal here.
                // Otherwise it may cause dirty data when applying snapshot.
                db.write(&wb)?;
                wb.clear();
            }

            if !it.next() {
                break;
            }
        }
    }

    if wb.count() > 0 {
        db.write(&wb)?;
    }

    Ok(())
}

pub fn delete_all_files_in_range(db: &DB, start_key: &[u8], end_key: &[u8]) -> Result<()> {
    if start_key >= end_key {
        return Ok(());
    }

    for cf in db.cf_names() {
        let handle = rocks::util::get_cf_handle(db, cf)?;
        db.delete_files_in_range_cf(handle, start_key, end_key, false)?;
    }

    Ok(())
}

pub fn get_range_properties_cf(
    db: &DB,
    cfname: &str,
    start_key: &[u8],
    end_key: &[u8],
) -> Result<TablePropertiesCollection> {
    let cf = rocks::util::get_cf_handle(db, cfname)?;
    let range = Range::new(start_key, end_key);
    db.get_properties_of_tables_in_range(cf, &[range])
        .map_err(|e| e.into())
}

#[cfg(test)]
mod tests {
    use tempdir::TempDir;

    use crate::rocks;
    use crate::rocks::util::{get_cf_handle, new_engine_opt, CFOptions};
    use crate::rocks::{ColumnFamilyOptions, DBOptions, SeekKey, Writable};
    use crate::ALL_CFS;
    use crate::DB;

    use super::*;

    fn check_data(db: &DB, cfs: &[&str], expected: &[(&[u8], &[u8])]) {
        for cf in cfs {
            let handle = get_cf_handle(db, cf).unwrap();
            let mut iter = db.iter_cf(handle);
            iter.seek(SeekKey::Start);
            for &(k, v) in expected {
                assert_eq!(k, iter.key());
                assert_eq!(v, iter.value());
                iter.next();
            }
            assert!(!iter.valid());
        }
    }

    fn test_delete_all_in_range(use_delete_range: bool) {
        let path = TempDir::new("engine_delete_all_in_range").unwrap();
        let path_str = path.path().to_str().unwrap();

        let cfs_opts = ALL_CFS
            .iter()
            .map(|cf| CFOptions::new(cf, ColumnFamilyOptions::new()))
            .collect();
        let db = new_engine_opt(path_str, DBOptions::new(), cfs_opts).unwrap();

        let wb = WriteBatch::new();
        let ts: u8 = 12;
        let keys: Vec<_> = vec![
            b"k1".to_vec(),
            b"k2".to_vec(),
            b"k3".to_vec(),
            b"k4".to_vec(),
        ]
        .into_iter()
        .map(|mut k| {
            k.append(&mut vec![ts; 8]);
            k
        })
        .collect();

        let mut kvs: Vec<(&[u8], &[u8])> = vec![];
        for (_, key) in keys.iter().enumerate() {
            kvs.push((key.as_slice(), b"value"));
        }
        let kvs_left: Vec<(&[u8], &[u8])> = vec![(kvs[0].0, kvs[0].1), (kvs[3].0, kvs[3].1)];
        for &(k, v) in kvs.as_slice() {
            for cf in ALL_CFS {
                let handle = get_cf_handle(&db, cf).unwrap();
                wb.put_cf(handle, k, v).unwrap();
            }
        }
        db.write(&wb).unwrap();
        check_data(&db, ALL_CFS, kvs.as_slice());

        // Delete all in ["k2", "k4").
        let start = b"k2";
        let end = b"k4";
        delete_all_in_range(&db, start, end, use_delete_range).unwrap();
        check_data(&db, ALL_CFS, kvs_left.as_slice());
    }

    #[test]
    fn test_delete_all_in_range_use_delete_range() {
        test_delete_all_in_range(true);
    }

    #[test]
    fn test_delete_all_in_range_not_use_delete_range() {
        test_delete_all_in_range(false);
    }

    #[test]
    fn test_delete_all_files_in_range() {
        let path = TempDir::new("engine_delete_all_files_in_range").unwrap();
        let path_str = path.path().to_str().unwrap();

        let cfs_opts = ALL_CFS
            .iter()
            .map(|cf| {
                let mut cf_opts = ColumnFamilyOptions::new();
                cf_opts.set_level_zero_file_num_compaction_trigger(1);
                CFOptions::new(cf, cf_opts)
            })
            .collect();
        let db = new_engine_opt(path_str, DBOptions::new(), cfs_opts).unwrap();

        let keys = vec![b"k1", b"k2", b"k3", b"k4"];

        let mut kvs: Vec<(&[u8], &[u8])> = vec![];
        for key in keys {
            kvs.push((key, b"value"));
        }
        let kvs_left: Vec<(&[u8], &[u8])> = vec![(kvs[0].0, kvs[0].1), (kvs[3].0, kvs[3].1)];
        for cf in ALL_CFS {
            let handle = get_cf_handle(&db, cf).unwrap();
            for &(k, v) in kvs.as_slice() {
                db.put_cf(handle, k, v).unwrap();
                db.flush_cf(handle, true).unwrap();
            }
        }
        check_data(&db, ALL_CFS, kvs.as_slice());

        delete_all_files_in_range(&db, b"k2", b"k4").unwrap();
        check_data(&db, ALL_CFS, kvs_left.as_slice());
    }

    #[test]
    fn test_delete_range_prefix_bloom_case() {
        let path = TempDir::new("engine_delete_range_prefix_bloom").unwrap();
        let path_str = path.path().to_str().unwrap();

        let mut opts = DBOptions::new();
        opts.create_if_missing(true);

        let mut cf_opts = ColumnFamilyOptions::new();
        // Prefix extractor(trim the timestamp at tail) for write cf.
        cf_opts
            .set_prefix_extractor(
                "FixedSuffixSliceTransform",
                Box::new(rocks::util::FixedSuffixSliceTransform::new(8)),
            )
            .unwrap_or_else(|err| panic!("{:?}", err));
        // Create prefix bloom filter for memtable.
        cf_opts.set_memtable_prefix_bloom_size_ratio(0.1 as f64);
        let cf = "default";
        let db = DB::open_cf(opts, path_str, vec![(cf, cf_opts)]).unwrap();
        let wb = WriteBatch::new();
        let kvs: Vec<(&[u8], &[u8])> = vec![
            (b"kabcdefg1", b"v1"),
            (b"kabcdefg2", b"v2"),
            (b"kabcdefg3", b"v3"),
            (b"kabcdefg4", b"v4"),
        ];
        let kvs_left: Vec<(&[u8], &[u8])> = vec![(b"kabcdefg1", b"v1"), (b"kabcdefg4", b"v4")];

        for &(k, v) in kvs.as_slice() {
            let handle = get_cf_handle(&db, cf).unwrap();
            wb.put_cf(handle, k, v).unwrap();
        }
        db.write(&wb).unwrap();
        check_data(&db, &[cf], kvs.as_slice());

        // Delete all in ["k2", "k4").
        delete_all_in_range(&db, b"kabcdefg2", b"kabcdefg4", true).unwrap();
        check_data(&db, &[cf], kvs_left.as_slice());
    }
}<|MERGE_RESOLUTION|>--- conflicted
+++ resolved
@@ -59,10 +59,6 @@
 ) -> Result<()> {
     let handle = rocks::util::get_cf_handle(db, cf)?;
     let wb = WriteBatch::new();
-<<<<<<< HEAD
-    // Since CF_LOCK is usually small, so using traditional way to cleanup.
-=======
->>>>>>> 190b6a13
     if use_delete_range && cf != CF_LOCK {
         wb.delete_range_cf(handle, start_key, end_key)?;
     } else {
