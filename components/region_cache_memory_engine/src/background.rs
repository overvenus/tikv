// Copyright 2024 TiKV Project Authors. Licensed under Apache-2.0.

use std::{collections::BTreeSet, fmt::Display, sync::Arc, thread::JoinHandle, time::Duration};

use bytes::Bytes;
use crossbeam::{
    channel::{bounded, tick, Sender},
    epoch, select,
};
use engine_rocks::RocksSnapshot;
use engine_traits::{
    CacheRange, IterOptions, Iterable, Iterator, RangeHintService, SnapshotMiscExt, CF_DEFAULT,
    CF_WRITE, DATA_CFS,
};
use parking_lot::RwLock;
use pd_client::RpcClient;
use slog_global::{error, info, warn};
use tikv_util::{
    config::ReadableSize,
    keybuilder::KeyBuilder,
    time::Instant,
    worker::{Builder, Runnable, RunnableWithTimer, ScheduleError, Scheduler, Worker},
};
use txn_types::{Key, TimeStamp, WriteRef, WriteType};
use yatp::Remote;

use crate::{
    engine::{RangeCacheMemoryEngineCore, SkiplistHandle},
    keys::{decode_key, encode_key, encoding_for_filter, InternalBytes, InternalKey, ValueType},
    memory_controller::{MemoryController, MemoryUsage},
    metrics::{
        GC_FILTERED_STATIC, RANGE_CACHE_MEMORY_USAGE, RANGE_GC_TIME_HISTOGRAM,
        RANGE_LOAD_TIME_HISTOGRAM,
    },
    range_manager::LoadFailedReason,
    region_label::{
        LabelRule, RegionLabelAddedCb, RegionLabelRulesManager, RegionLabelServiceBuilder,
    },
    write_batch::RangeCacheWriteBatchEntry,
};

/// Try to extract the key and `u64` timestamp from `encoded_key`.
///
/// See also: [`txn_types::Key::split_on_ts_for`]
fn split_ts(key: &[u8]) -> Result<(&[u8], u64), String> {
    match Key::split_on_ts_for(key) {
        Ok((key, ts)) => Ok((key, ts.into_inner())),
        Err(_) => Err(format!(
            "invalid write cf key: {}",
            log_wrappers::Value(key)
        )),
    }
}

fn parse_write(value: &[u8]) -> Result<WriteRef<'_>, String> {
    match WriteRef::parse(value) {
        Ok(write) => Ok(write),
        Err(_) => Err(format!(
            "invalid write cf value: {}",
            log_wrappers::Value(value)
        )),
    }
}

#[derive(Debug)]
pub enum BackgroundTask {
    Gc(GcTask),
    LoadRange,
    MemoryCheckAndEvict,
    DeleteRange(Vec<CacheRange>),
}

impl Display for BackgroundTask {
    fn fmt(&self, f: &mut std::fmt::Formatter<'_>) -> std::fmt::Result {
        match self {
            BackgroundTask::Gc(ref t) => t.fmt(f),
            BackgroundTask::LoadRange => f.debug_struct("LoadTask").finish(),
            BackgroundTask::MemoryCheckAndEvict => f.debug_struct("MemoryCheckAndEvict").finish(),
            BackgroundTask::DeleteRange(ref r) => {
                f.debug_struct("DeleteRange").field("range", r).finish()
            }
        }
    }
}

#[derive(Debug)]
pub struct GcTask {
    pub safe_point: u64,
}

impl Display for GcTask {
    fn fmt(&self, f: &mut std::fmt::Formatter<'_>) -> std::fmt::Result {
        f.debug_struct("GcTask")
            .field("safe_point", &self.safe_point)
            .finish()
    }
}

// BgWorkManager managers the worker inits, stops, and task schedules. When
// created, it starts a worker which receives tasks such as gc task, range
// delete task, range snapshot load and so on, and starts a thread for
// periodically schedule gc tasks.
pub struct BgWorkManager {
    worker: Worker,
    scheduler: Scheduler<BackgroundTask>,
    tick_stopper: Option<(JoinHandle<()>, Sender<bool>)>,
    core: Arc<RwLock<RangeCacheMemoryEngineCore>>,
}

impl Drop for BgWorkManager {
    fn drop(&mut self) {
        let (h, tx) = self.tick_stopper.take().unwrap();
        let _ = tx.send(true);
        let _ = h.join();
        self.worker.stop();
    }
}

pub struct PdRangeHintService(Arc<RpcClient>);

impl RangeHintService for PdRangeHintService {}

impl From<Arc<RpcClient>> for PdRangeHintService {
    fn from(pd_client: Arc<RpcClient>) -> Self {
        PdRangeHintService(pd_client)
    }
}

const CACHE_LABEL_RULE_KEY: &str = "cache";
const CACHE_LABEL_RULE_ALWAYS: &str = "always";

/// This implementation starts a background task using to pull down region label
/// rules from PD.
impl PdRangeHintService {
    /// Spawn a background task on `remote` to continuosly watch for region
    /// label rules that contain the label `cache`; if a new added for which
    /// `cache` is set to `always`, request loading the label's keyranges using
    /// `range_manager_load_cb`.
    ///
    /// TODO (afeinberg): Add support for evicting key ranges when the `cache`
    /// label is removed or no longer set to always.
    pub fn start<F>(&self, remote: Remote<yatp::task::future::TaskCell>, range_manager_load_cb: F)
    where
        F: Fn(&CacheRange) -> Result<(), LoadFailedReason> + Send + Sync + 'static,
    {
        let pd_client = self.0.clone();
        let region_label_added_cb: RegionLabelAddedCb = Arc::new(move |label_rule: &LabelRule| {
            if !label_rule
                .labels
                .iter()
                .any(|e| e.key == CACHE_LABEL_RULE_KEY && e.value == CACHE_LABEL_RULE_ALWAYS)
            {
                // not related to caching, skip.
                return;
            }
            for key_range in &label_rule.data {
                match CacheRange::try_from(key_range) {
                    Ok(cache_range) => {
                        info!("Requested to cache range"; "cache_range" => ?&cache_range);
                        if let Err(reason) = range_manager_load_cb(&cache_range) {
                            error!("Cache range load failed"; "range" => ?&cache_range, "reason" => ?reason);
                        }
                    }
                    Err(e) => {
                        error!("Unable to convert key_range rule to cache range"; "err" => ?e);
                    }
                }
            }
        });
        let mut region_label_svc = RegionLabelServiceBuilder::new(
            Arc::new(RegionLabelRulesManager {
                region_label_added_cb: Some(region_label_added_cb),
                ..RegionLabelRulesManager::default()
            }),
            pd_client,
        )
        .rule_filter_fn(|label_rule| {
            label_rule
                .labels
                .iter()
                .any(|e| e.key == CACHE_LABEL_RULE_KEY)
        })
        .build()
        .unwrap();
        remote.spawn(async move { region_label_svc.watch_region_labels().await })
    }
}

impl BgWorkManager {
    pub fn new(
        core: Arc<RwLock<RangeCacheMemoryEngineCore>>,
        gc_interval: Duration,
        memory_controller: Arc<MemoryController>,
    ) -> Self {
        let worker = Worker::new("range-cache-background-worker");
        let runner = BackgroundRunner::new(core.clone(), memory_controller);
        let scheduler = worker.start_with_timer("range-cache-engine-background", runner);

        let scheduler_clone = scheduler.clone();

        let (handle, tx) = BgWorkManager::start_tick(scheduler_clone, gc_interval);

        Self {
            worker,
            scheduler,
            tick_stopper: Some((handle, tx)),
            core,
        }
    }

    pub fn schedule_task(&self, task: BackgroundTask) -> Result<(), ScheduleError<BackgroundTask>> {
        self.scheduler.schedule_force(task)
    }

    pub fn start_bg_hint_service(&self, range_hint_service: PdRangeHintService) {
        let core = self.core.clone();
        range_hint_service.start(self.worker.remote(), move |cache_range: &CacheRange| {
            let mut engine = core.write();
            engine.mut_range_manager().load_range(cache_range.clone())?;
            // TODO (afeinberg): This does not actually load the range. The load happens
            // the apply thread begins to apply raft entries. To force this (for read-only
            // use-cases) we should propose a No-Op command.
            Ok(())
        });
    }

    fn start_tick(
        scheduler: Scheduler<BackgroundTask>,
        gc_interval: Duration,
    ) -> (JoinHandle<()>, Sender<bool>) {
        let (tx, rx) = bounded(0);
        let h = std::thread::spawn(move || {
            let ticker = tick(gc_interval);
            loop {
                select! {
                    recv(ticker) -> _ => {
                        let safe_point = TimeStamp::physical_now() - gc_interval.as_millis() as u64;
                        let safe_point = TimeStamp::compose(safe_point, 0).into_inner();
                        if let Err(e) = scheduler.schedule(BackgroundTask::Gc(GcTask {safe_point})) {
                            error!(
                                "schedule range cache engine gc failed";
                                "err" => ?e,
                            );
                        }
                    },
                    recv(rx) -> r => {
                        if let Err(e) = r {
                            error!(
                                "receive error in range cache engien gc ticker";
                                "err" => ?e,
                            );
                        }
                        return;
                    },
                }
            }
        });
        (h, tx)
    }
}

#[derive(Clone)]
struct BackgroundRunnerCore {
    engine: Arc<RwLock<RangeCacheMemoryEngineCore>>,
    memory_controller: Arc<MemoryController>,
}

impl BackgroundRunnerCore {
    /// Returns the ranges that are eligible for garbage collection.
    ///
    /// Returns `None` if there are no ranges cached or the previous gc is not
    /// finished.
    fn ranges_for_gc(&self) -> Option<BTreeSet<CacheRange>> {
        let ranges: BTreeSet<CacheRange> = {
            let core = self.engine.read();
            if core.range_manager().has_ranges_in_gc() {
                return None;
            }
            core.range_manager().ranges().keys().cloned().collect()
        };
        let ranges_clone = ranges.clone();
        if ranges_clone.is_empty() {
            return None;
        }
        {
            let mut core = self.engine.write();
            core.mut_range_manager().set_ranges_in_gc(ranges_clone);
        }
        Some(ranges)
    }

    fn gc_range(&self, range: &CacheRange, safe_point: u64) -> FilterMetrics {
        let (skiplist_engine, safe_ts) = {
            let mut core = self.engine.write();
            let Some(range_meta) = core.mut_range_manager().mut_range_meta(range) else {
                return FilterMetrics::default();
            };
            let min_snapshot = range_meta
                .range_snapshot_list()
                .min_snapshot_ts()
                .unwrap_or(u64::MAX);
            let safe_point = u64::min(safe_point, min_snapshot);

            if safe_point <= range_meta.safe_point() {
                info!(
                    "safe point not large enough";
                    "prev" => range_meta.safe_point(),
                    "current" => safe_point,
                );
                return FilterMetrics::default();
            }

            // todo: change it to debug!
            info!(
                "safe point update";
                "prev" => range_meta.safe_point(),
                "current" => safe_point,
                "range" => ?range,
            );
            range_meta.set_safe_point(safe_point);
            (core.engine(), safe_point)
        };

        let start = Instant::now();
        let write_cf_handle = skiplist_engine.cf_handle(CF_WRITE);
        let default_cf_handle = skiplist_engine.cf_handle(CF_DEFAULT);
        let mut filter = Filter::new(safe_ts, default_cf_handle, write_cf_handle.clone());

        let mut iter = write_cf_handle.iterator();
        let guard = &epoch::pin();
        iter.seek_to_first(guard);
        while iter.valid() {
            let k = iter.key();
            let v = iter.value();
            if let Err(e) = filter.filter(k.as_bytes(), v.as_bytes()) {
                warn!(
                    "Something Wrong in memory engine GC";
                    "error" => ?e,
                );
            }
            iter.next(guard);
        }

        let duration = start.saturating_elapsed();
        RANGE_GC_TIME_HISTOGRAM.observe(duration.as_secs_f64());
        info!(
            "range gc complete";
            "range" => ?range,
            "gc_duration" => ?duration,
            "total_version" => filter.metrics.total,
            "filtered_version" => filter.metrics.filtered,
            "below_safe_point_unique_keys" => filter.metrics.unique_key,
            "below_safe_point_version" => filter.metrics.versions,
            "below_safe_point_delete_version" => filter.metrics.delete_versions,
        );

        std::mem::take(&mut filter.metrics)
    }

    fn on_gc_finished(&mut self, ranges: BTreeSet<CacheRange>) {
        let mut core = self.engine.write();
        core.mut_range_manager().on_gc_finished(ranges);
    }

    /// Returns the first range to load with RocksDB snapshot. The `bool`
    /// returned indicates whether the task has been canceled due to memory
    /// issue.
    ///
    /// Returns `None` if there are no ranges to load.
    fn get_range_to_load(&self) -> Option<(CacheRange, Arc<RocksSnapshot>, bool)> {
        let core = self.engine.read();
        core.range_manager()
            .pending_ranges_loading_data
            .front()
            .cloned()
    }

    // if `false` is returned, the load is canceled
    fn on_snapshot_load_finished(&mut self, range: CacheRange) -> bool {
        fail::fail_point!("on_snapshot_load_finished");
        loop {
            // Consume the cached write batch after the snapshot is acquired.
            let mut core = self.engine.write();
            // We still need to check whether the snapshot is canceled during the load
            let canceled = core
                .range_manager()
                .pending_ranges_loading_data
                .front()
                .unwrap()
                .2;
            if canceled {
                let (r, ..) = core
                    .mut_range_manager()
                    .pending_ranges_loading_data
                    .pop_front()
                    .unwrap();
                assert_eq!(r, range);
                drop(core);
                // Clear the range directly here to quickly free the memory.
                self.delete_ranges(&[r]);
                return false;
            }

            if core.has_cached_write_batch(&range) {
                let (cache_batch, skiplist_engine) = {
                    (
                        core.take_cache_write_batch(&range).unwrap(),
                        core.engine().clone(),
                    )
                };
                drop(core);
                let guard = &epoch::pin();
                for (seq, entry) in cache_batch {
                    entry
                        .write_to_memory(
                            seq,
                            &skiplist_engine,
                            self.memory_controller.clone(),
                            guard,
                        )
                        .unwrap();
                }
                fail::fail_point!("on_cached_write_batch_consumed");
            } else {
                RangeCacheMemoryEngineCore::pending_range_completes_loading(&mut core, &range);
                break;
            }
        }
        true
    }

    fn on_snapshot_load_canceled(&mut self, range: CacheRange) {
        let mut core = self.engine.write();
        let (r, ..) = core
            .mut_range_manager()
            .pending_ranges_loading_data
            .pop_front()
            .unwrap();
        assert_eq!(r, range);
    }

    fn delete_ranges(&mut self, ranges: &[CacheRange]) {
        let skiplist_engine = self.engine.read().engine();
        for r in ranges {
            skiplist_engine.delete_range(r);
        }
        self.engine
            .write()
            .mut_range_manager()
            .on_delete_ranges(ranges);
        #[cfg(test)]
        flush_epoch();
    }
}

<<<<<<< HEAD
// flush epoch and pin enough times to make the delayed operations be executed
=======
// Flush epoch and pin enough times to make the delayed operations be executed
>>>>>>> 0f799eda
#[cfg(test)]
pub(crate) fn flush_epoch() {
    {
        let guard = &epoch::pin();
        guard.flush();
    }
<<<<<<< HEAD
    // local epoch tries to advance the global epoch every 128 pins. When global
=======
    // Local epoch tries to advance the global epoch every 128 pins. When global
>>>>>>> 0f799eda
    // epoch advances, the operations(here, means delete) in the older epoch can be
    // executed.
    for _ in 0..128 {
        let _ = &epoch::pin();
    }
}

pub struct BackgroundRunner {
    core: BackgroundRunnerCore,

    // We have following three separate workers so that each type of task would not block each
    // others
    range_load_remote: Remote<yatp::task::future::TaskCell>,
    range_load_worker: Worker,

    delete_range_remote: Remote<yatp::task::future::TaskCell>,
    delete_range_worker: Worker,

    gc_range_remote: Remote<yatp::task::future::TaskCell>,
    gc_range_worker: Worker,
}

impl Drop for BackgroundRunner {
    fn drop(&mut self) {
        self.range_load_worker.stop();
        self.delete_range_worker.stop();
        self.gc_range_worker.stop();
    }
}

impl BackgroundRunner {
    pub fn new(
        engine: Arc<RwLock<RangeCacheMemoryEngineCore>>,
        memory_controller: Arc<MemoryController>,
    ) -> Self {
        let range_load_worker = Builder::new("background-range-load-worker")
            // Range load now is implemented sequentially, so we must use exactly one thread to handle it.
            // todo(SpadeA): if the load speed is a bottleneck, we may consider to use multiple threads to load ranges.
            .thread_count(1)
            .create();
        let range_load_remote = range_load_worker.remote();

        let delete_range_worker = Worker::new("background-delete-range_worker");
        let delete_range_remote = delete_range_worker.remote();

        let gc_range_worker = Builder::new("background-range-load-worker")
            // Gc must also use exactly one thread to handle it.
            .thread_count(1)
            .create();
        let gc_range_remote = delete_range_worker.remote();
        Self {
            core: BackgroundRunnerCore {
                engine,
                memory_controller,
            },
            range_load_worker,
            range_load_remote,
            delete_range_worker,
            delete_range_remote,
            gc_range_worker,
            gc_range_remote,
        }
    }
}

impl Runnable for BackgroundRunner {
    type Task = BackgroundTask;

    fn run(&mut self, task: Self::Task) {
        match task {
            BackgroundTask::Gc(t) => {
                info!(
                    "start a new round of gc for range cache engine";
                    "safe_point" => t.safe_point,
                );
                let mut core = self.core.clone();
                if let Some(ranges) = core.ranges_for_gc() {
                    let f = async move {
                        let mut metrics = FilterMetrics::default();
                        for range in &ranges {
                            let m = core.gc_range(range, t.safe_point);
                            metrics.merge(&m);
                        }
                        core.on_gc_finished(ranges);
                        metrics.flush();
                    };
                    self.gc_range_remote.spawn(f);
                }
            }
            BackgroundTask::LoadRange => {
                let mut core = self.core.clone();
                let f = async move {
                    let skiplist_engine = {
                        let core = core.engine.read();
                        core.engine().clone()
                    };
                    while let Some((range, snap, mut canceled)) = core.get_range_to_load() {
                        info!("Loading range"; "range" => ?&range);
                        let iter_opt = IterOptions::new(
                            Some(KeyBuilder::from_vec(range.start.clone(), 0, 0)),
                            Some(KeyBuilder::from_vec(range.end.clone(), 0, 0)),
                            false,
                        );
                        if core.memory_controller.reached_soft_limit() {
                            // We are running out of memory, so cancel the load.
                            canceled = true;
                        }

                        if canceled {
                            info!(
                                "snapshot load canceled due to memory reaching soft limit";
                                "range" => ?range,
                            );
                            core.on_snapshot_load_canceled(range);
                            continue;
                        }

                        let snapshot_load = || -> bool {
                            for &cf in DATA_CFS {
                                let handle = skiplist_engine.cf_handle(cf);
                                let seq = snap.sequence_number();
                                let guard = &epoch::pin();
                                match snap.iterator_opt(cf, iter_opt.clone()) {
                                    Ok(mut iter) => {
                                        iter.seek_to_first().unwrap();
                                        while iter.valid().unwrap() {
<<<<<<< HEAD
                                            // use 0 sequence number here as the kv is clearly
                                            // visible
=======
                                            // use the sequence number from RocksDB snapshot here as
                                            // the kv is clearly visible
>>>>>>> 0f799eda
                                            let mut encoded_key =
                                                encode_key(iter.key(), seq, ValueType::Value);
                                            let mut val =
                                                InternalBytes::from_vec(iter.value().to_vec());

                                            let mem_size =
                                                RangeCacheWriteBatchEntry::calc_put_entry_size(
                                                    iter.key(),
                                                    val.as_bytes(),
                                                );

                                            // todo(SpadeA): we can batch acquire the memory size
                                            // here.
                                            if let MemoryUsage::HardLimitReached(n) =
                                                core.memory_controller.acquire(mem_size)
                                            {
                                                warn!(
                                                    "stop loading snapshot due to memory reaching hard limit";
                                                    "range" => ?range,
                                                    "memory_usage(MB)" => ReadableSize(n as u64).as_mb_f64(),
                                                );
                                                return false;
                                            }

                                            encoded_key.set_memory_controller(
                                                core.memory_controller.clone(),
                                            );
                                            val.set_memory_controller(
                                                core.memory_controller.clone(),
                                            );
                                            handle.insert(encoded_key, val, guard);
                                            iter.next().unwrap();
                                        }
                                    }
                                    Err(e) => {
                                        error!("creating rocksdb iterator failed"; "cf" => cf, "err" => %e);
                                        return false;
                                    }
                                }
                            }
                            true
                        };

                        let start = Instant::now();
                        if !snapshot_load() {
                            // snapshot load failed, we should clear the dirty data
                            core.delete_ranges(&[range.clone()]);
                            core.on_snapshot_load_canceled(range);
                            continue;
                        }

                        if core.on_snapshot_load_finished(range.clone()) {
                            let duration = start.saturating_elapsed();
                            RANGE_LOAD_TIME_HISTOGRAM.observe(duration.as_secs_f64());
                            info!(
                                "Loading range finished";
                                "range" => ?range,
                                "duration(sec)" => ?duration,
                            );
                        } else {
                            info!("Loading range canceled";"range" => ?range);
                        }
                    }
                };
                self.range_load_remote.spawn(f);
            }
            BackgroundTask::MemoryCheckAndEvict => {
                let mem_usage = self.core.memory_controller.mem_usage();
                info!(
                    "start memory usage check and evict";
                    "mem_usage(MB)" => ReadableSize(mem_usage as u64).as_mb()
                );
                if mem_usage > self.core.memory_controller.soft_limit_threshold() {
                    // todo: select ranges to evict
                }
                self.core.memory_controller.set_memory_checking(false);
            }
            BackgroundTask::DeleteRange(ranges) => {
                let mut core = self.core.clone();
                let f = async move { core.delete_ranges(&ranges) };
                self.delete_range_remote.spawn(f);
            }
        }
    }
}

impl RunnableWithTimer for BackgroundRunner {
    fn on_timeout(&mut self) {
        let mem_usage = self.core.memory_controller.mem_usage();
        RANGE_CACHE_MEMORY_USAGE.set(mem_usage as i64);
    }

    fn get_interval(&self) -> Duration {
        Duration::from_secs(10)
    }
}

#[derive(Default)]
struct FilterMetrics {
    total: usize,
    versions: usize,
    delete_versions: usize,
    filtered: usize,
    unique_key: usize,
    mvcc_rollback_and_locks: usize,
}

impl FilterMetrics {
    fn merge(&mut self, other: &FilterMetrics) {
        self.total += other.total;
        self.versions += other.versions;
        self.delete_versions += other.delete_versions;
        self.filtered += other.filtered;
        self.unique_key += other.unique_key;
        self.mvcc_rollback_and_locks += other.mvcc_rollback_and_locks;
    }

    fn flush(&self) {
        GC_FILTERED_STATIC.total.inc_by(self.total as u64);
        GC_FILTERED_STATIC
            .below_safe_point_total
            .inc_by(self.versions as u64);
        GC_FILTERED_STATIC.filtered.inc_by(self.filtered as u64);
        GC_FILTERED_STATIC
            .below_safe_point_unique
            .inc_by(self.unique_key as u64);
    }
}

struct Filter {
    safe_point: u64,
    mvcc_key_prefix: Vec<u8>,
    remove_older: bool,

    default_cf_handle: SkiplistHandle,
    write_cf_handle: SkiplistHandle,

    // When deleting some keys, the latest one should be deleted at last to avoid the older
    // version appears.
    cached_mvcc_delete_key: Option<Vec<u8>>,
    cached_skiplist_delete_key: Option<Vec<u8>>,

    metrics: FilterMetrics,
}

impl Drop for Filter {
    fn drop(&mut self) {
        if let Some(cached_delete_key) = self.cached_mvcc_delete_key.take() {
            let guard = &epoch::pin();
            self.write_cf_handle
                .remove(&InternalBytes::from_vec(cached_delete_key), guard);
        }
        if let Some(cached_delete_key) = self.cached_skiplist_delete_key.take() {
            let guard = &epoch::pin();
            self.write_cf_handle
                .remove(&InternalBytes::from_vec(cached_delete_key), guard);
        }
    }
}

impl Filter {
    fn new(
        safe_point: u64,
        default_cf_handle: SkiplistHandle,
        write_cf_handle: SkiplistHandle,
    ) -> Self {
        Self {
            safe_point,
            default_cf_handle,
            write_cf_handle,
            mvcc_key_prefix: vec![],
            cached_mvcc_delete_key: None,
            cached_skiplist_delete_key: None,
            remove_older: false,
            metrics: FilterMetrics::default(),
        }
    }

    fn filter(&mut self, key: &Bytes, value: &Bytes) -> Result<(), String> {
        self.metrics.total += 1;
        let InternalKey {
            user_key, v_type, ..
        } = decode_key(key);

        let (mvcc_key_prefix, commit_ts) = split_ts(user_key)?;
        if commit_ts > self.safe_point {
            assert!(v_type != ValueType::Deletion);
            return Ok(());
        }

        // Just like what rocksdb compaction filter does, we does not hanlde internal
        // keys(different MVCC versions of the same user key stands for different keys)
        // that have been deleted in terms of CompactionFilter. But we need to delete
        // them anyway. They are below the safe point, so we can delete them directly
        // now.
        if v_type == ValueType::Deletion {
            self.cached_skiplist_delete_key = Some(key.to_vec());
            return Ok(());
        }
        if let Some(ref cache_skiplist_delete_key) = self.cached_skiplist_delete_key {
            let InternalKey {
                user_key: cache_skiplist_delete_user_key,
                ..
            } = decode_key(cache_skiplist_delete_key);
            let guard = &epoch::pin();
            if cache_skiplist_delete_user_key == user_key {
                self.write_cf_handle
                    .remove(&InternalBytes::from_bytes(key.clone()), guard);
                return Ok(());
            } else {
                self.write_cf_handle.remove(
                    &InternalBytes::from_vec(self.cached_skiplist_delete_key.take().unwrap()),
                    guard,
                )
            }
        }

        let guard = &epoch::pin();
        self.metrics.versions += 1;
        if self.mvcc_key_prefix != mvcc_key_prefix {
            self.metrics.unique_key += 1;
            self.mvcc_key_prefix.clear();
            self.mvcc_key_prefix.extend_from_slice(mvcc_key_prefix);
            self.remove_older = false;
            if let Some(cached_delete_key) = self.cached_mvcc_delete_key.take() {
                self.write_cf_handle
                    .remove(&InternalBytes::from_vec(cached_delete_key), guard);
            }
        }

        let mut filtered = self.remove_older;
        let write = parse_write(value)?;
        if !self.remove_older {
            match write.write_type {
                WriteType::Rollback | WriteType::Lock => {
                    self.metrics.mvcc_rollback_and_locks += 1;
                    filtered = true;
                }
                WriteType::Put => self.remove_older = true,
                WriteType::Delete => {
                    self.metrics.delete_versions += 1;
                    self.remove_older = true;

                    // The first mvcc type below safe point is the mvcc delete. We should delay to
                    // remove it until all the followings with the same user key have been deleted
                    // to avoid older version apper.
                    self.cached_mvcc_delete_key = Some(key.to_vec());
                }
            }
        }

        if !filtered {
            return Ok(());
        }
        self.metrics.filtered += 1;
        self.write_cf_handle
            .remove(&InternalBytes::from_bytes(key.clone()), guard);
        self.handle_filtered_write(write, guard)?;

        Ok(())
    }

    fn handle_filtered_write(
        &mut self,
        write: WriteRef<'_>,
        guard: &epoch::Guard,
    ) -> std::result::Result<(), String> {
        if write.short_value.is_none() && write.write_type == WriteType::Put {
            // todo(SpadeA): We don't know the sequence number of the key in the skiplist so
            // we cannot delete it directly. So we encoding a key with MAX sequence number
            // so we can find the mvcc key with sequence number in the skiplist by using
            // get_with_key and delete it with the result key. It involes more than one
            // seek(both get and remove invovle seek). Maybe we can provide the API to
            // delete the mvcc keys with all sequence numbers.
            let default_key = encoding_for_filter(&self.mvcc_key_prefix, write.start_ts);
            let mut iter = self.default_cf_handle.iterator();
            iter.seek(&default_key, guard);
            while iter.valid() && iter.key().same_user_key_with(&default_key) {
                self.default_cf_handle.remove(iter.key(), guard);
                iter.next(guard);
            }
        }
        Ok(())
    }
}

#[cfg(test)]
pub mod tests {
    use std::{sync::Arc, time::Duration};

    use crossbeam::epoch;
    use engine_rocks::util::new_engine;
    use engine_traits::{
        CacheRange, IterOptions, Iterable, Iterator, RangeCacheEngine, SyncMutable, CF_DEFAULT,
        CF_LOCK, CF_WRITE, DATA_CFS,
    };
    use keys::{data_key, DATA_MAX_KEY, DATA_MIN_KEY};
    use online_config::{ConfigChange, ConfigManager, ConfigValue};
    use pd_client::PdClient;
    use tempfile::Builder;
<<<<<<< HEAD
    use tikv_util::config::{ReadableDuration, ReadableSize};
=======
    use tikv_util::config::{ReadableDuration, ReadableSize, VersionTrack};
>>>>>>> 0f799eda
    use txn_types::{Key, TimeStamp, Write, WriteType};

    use super::{Filter, PdRangeHintService};
    use crate::{
        background::BackgroundRunner,
        config::RangeCacheConfigManager,
        engine::{SkiplistEngine, SkiplistHandle},
        keys::{
            construct_key, construct_user_key, construct_value, encode_key, encode_seek_key,
            encoding_for_filter, InternalBytes, ValueType,
        },
        memory_controller::MemoryController,
        region_label::{
            region_label_meta_client,
            tests::{add_region_label_rule, new_region_label_rule, new_test_server_and_client},
        },
        write_batch::RangeCacheWriteBatchEntry,
<<<<<<< HEAD
        RangeCacheEngineConfig, RangeCacheMemoryEngine,
=======
        RangeCacheEngineConfig, RangeCacheEngineOptions, RangeCacheMemoryEngine,
>>>>>>> 0f799eda
    };

    fn put_data(
        key: &[u8],
        value: &[u8],
        start_ts: u64,
        commit_ts: u64,
        seq_num: u64,
        short_value: bool,
        default_cf: &SkiplistHandle,
        write_cf: &SkiplistHandle,
        mem_controller: Arc<MemoryController>,
    ) {
        let raw_write_k = Key::from_raw(key)
            .append_ts(TimeStamp::new(commit_ts))
            .into_encoded();
        let mut write_k = encode_key(&raw_write_k, seq_num, ValueType::Value);
        write_k.set_memory_controller(mem_controller.clone());
        let write_v = Write::new(
            WriteType::Put,
            TimeStamp::new(start_ts),
            if short_value {
                Some(value.to_vec())
            } else {
                None
            },
        );
        let mut val = InternalBytes::from_vec(write_v.as_ref().to_bytes());
        val.set_memory_controller(mem_controller.clone());
        let guard = &epoch::pin();
        let _ = mem_controller.acquire(RangeCacheWriteBatchEntry::calc_put_entry_size(
            &raw_write_k,
            val.as_bytes(),
        ));
        write_cf.insert(write_k, val, guard);

        if !short_value {
            let raw_default_k = Key::from_raw(key)
                .append_ts(TimeStamp::new(start_ts))
                .into_encoded();
            let mut default_k = encode_key(&raw_default_k, seq_num + 1, ValueType::Value);
            default_k.set_memory_controller(mem_controller.clone());
            let mut val = InternalBytes::from_vec(value.to_vec());
            val.set_memory_controller(mem_controller.clone());
            let _ = mem_controller.acquire(RangeCacheWriteBatchEntry::calc_put_entry_size(
                &raw_default_k,
                val.as_bytes(),
            ));
            default_cf.insert(default_k, val, guard);
        }
    }

    fn delete_data(
        key: &[u8],
        ts: u64,
        seq_num: u64,
        write_cf: &SkiplistHandle,
        mem_controller: Arc<MemoryController>,
    ) {
        let raw_write_k = Key::from_raw(key)
            .append_ts(TimeStamp::new(ts))
            .into_encoded();
        let mut write_k = encode_key(&raw_write_k, seq_num, ValueType::Value);
        write_k.set_memory_controller(mem_controller.clone());
        let write_v = Write::new(WriteType::Delete, TimeStamp::new(ts), None);
        let mut val = InternalBytes::from_vec(write_v.as_ref().to_bytes());
        val.set_memory_controller(mem_controller.clone());
        let guard = &epoch::pin();
        let _ = mem_controller.acquire(RangeCacheWriteBatchEntry::calc_put_entry_size(
            &raw_write_k,
            val.as_bytes(),
        ));
        write_cf.insert(write_k, val, guard);
    }

    fn rollback_data(
        key: &[u8],
        ts: u64,
        seq_num: u64,
        write_cf: &SkiplistHandle,
        mem_controller: Arc<MemoryController>,
    ) {
        let raw_write_k = Key::from_raw(key)
            .append_ts(TimeStamp::new(ts))
            .into_encoded();
        let mut write_k = encode_key(&raw_write_k, seq_num, ValueType::Value);
        write_k.set_memory_controller(mem_controller.clone());
        let write_v = Write::new(WriteType::Rollback, TimeStamp::new(ts), None);
        let mut val = InternalBytes::from_vec(write_v.as_ref().to_bytes());
        val.set_memory_controller(mem_controller.clone());
        let guard = &epoch::pin();
        let _ = mem_controller.acquire(RangeCacheWriteBatchEntry::calc_put_entry_size(
            &raw_write_k,
            val.as_bytes(),
        ));
        write_cf.insert(write_k, val, guard);
    }

    fn element_count(sklist: &SkiplistHandle) -> u64 {
        let guard = &epoch::pin();
        let mut count = 0;
        let mut iter = sklist.iterator();
        iter.seek_to_first(guard);
        while iter.valid() {
            count += 1;
            iter.next(guard);
        }
        count
    }

    // We should not use skiplist.get directly as we only cares keys without
    // sequence number suffix
    fn key_exist(sl: &SkiplistHandle, key: &InternalBytes, guard: &epoch::Guard) -> bool {
        let mut iter = sl.iterator();
        iter.seek(key, guard);
        if iter.valid() && iter.key().same_user_key_with(key) {
            return true;
        }
        false
    }

    // We should not use skiplist.get directly as we only cares keys without
    // sequence number suffix
    fn get_value(
        sl: &SkiplistHandle,
        key: &InternalBytes,
        guard: &epoch::Guard,
    ) -> Option<Vec<u8>> {
        let mut iter = sl.iterator();
        iter.seek(key, guard);
        if iter.valid() && iter.key().same_user_key_with(key) {
            return Some(iter.value().as_slice().to_vec());
        }
        None
    }

    fn dummy_controller(skip_engine: SkiplistEngine) -> Arc<MemoryController> {
        let mut config = RangeCacheEngineConfig::config_for_test();
        config.soft_limit_threshold = Some(ReadableSize(u64::MAX));
        config.hard_limit_threshold = Some(ReadableSize(u64::MAX));
        let config = Arc::new(VersionTrack::new(config));
        Arc::new(MemoryController::new(config, skip_engine))
    }

    fn encode_key_for_filter(key: &[u8], ts: TimeStamp) -> InternalBytes {
        let key = Key::from_raw(key);
        encoding_for_filter(key.as_encoded(), ts)
    }

    #[test]
    fn test_filter() {
        let skiplist_engine = SkiplistEngine::new();
        let write = skiplist_engine.cf_handle(CF_WRITE);
        let default = skiplist_engine.cf_handle(CF_DEFAULT);

        let memory_controller = dummy_controller(skiplist_engine.clone());

        put_data(
            b"key1",
            b"value1",
            10,
            15,
            10,
            false,
            &default,
            &write,
            memory_controller.clone(),
        );
        put_data(
            b"key2",
            b"value21",
            10,
            15,
            12,
            false,
            &default,
            &write,
            memory_controller.clone(),
        );
        put_data(
            b"key2",
            b"value22",
            20,
            25,
            14,
            false,
            &default,
            &write,
            memory_controller.clone(),
        );
        // mock repeate apply
        put_data(
            b"key2",
            b"value22",
            20,
            25,
            15,
            false,
            &default,
            &write,
            memory_controller.clone(),
        );
        put_data(
            b"key2",
            b"value23",
            30,
            35,
            16,
            false,
            &default,
            &write,
            memory_controller.clone(),
        );
        put_data(
            b"key3",
            b"value31",
            20,
            25,
            18,
            false,
            &default,
            &write,
            memory_controller.clone(),
        );
        put_data(
            b"key3",
            b"value32",
            30,
            35,
            20,
            false,
            &default,
            &write,
            memory_controller.clone(),
        );
        delete_data(b"key3", 40, 22, &write, memory_controller.clone());
        assert_eq!(7, element_count(&default));
        assert_eq!(8, element_count(&write));

        let mut filter = Filter::new(50, default.clone(), write.clone());
        let mut count = 0;
        let mut iter = write.iterator();
        let guard = &epoch::pin();
        iter.seek_to_first(guard);
        while iter.valid() {
            let k = iter.key();
            let v = iter.value();
            filter.filter(k.as_bytes(), v.as_bytes()).unwrap();
            count += 1;
            iter.next(guard);
        }
        assert_eq!(count, 8);
        drop(filter);

        assert_eq!(2, element_count(&write));
        assert_eq!(2, element_count(&default));

        let encode_key = |key, ts| {
            let key = Key::from_raw(key);
            encoding_for_filter(key.as_encoded(), ts)
        };

        let key = encode_key(b"key1", TimeStamp::new(15));
        assert!(key_exist(&write, &key, guard));

        let key = encode_key(b"key2", TimeStamp::new(35));
        assert!(key_exist(&write, &key, guard));

        let key = encode_key(b"key3", TimeStamp::new(35));
        assert!(!key_exist(&write, &key, guard));

        let key = encode_key(b"key1", TimeStamp::new(10));
        assert!(key_exist(&default, &key, guard));

        let key = encode_key(b"key2", TimeStamp::new(30));
        assert!(key_exist(&default, &key, guard));

        let key = encode_key(b"key3", TimeStamp::new(30));
        assert!(!key_exist(&default, &key, guard));
    }

    #[test]
    fn test_filter_with_delete() {
        let engine = RangeCacheMemoryEngine::new(&RangeCacheEngineConfig::config_for_test());
        let memory_controller = engine.memory_controller();
        let range = CacheRange::new(b"".to_vec(), b"z".to_vec());
        engine.new_range(range.clone());
        let (write, default) = {
            let skiplist_engine = engine.core().write().engine();
            (
                skiplist_engine.cf_handle(CF_WRITE),
                skiplist_engine.cf_handle(CF_DEFAULT),
            )
        };

        put_data(
            b"key1",
            b"value11",
            10,
            15,
            10,
            false,
            &default,
            &write,
            memory_controller.clone(),
        );

        // Delete the above key
        let guard = &epoch::pin();
        let raw_write_k = Key::from_raw(b"key1")
            .append_ts(TimeStamp::new(15))
            .into_encoded();
        let mut write_k = encode_key(&raw_write_k, 15, ValueType::Deletion);
        write_k.set_memory_controller(memory_controller.clone());
        let mut val = InternalBytes::from_vec(b"".to_vec());
        val.set_memory_controller(memory_controller.clone());
        write.insert(write_k, val, guard);

        put_data(
            b"key2",
            b"value22",
            20,
            25,
            14,
            false,
            &default,
            &write,
            memory_controller.clone(),
        );

        // Delete the above key
        let raw_write_k = Key::from_raw(b"key2")
            .append_ts(TimeStamp::new(25))
            .into_encoded();
        let mut write_k = encode_key(&raw_write_k, 15, ValueType::Deletion);
        write_k.set_memory_controller(memory_controller.clone());
        let mut val = InternalBytes::from_vec(b"".to_vec());
        val.set_memory_controller(memory_controller.clone());
        write.insert(write_k, val, guard);

        put_data(
            b"key2",
            b"value23",
            30,
            35,
            16,
            false,
            &default,
            &write,
            memory_controller.clone(),
        );
        delete_data(b"key2", 40, 18, &write, memory_controller.clone());

        let snap = engine.snapshot(range.clone(), u64::MAX, u64::MAX).unwrap();
        let mut iter_opts = IterOptions::default();
        iter_opts.set_lower_bound(&range.start, 0);
        iter_opts.set_upper_bound(&range.end, 0);

        let worker = BackgroundRunner::new(engine.core.clone(), memory_controller.clone());
        worker.core.gc_range(&range, 40);

        let mut iter = snap.iterator_opt("write", iter_opts).unwrap();
        iter.seek_to_first().unwrap();
        assert!(!iter.valid().unwrap());

        let mut iter = write.iterator();
        iter.seek_to_first(guard);
        assert!(!iter.valid());
    }

    #[test]
    fn test_gc() {
        let engine = RangeCacheMemoryEngine::new(RangeCacheEngineOptions::new(Arc::new(
            VersionTrack::new(RangeCacheEngineConfig::config_for_test()),
        )));
        let memory_controller = engine.memory_controller();
        let range = CacheRange::new(b"".to_vec(), b"z".to_vec());
        engine.new_range(range.clone());
        let (write, default) = {
            let skiplist_engine = engine.core().write().engine();
            (
                skiplist_engine.cf_handle(CF_WRITE),
                skiplist_engine.cf_handle(CF_DEFAULT),
            )
        };

        let encode_key = |key, ts| {
            let key = Key::from_raw(key);
            encoding_for_filter(key.as_encoded(), ts)
        };

        put_data(
            b"key1",
            b"value1",
            10,
            11,
            10,
            false,
            &default,
            &write,
            memory_controller.clone(),
        );
        put_data(
            b"key1",
            b"value2",
            12,
            13,
            12,
            false,
            &default,
            &write,
            memory_controller.clone(),
        );
        put_data(
            b"key1",
            b"value3",
            14,
            15,
            14,
            false,
            &default,
            &write,
            memory_controller.clone(),
        );
        assert_eq!(3, element_count(&default));
        assert_eq!(3, element_count(&write));

        let worker = BackgroundRunner::new(engine.core.clone(), memory_controller.clone());

        // gc will not remove the latest mvcc put below safe point
        worker.core.gc_range(&range, 14);
        assert_eq!(2, element_count(&default));
        assert_eq!(2, element_count(&write));

        worker.core.gc_range(&range, 16);
        assert_eq!(1, element_count(&default));
        assert_eq!(1, element_count(&write));

        // rollback will not make the first older version be filtered
        rollback_data(b"key1", 17, 16, &write, memory_controller.clone());
        worker.core.gc_range(&range, 17);
        assert_eq!(1, element_count(&default));
        assert_eq!(1, element_count(&write));
        let key = encode_key(b"key1", TimeStamp::new(15));
        let guard = &epoch::pin();
        assert!(key_exist(&write, &key, guard));
        let key = encode_key(b"key1", TimeStamp::new(14));
        assert!(key_exist(&default, &key, guard));

        // unlike in WriteCompactionFilter, the latest mvcc delete below safe point will
        // be filtered
        delete_data(b"key1", 19, 18, &write, memory_controller.clone());
        worker.core.gc_range(&range, 19);
        assert_eq!(0, element_count(&write));
        assert_eq!(0, element_count(&default));
    }

    #[test]
    fn test_snapshot_block_gc() {
        let engine = RangeCacheMemoryEngine::new(RangeCacheEngineOptions::new(Arc::new(
            VersionTrack::new(RangeCacheEngineConfig::config_for_test()),
        )));
        let memory_controller = engine.memory_controller();
        let range = CacheRange::new(b"".to_vec(), b"z".to_vec());
        engine.new_range(range.clone());
        let (write, default) = {
            let skiplist_engine = engine.core().write().engine();
            (
                skiplist_engine.cf_handle(CF_WRITE),
                skiplist_engine.cf_handle(CF_DEFAULT),
            )
        };

        put_data(
            b"key1",
            b"value1",
            10,
            11,
            10,
            false,
            &default,
            &write,
            memory_controller.clone(),
        );
        put_data(
            b"key2",
            b"value21",
            10,
            11,
            12,
            false,
            &default,
            &write,
            memory_controller.clone(),
        );
        put_data(
            b"key2",
            b"value22",
            15,
            16,
            14,
            false,
            &default,
            &write,
            memory_controller.clone(),
        );
        put_data(
            b"key2",
            b"value23",
            20,
            21,
            16,
            false,
            &default,
            &write,
            memory_controller.clone(),
        );
        put_data(
            b"key3",
            b"value31",
            5,
            6,
            18,
            false,
            &default,
            &write,
            memory_controller.clone(),
        );
        put_data(
            b"key3",
            b"value32",
            10,
            11,
            20,
            false,
            &default,
            &write,
            memory_controller.clone(),
        );
        assert_eq!(6, element_count(&default));
        assert_eq!(6, element_count(&write));

        let worker = BackgroundRunner::new(engine.core.clone(), memory_controller);
        let s1 = engine.snapshot(range.clone(), 10, u64::MAX);
        let s2 = engine.snapshot(range.clone(), 11, u64::MAX);
        let s3 = engine.snapshot(range.clone(), 20, u64::MAX);

        // nothing will be removed due to snapshot 5
        worker.core.gc_range(&range, 30);
        assert_eq!(6, element_count(&default));
        assert_eq!(6, element_count(&write));

        drop(s1);
        worker.core.gc_range(&range, 30);
        assert_eq!(5, element_count(&default));
        assert_eq!(5, element_count(&write));

        drop(s2);
        worker.core.gc_range(&range, 30);
        assert_eq!(4, element_count(&default));
        assert_eq!(4, element_count(&write));

        drop(s3);
        worker.core.gc_range(&range, 30);
        assert_eq!(3, element_count(&default));
        assert_eq!(3, element_count(&write));
    }

    #[test]
    fn test_gc_worker() {
        let mut config = RangeCacheEngineConfig::config_for_test();
        config.gc_interval = ReadableDuration(Duration::from_secs(1));
        let engine = RangeCacheMemoryEngine::new(RangeCacheEngineOptions::new(Arc::new(
            VersionTrack::new(config),
        )));
        let memory_controller = engine.memory_controller();
        let (write, default) = {
            let mut core = engine.core.write();
            core.mut_range_manager()
                .new_range(CacheRange::new(b"".to_vec(), b"z".to_vec()));
            let engine = core.engine();
            (engine.cf_handle(CF_WRITE), engine.cf_handle(CF_DEFAULT))
        };

        let start_ts = TimeStamp::physical_now() - Duration::from_secs(10).as_millis() as u64;
        let commit_ts1 = TimeStamp::physical_now() - Duration::from_secs(9).as_millis() as u64;
        put_data(
            b"k",
            b"v1",
            start_ts,
            commit_ts1,
            100,
            false,
            &default,
            &write,
            memory_controller.clone(),
        );

        let start_ts = TimeStamp::physical_now() - Duration::from_secs(8).as_millis() as u64;
        let commit_ts2 = TimeStamp::physical_now() - Duration::from_secs(7).as_millis() as u64;
        put_data(
            b"k",
            b"v2",
            start_ts,
            commit_ts2,
            110,
            false,
            &default,
            &write,
            memory_controller.clone(),
        );

        let start_ts = TimeStamp::physical_now() - Duration::from_secs(6).as_millis() as u64;
        let commit_ts3 = TimeStamp::physical_now() - Duration::from_secs(5).as_millis() as u64;
        put_data(
            b"k",
            b"v3",
            start_ts,
            commit_ts3,
            110,
            false,
            &default,
            &write,
            memory_controller.clone(),
        );

        let start_ts = TimeStamp::physical_now() - Duration::from_secs(4).as_millis() as u64;
        let commit_ts4 = TimeStamp::physical_now() - Duration::from_secs(3).as_millis() as u64;
        put_data(
            b"k",
            b"v4",
            start_ts,
            commit_ts4,
            110,
            false,
            &default,
            &write,
            memory_controller.clone(),
        );

        let guard = &epoch::pin();
        for &ts in &[commit_ts1, commit_ts2, commit_ts3] {
            let key = Key::from_raw(b"k");
            let key = encoding_for_filter(key.as_encoded(), TimeStamp::new(ts));

            assert!(key_exist(&write, &key, guard));
        }

        std::thread::sleep(Duration::from_secs_f32(1.5));

        let key = Key::from_raw(b"k");
        // now, the outdated mvcc versions should be gone
        for &ts in &[commit_ts1, commit_ts2, commit_ts3] {
            let key = encoding_for_filter(key.as_encoded(), TimeStamp::new(ts));
            assert!(!key_exist(&write, &key, guard));
        }

        let key = encoding_for_filter(key.as_encoded(), TimeStamp::new(commit_ts4));
        assert!(key_exist(&write, &key, guard));
    }

    #[test]
    fn test_background_worker_load() {
        let mut engine = RangeCacheMemoryEngine::new(RangeCacheEngineOptions::new(Arc::new(
            VersionTrack::new(RangeCacheEngineConfig::config_for_test()),
        )));
        let path = Builder::new().prefix("test_load").tempdir().unwrap();
        let path_str = path.path().to_str().unwrap();
        let rocks_engine = new_engine(path_str, DATA_CFS).unwrap();
        engine.set_disk_engine(rocks_engine.clone());

        for i in 10..20 {
            let key = construct_key(i, 1);
            let key = data_key(&key);
            let value = construct_value(i, i);
            rocks_engine
                .put_cf(CF_DEFAULT, &key, value.as_bytes())
                .unwrap();
            rocks_engine
                .put_cf(CF_WRITE, &key, value.as_bytes())
                .unwrap();
        }

        let k = format!("zk{:08}", 15).into_bytes();
        let r1 = CacheRange::new(DATA_MIN_KEY.to_vec(), k.clone());
        let r2 = CacheRange::new(k, DATA_MAX_KEY.to_vec());
        {
            let mut core = engine.core.write();
            core.mut_range_manager().pending_ranges.push(r1.clone());
            core.mut_range_manager().pending_ranges.push(r2.clone());
        }
        engine.prepare_for_apply(&r1);
        engine.prepare_for_apply(&r2);

        // concurrent write to rocksdb, but the key will not be loaded in the memory
        // engine
        let key = construct_key(20, 1);
        let key20 = data_key(&key);
        let value = construct_value(20, 20);
        rocks_engine
            .put_cf(CF_DEFAULT, &key20, value.as_bytes())
            .unwrap();
        rocks_engine
            .put_cf(CF_WRITE, &key20, value.as_bytes())
            .unwrap();

        let (write, default) = {
            let core = engine.core().write();
            let skiplist_engine = core.engine();
            (
                skiplist_engine.cf_handle(CF_WRITE),
                skiplist_engine.cf_handle(CF_DEFAULT),
            )
        };

        // wait for background load
        std::thread::sleep(Duration::from_secs(1));

        let _ = engine.snapshot(r1, u64::MAX, u64::MAX).unwrap();
        let _ = engine.snapshot(r2, u64::MAX, u64::MAX).unwrap();

        let guard = &epoch::pin();
        for i in 10..20 {
            let key = construct_key(i, 1);
            let key = data_key(&key);
            let value = construct_value(i, i);
            let key = encode_seek_key(&key, u64::MAX);
            assert_eq!(
                get_value(&write, &key, guard).unwrap().as_slice(),
                value.as_bytes()
            );
            assert_eq!(
                get_value(&default, &key, guard).unwrap().as_slice(),
                value.as_bytes()
            );
        }

        let key20 = encode_seek_key(&key20, u64::MAX);
        assert!(!key_exist(&write, &key20, guard));
        assert!(!key_exist(&default, &key20, guard));
    }

    #[test]
    fn test_ranges_for_gc() {
        let engine = RangeCacheMemoryEngine::new(RangeCacheEngineOptions::new(Arc::new(
            VersionTrack::new(RangeCacheEngineConfig::config_for_test()),
        )));
        let memory_controller = engine.memory_controller();
        let r1 = CacheRange::new(b"a".to_vec(), b"b".to_vec());
        let r2 = CacheRange::new(b"b".to_vec(), b"c".to_vec());
        engine.new_range(r1);
        engine.new_range(r2);

        let mut runner = BackgroundRunner::new(engine.core.clone(), memory_controller);
        let ranges = runner.core.ranges_for_gc().unwrap();
        assert_eq!(2, ranges.len());

        // until the previous gc finished, node ranges will be returned
        assert!(runner.core.ranges_for_gc().is_none());
        runner.core.on_gc_finished(ranges);

        let ranges = runner.core.ranges_for_gc().unwrap();
        assert_eq!(2, ranges.len());
    }

    // Test creating and loading cache hint using a region label rule:
    // 1. Insert some data into rocks engine, which is set as disk engine for the
    //    memory engine.
    // 2. Use test pd client server to create a label rule for portion of the data.
    // 3. Wait until data is loaded.
    // 4. Verify that only the labeled key range has been loaded.
    #[test]
    fn test_load_from_pd_hint_service() {
        let mut engine = RangeCacheMemoryEngine::new(RangeCacheEngineOptions::new(Arc::new(
            VersionTrack::new(RangeCacheEngineConfig::config_for_test()),
        )));
        let path = Builder::new()
            .prefix("test_load_from_pd_hint_service")
            .tempdir()
            .unwrap();
        let path_str = path.path().to_str().unwrap();
        let rocks_engine = new_engine(path_str, DATA_CFS).unwrap();
        engine.set_disk_engine(rocks_engine.clone());

        for i in 10..20 {
            let key = construct_key(i, 1);
            let key = data_key(&key);
            let value = construct_value(i, i);
            rocks_engine
                .put_cf(CF_DEFAULT, &key, value.as_bytes())
                .unwrap();
            rocks_engine
                .put_cf(CF_WRITE, &key, value.as_bytes())
                .unwrap();
        }

        let (mut pd_server, pd_client) = new_test_server_and_client(ReadableDuration::millis(100));
        let cluster_id = pd_client.get_cluster_id().unwrap();
        let pd_client = Arc::new(pd_client);
        engine.start_hint_service(PdRangeHintService::from(pd_client.clone()));
        let meta_client = region_label_meta_client(pd_client.clone());
        let label_rule = new_region_label_rule(
            "cache/0",
            &hex::encode(format!("k{:08}", 10).into_bytes()),
            &hex::encode(format!("k{:08}", 15).into_bytes()),
        );
        add_region_label_rule(meta_client, cluster_id, &label_rule);

        // Wait for the watch to fire.
        std::thread::sleep(Duration::from_millis(200));
        let r1 = CacheRange::try_from(&label_rule.data[0]).unwrap();
        engine.prepare_for_apply(&r1);

        // Wait for the range to be loaded.
        std::thread::sleep(Duration::from_secs(1));
        let _ = engine.snapshot(r1, u64::MAX, u64::MAX).unwrap();

        let (write, default) = {
            let core = engine.core().write();
            let skiplist_engine = core.engine();
            (
                skiplist_engine.cf_handle(CF_WRITE),
                skiplist_engine.cf_handle(CF_DEFAULT),
            )
        };

        let guard = &epoch::pin();
        for i in 10..15 {
            let key = construct_key(i, 1);
            let key = data_key(&key);
            let value = construct_value(i, i);
            let key = encode_seek_key(&key, u64::MAX);
            assert_eq!(
                get_value(&write, &key, guard).unwrap().as_slice(),
                value.as_bytes()
            );
            assert_eq!(
                get_value(&default, &key, guard).unwrap().as_slice(),
                value.as_bytes()
            );
        }
        for i in 15..=20 {
            let key = construct_key(i, 1);
            let key = data_key(&key);
            let key = encode_seek_key(&key, u64::MAX);
            assert!(!key_exist(&write, &key, guard));
            assert!(!key_exist(&default, &key, guard));
        }

        pd_server.stop();
    }

    #[test]
    fn test_snapshot_load_reaching_limit() {
        let mut config = RangeCacheEngineConfig::config_for_test();
        config.soft_limit_threshold = Some(ReadableSize(1000));
        config.hard_limit_threshold = Some(ReadableSize(1500));
<<<<<<< HEAD
        let mut engine = RangeCacheMemoryEngine::new(&config);
=======
        let config = Arc::new(VersionTrack::new(config));
        let mut engine = RangeCacheMemoryEngine::new(RangeCacheEngineOptions::new(config));
>>>>>>> 0f799eda
        let path = Builder::new()
            .prefix("test_snapshot_load_reaching_limit")
            .tempdir()
            .unwrap();
        let path_str = path.path().to_str().unwrap();
        let rocks_engine = new_engine(path_str, DATA_CFS).unwrap();
        engine.set_disk_engine(rocks_engine.clone());
        let mem_controller = engine.memory_controller();

        let range1 = CacheRange::new(construct_user_key(1), construct_user_key(3));
        // Memory for one put is 17(key) + 3(val) + 8(Seqno) + 16(Memory controller in
        // key and val) + 96(Node overhead) = 140
        let key = construct_key(1, 10);
        rocks_engine.put_cf(CF_DEFAULT, &key, b"val").unwrap();
        rocks_engine.put_cf(CF_LOCK, &key, b"val").unwrap();
        rocks_engine.put_cf(CF_WRITE, &key, b"val").unwrap();

        let key = construct_key(2, 10);
        rocks_engine.put_cf(CF_DEFAULT, &key, b"val").unwrap();
        rocks_engine.put_cf(CF_LOCK, &key, b"val").unwrap();
        rocks_engine.put_cf(CF_WRITE, &key, b"val").unwrap();
        // After loading range1, the memory usage should be 140*6=840

        let range2 = CacheRange::new(construct_user_key(3), construct_user_key(5));
        let key = construct_key(3, 10);
        rocks_engine.put_cf(CF_DEFAULT, &key, b"val").unwrap();
        rocks_engine.put_cf(CF_LOCK, &key, b"val").unwrap();
        rocks_engine.put_cf(CF_WRITE, &key, b"val").unwrap();

        let key = construct_key(4, 10);
        rocks_engine.put_cf(CF_DEFAULT, &key, b"val").unwrap();
        rocks_engine.put_cf(CF_LOCK, &key, b"val").unwrap();
        rocks_engine.put_cf(CF_WRITE, &key, b"val").unwrap();
        // 840*2 > hard limit 1500, so the load will fail and the loaded keys should be
        // removed

        let range3 = CacheRange::new(construct_user_key(5), construct_user_key(6));
        let key = construct_key(5, 10);
        rocks_engine.put_cf(CF_DEFAULT, &key, b"val").unwrap();
        rocks_engine.put_cf(CF_LOCK, &key, b"val").unwrap();
        rocks_engine.put_cf(CF_WRITE, &key, b"val").unwrap();
        // Memory usage reaches 1260

        let range4 = CacheRange::new(construct_user_key(6), construct_user_key(7));
        let key = construct_key(6, 10);
        rocks_engine.put_cf(CF_DEFAULT, &key, b"val").unwrap();
        rocks_engine.put_cf(CF_LOCK, &key, b"val").unwrap();
        // Although the memory is enough for loading range4, it is alreay reaching soft
        // limit at begin.

        for r in [&range1, &range2, &range3, &range4] {
            engine.load_range(r.clone()).unwrap();
            engine.prepare_for_apply(r);
        }

        // ensure all ranges are finshed
        {
            let mut count = 0;
            while count < 20 {
                {
                    let core = engine.core.read();
                    let range_manager = core.range_manager();
                    if range_manager.pending_ranges.is_empty()
                        && range_manager.pending_ranges_loading_data.is_empty()
                    {
                        break;
                    }
                }
                std::thread::sleep(Duration::from_millis(100));
                count += 1;
            }
        }

        let verify = |range: CacheRange, exist, expect_count| {
            if exist {
                let snap = engine.snapshot(range.clone(), 10, u64::MAX).unwrap();
                let mut count = 0;
                for cf in DATA_CFS {
                    let mut iter = IterOptions::default();
                    iter.set_lower_bound(&range.start, 0);
                    iter.set_upper_bound(&range.end, 0);
                    let mut iter = snap.iterator_opt(cf, iter).unwrap();
                    let _ = iter.seek_to_first();
                    while iter.valid().unwrap() {
                        let _ = iter.next();
                        count += 1;
                    }
                }
                assert_eq!(count, expect_count);
            } else {
                engine.snapshot(range, 10, 10).unwrap_err();
            }
        };
        verify(range1, true, 6);
        verify(range2, false, 0);
        verify(range3, true, 3);
        verify(range4, false, 0);
        assert_eq!(mem_controller.mem_usage(), 1260);
    }
<<<<<<< HEAD
=======

    #[test]
    fn test_soft_hard_limit_change() {
        let mut config = RangeCacheEngineConfig::config_for_test();
        config.soft_limit_threshold = Some(ReadableSize(1000));
        config.hard_limit_threshold = Some(ReadableSize(1500));
        let config = Arc::new(VersionTrack::new(config));
        let mut engine = RangeCacheMemoryEngine::new(RangeCacheEngineOptions::new(config.clone()));
        let path = Builder::new()
            .prefix("test_snapshot_load_reaching_limit")
            .tempdir()
            .unwrap();
        let path_str = path.path().to_str().unwrap();
        let rocks_engine = new_engine(path_str, DATA_CFS).unwrap();
        engine.set_disk_engine(rocks_engine.clone());
        let mem_controller = engine.memory_controller();

        let range1 = CacheRange::new(construct_user_key(1), construct_user_key(3));
        // Memory for one put is 17(key) + 3(val) + 8(Seqno) + 16(Memory controller in
        // key and val) + 96(Node overhead) = 140
        let key = construct_key(1, 10);
        rocks_engine.put_cf(CF_DEFAULT, &key, b"val").unwrap();
        rocks_engine.put_cf(CF_LOCK, &key, b"val").unwrap();
        rocks_engine.put_cf(CF_WRITE, &key, b"val").unwrap();

        let key = construct_key(2, 10);
        rocks_engine.put_cf(CF_DEFAULT, &key, b"val").unwrap();
        rocks_engine.put_cf(CF_LOCK, &key, b"val").unwrap();
        rocks_engine.put_cf(CF_WRITE, &key, b"val").unwrap();
        // After loading range1, the memory usage should be 140*6=840
        engine.load_range(range1.clone()).unwrap();
        engine.prepare_for_apply(&range1);

        let range2 = CacheRange::new(construct_user_key(3), construct_user_key(5));
        let key = construct_key(3, 10);
        rocks_engine.put_cf(CF_DEFAULT, &key, b"val").unwrap();
        rocks_engine.put_cf(CF_LOCK, &key, b"val").unwrap();
        rocks_engine.put_cf(CF_WRITE, &key, b"val").unwrap();

        let key = construct_key(4, 10);
        rocks_engine.put_cf(CF_DEFAULT, &key, b"val").unwrap();
        rocks_engine.put_cf(CF_LOCK, &key, b"val").unwrap();
        rocks_engine.put_cf(CF_WRITE, &key, b"val").unwrap();
        // 840*2 > hard limit 1500, so the load will fail and the loaded keys should be
        // removed. However now we change the memory quota to 2000, so the range2 can be
        // cached.
        let mut config_manager = RangeCacheConfigManager(config.clone());
        let mut config_change = ConfigChange::new();
        config_change.insert(
            String::from("hard_limit_threshold"),
            ConfigValue::Size(2000),
        );
        config_manager.dispatch(config_change).unwrap();
        assert_eq!(config.value().hard_limit_threshold(), 2000);

        engine.load_range(range2.clone()).unwrap();
        engine.prepare_for_apply(&range2);

        // ensure all ranges are finshed
        {
            let mut count = 0;
            while count < 20 {
                {
                    let core = engine.core.read();
                    let range_manager = core.range_manager();
                    if range_manager.pending_ranges.is_empty()
                        && range_manager.pending_ranges_loading_data.is_empty()
                    {
                        break;
                    }
                }
                std::thread::sleep(Duration::from_millis(100));
                count += 1;
            }
        }

        let verify = |range: CacheRange, exist, expect_count| {
            if exist {
                let snap = engine.snapshot(range.clone(), 10, u64::MAX).unwrap();
                let mut count = 0;
                for cf in DATA_CFS {
                    let mut iter = IterOptions::default();
                    iter.set_lower_bound(&range.start, 0);
                    iter.set_upper_bound(&range.end, 0);
                    let mut iter = snap.iterator_opt(cf, iter).unwrap();
                    let _ = iter.seek_to_first();
                    while iter.valid().unwrap() {
                        let _ = iter.next();
                        count += 1;
                    }
                }
                assert_eq!(count, expect_count);
            } else {
                engine.snapshot(range, 10, 10).unwrap_err();
            }
        };
        verify(range1, true, 6);
        verify(range2, true, 6);
        assert_eq!(mem_controller.mem_usage(), 1680);
    }
>>>>>>> 0f799eda
}<|MERGE_RESOLUTION|>--- conflicted
+++ resolved
@@ -216,6 +216,10 @@
         let core = self.core.clone();
         range_hint_service.start(self.worker.remote(), move |cache_range: &CacheRange| {
             let mut engine = core.write();
+            info!(
+                "load range due to hint service";
+                "range" => ?cache_range,
+            );
             engine.mut_range_manager().load_range(cache_range.clone())?;
             // TODO (afeinberg): This does not actually load the range. The load happens
             // the apply thread begins to apply raft entries. To force this (for read-only
@@ -453,22 +457,14 @@
     }
 }
 
-<<<<<<< HEAD
-// flush epoch and pin enough times to make the delayed operations be executed
-=======
 // Flush epoch and pin enough times to make the delayed operations be executed
->>>>>>> 0f799eda
 #[cfg(test)]
 pub(crate) fn flush_epoch() {
     {
         let guard = &epoch::pin();
         guard.flush();
     }
-<<<<<<< HEAD
-    // local epoch tries to advance the global epoch every 128 pins. When global
-=======
     // Local epoch tries to advance the global epoch every 128 pins. When global
->>>>>>> 0f799eda
     // epoch advances, the operations(here, means delete) in the older epoch can be
     // executed.
     for _ in 0..128 {
@@ -595,13 +591,8 @@
                                     Ok(mut iter) => {
                                         iter.seek_to_first().unwrap();
                                         while iter.valid().unwrap() {
-<<<<<<< HEAD
-                                            // use 0 sequence number here as the kv is clearly
-                                            // visible
-=======
                                             // use the sequence number from RocksDB snapshot here as
                                             // the kv is clearly visible
->>>>>>> 0f799eda
                                             let mut encoded_key =
                                                 encode_key(iter.key(), seq, ValueType::Value);
                                             let mut val =
@@ -902,11 +893,7 @@
     use online_config::{ConfigChange, ConfigManager, ConfigValue};
     use pd_client::PdClient;
     use tempfile::Builder;
-<<<<<<< HEAD
-    use tikv_util::config::{ReadableDuration, ReadableSize};
-=======
     use tikv_util::config::{ReadableDuration, ReadableSize, VersionTrack};
->>>>>>> 0f799eda
     use txn_types::{Key, TimeStamp, Write, WriteType};
 
     use super::{Filter, PdRangeHintService};
@@ -924,11 +911,7 @@
             tests::{add_region_label_rule, new_region_label_rule, new_test_server_and_client},
         },
         write_batch::RangeCacheWriteBatchEntry,
-<<<<<<< HEAD
-        RangeCacheEngineConfig, RangeCacheMemoryEngine,
-=======
         RangeCacheEngineConfig, RangeCacheEngineOptions, RangeCacheMemoryEngine,
->>>>>>> 0f799eda
     };
 
     fn put_data(
@@ -1786,12 +1769,8 @@
         let mut config = RangeCacheEngineConfig::config_for_test();
         config.soft_limit_threshold = Some(ReadableSize(1000));
         config.hard_limit_threshold = Some(ReadableSize(1500));
-<<<<<<< HEAD
-        let mut engine = RangeCacheMemoryEngine::new(&config);
-=======
         let config = Arc::new(VersionTrack::new(config));
         let mut engine = RangeCacheMemoryEngine::new(RangeCacheEngineOptions::new(config));
->>>>>>> 0f799eda
         let path = Builder::new()
             .prefix("test_snapshot_load_reaching_limit")
             .tempdir()
@@ -1891,8 +1870,6 @@
         verify(range4, false, 0);
         assert_eq!(mem_controller.mem_usage(), 1260);
     }
-<<<<<<< HEAD
-=======
 
     #[test]
     fn test_soft_hard_limit_change() {
@@ -1993,5 +1970,4 @@
         verify(range2, true, 6);
         assert_eq!(mem_controller.mem_usage(), 1680);
     }
->>>>>>> 0f799eda
 }