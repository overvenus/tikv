--- conflicted
+++ resolved
@@ -101,28 +101,6 @@
         RangeCacheEngineConfig {
             enabled: true,
             gc_interval: ReadableDuration(Duration::from_secs(180)),
-<<<<<<< HEAD
-            soft_limit_threshold: Some(ReadableSize::gb(100)),
-            hard_limit_threshold: Some(ReadableSize::gb(200)),
-        }
-    }
-}
-
-pub struct RangeCacheEngineOptions {
-    config: Arc<VersionTrack<RangeCacheEngineConfig>>,
-    statistics: Option<Arc<RangeCacheMemoryEngineStatistics>>,
-}
-
-impl RangeCacheEngineOptions {
-    pub fn new(config: Arc<VersionTrack<RangeCacheEngineConfig>>) -> RangeCacheEngineOptions {
-        RangeCacheEngineOptions {
-            config,
-            statistics: Some(Arc::default()),
-        }
-    }
-
-    pub fn statistics(&self) -> Option<Arc<RangeCacheMemoryEngineStatistics>> {
-=======
             load_evict_interval: ReadableDuration(Duration::from_secs(360)),
             soft_limit_threshold: Some(ReadableSize::gb(1)),
             hard_limit_threshold: Some(ReadableSize::gb(2)),
@@ -144,7 +122,6 @@
     }
 
     pub fn statistics(&self) -> Arc<RangeCacheMemoryEngineStatistics> {
->>>>>>> 5db0beab
         self.statistics.clone()
     }
 }