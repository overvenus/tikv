// Copyright 2023 TiKV Project Authors. Licensed under Apache-2.0.

use std::{
    collections::BTreeMap,
    fmt::{self, Debug},
    ops::Bound,
    result,
    sync::Arc,
};

use crossbeam::epoch::{self, default_collector, Guard};
use engine_rocks::RocksEngine;
use engine_traits::{
    CacheRange, FailedReason, IterOptions, Iterable, KvEngine, RangeCacheEngine, Result,
    CF_DEFAULT, CF_LOCK, CF_WRITE, DATA_CFS,
};
use parking_lot::{lock_api::RwLockUpgradableReadGuard, RwLock, RwLockWriteGuard};
use skiplist_rs::{
    base::{Entry, OwnedIter},
    SkipList,
};
use slog_global::error;
use tikv_util::{config::VersionTrack, info};

use crate::{
    background::{BackgroundTask, BgWorkManager, PdRangeHintService},
    keys::{encode_key_for_eviction, InternalBytes},
    memory_controller::MemoryController,
    range_manager::{LoadFailedReason, RangeCacheStatus, RangeManager},
    read::{RangeCacheIterator, RangeCacheSnapshot},
    statistics::Statistics,
    write_batch::{group_write_batch_entries, RangeCacheWriteBatchEntry},
    RangeCacheEngineConfig, RangeCacheEngineOptions,
};

pub(crate) const CF_DEFAULT_USIZE: usize = 0;
pub(crate) const CF_LOCK_USIZE: usize = 1;
pub(crate) const CF_WRITE_USIZE: usize = 2;

pub(crate) fn cf_to_id(cf: &str) -> usize {
    match cf {
        CF_DEFAULT => CF_DEFAULT_USIZE,
        CF_LOCK => CF_LOCK_USIZE,
        CF_WRITE => CF_WRITE_USIZE,
        _ => panic!("unrecognized cf {}", cf),
    }
}

pub(crate) fn id_to_cf(id: usize) -> &'static str {
    match id {
<<<<<<< HEAD
        0 => CF_DEFAULT,
        1 => CF_LOCK,
        2 => CF_WRITE,
=======
        CF_DEFAULT_USIZE => CF_DEFAULT,
        CF_LOCK_USIZE => CF_LOCK,
        CF_WRITE_USIZE => CF_WRITE,
>>>>>>> 0f799eda
        _ => panic!("unrecognized id {}", id),
    }
}

<<<<<<< HEAD
=======
#[inline]
pub(crate) fn is_lock_cf(cf: usize) -> bool {
    cf == CF_LOCK_USIZE
}

>>>>>>> 0f799eda
// A wrapper for skiplist to provide some check and clean up worker
#[derive(Clone)]
pub struct SkiplistHandle(Arc<SkipList<InternalBytes, InternalBytes>>);

impl SkiplistHandle {
    pub fn get<'a: 'g, 'g>(
        &'a self,
        key: &InternalBytes,
        guard: &'g Guard,
    ) -> Option<Entry<'a, 'g, InternalBytes, InternalBytes>> {
        self.0.get(key, guard)
    }

    pub fn get_with_user_key<'a: 'g, 'g>(
        &'a self,
        key: &InternalBytes,
        guard: &'g Guard,
    ) -> Option<Entry<'a, 'g, InternalBytes, InternalBytes>> {
        let n = self.0.lower_bound(Bound::Included(key), guard)?;
        if n.key().same_user_key_with(key) {
            Some(n)
        } else {
            None
        }
    }

    pub fn insert(&self, key: InternalBytes, value: InternalBytes, guard: &Guard) {
        assert!(key.memory_controller_set() && value.memory_controller_set());
        self.0.insert(key, value, guard).release(guard);
    }

    pub fn remove(&self, key: &InternalBytes, guard: &Guard) {
        if let Some(entry) = self.0.remove(key, guard) {
            entry.release(guard);
        }
    }

    pub fn iterator(
        &self,
    ) -> OwnedIter<Arc<SkipList<InternalBytes, InternalBytes>>, InternalBytes, InternalBytes> {
        self.0.owned_iter()
    }
}

/// A single global set of skiplists shared by all cached ranges
#[derive(Clone)]
pub struct SkiplistEngine {
    pub(crate) data: [Arc<SkipList<InternalBytes, InternalBytes>>; 3],
}

impl Default for SkiplistEngine {
    fn default() -> Self {
        Self::new()
    }
}

impl SkiplistEngine {
    pub fn new() -> Self {
        let collector = default_collector().clone();
        SkiplistEngine {
            data: [
                Arc::new(SkipList::new(collector.clone())),
                Arc::new(SkipList::new(collector.clone())),
                Arc::new(SkipList::new(collector)),
            ],
        }
    }

    pub fn cf_handle(&self, cf: &str) -> SkiplistHandle {
        SkiplistHandle(self.data[cf_to_id(cf)].clone())
    }

    pub fn node_count(&self) -> usize {
        let mut count = 0;
        self.data.iter().for_each(|s| count += s.len());
        count
    }

    pub(crate) fn delete_range(&self, range: &CacheRange) {
        DATA_CFS.iter().for_each(|&cf| {
            let (start, end) = encode_key_for_eviction(range);
            let handle = self.cf_handle(cf);
            let mut iter = handle.iterator();
            let guard = &epoch::pin();
            iter.seek(&start, guard);
            while iter.valid() && iter.key() < &end {
                handle.remove(iter.key(), guard);
                iter.next(guard);
            }
            // guard will buffer 8 drop methods, flush here to clear the buffer.
            guard.flush();
        });
    }
}

impl Debug for SkiplistEngine {
    fn fmt(&self, f: &mut fmt::Formatter<'_>) -> fmt::Result {
        write!(f, "Range Memory Engine")
    }
}

pub struct RangeCacheMemoryEngineCore {
    pub(crate) engine: SkiplistEngine,
    pub(crate) range_manager: RangeManager,
    pub(crate) cached_write_batch: BTreeMap<CacheRange, Vec<(u64, RangeCacheWriteBatchEntry)>>,
}

impl Default for RangeCacheMemoryEngineCore {
    fn default() -> Self {
        Self::new()
    }
}

impl RangeCacheMemoryEngineCore {
    pub fn new() -> RangeCacheMemoryEngineCore {
        RangeCacheMemoryEngineCore {
            engine: SkiplistEngine::new(),
            range_manager: RangeManager::default(),
            cached_write_batch: BTreeMap::default(),
        }
    }

    pub fn engine(&self) -> SkiplistEngine {
        self.engine.clone()
    }

    pub fn range_manager(&self) -> &RangeManager {
        &self.range_manager
    }

    pub fn mut_range_manager(&mut self) -> &mut RangeManager {
        &mut self.range_manager
    }

    pub(crate) fn has_cached_write_batch(&self, cache_range: &CacheRange) -> bool {
        self.cached_write_batch.contains_key(cache_range)
    }

    pub(crate) fn take_cache_write_batch(
        &mut self,
        cache_range: &CacheRange,
    ) -> Option<Vec<(u64, RangeCacheWriteBatchEntry)>> {
        self.cached_write_batch.remove(cache_range)
    }

    // ensure that the transfer from `pending_ranges_loading_data` to
    // `range` is atomic with cached_write_batch empty
    pub(crate) fn pending_range_completes_loading(
        core: &mut RwLockWriteGuard<'_, Self>,
        range: &CacheRange,
    ) {
        fail::fail_point!("on_pending_range_completes_loading");
        assert!(!core.has_cached_write_batch(range));
        let range_manager = core.mut_range_manager();
        let (r, _, canceled) = range_manager
            .pending_ranges_loading_data
            .pop_front()
            .unwrap();
        assert_eq!(&r, range);
        assert!(!canceled);
        range_manager.new_range(r);
    }
}

/// The RangeCacheMemoryEngine serves as a range cache, storing hot ranges in
/// the leaders' store. Incoming writes that are written to disk engine (now,
/// RocksDB) are also written to the RangeCacheMemoryEngine, leading to a
/// mirrored data set in the cached ranges with the disk engine.
///
/// A load/evict unit manages the memory, deciding which ranges should be
/// evicted when the memory used by the RangeCacheMemoryEngine reaches a
/// certain limit, and determining which ranges should be loaded when there is
/// spare memory capacity.
///
/// The safe point lifetime differs between RangeCacheMemoryEngine and the disk
/// engine, often being much shorter in RangeCacheMemoryEngine. This means that
/// RangeCacheMemoryEngine may filter out some keys that still exist in the
/// disk engine, thereby improving read performance as fewer duplicated keys
/// will be read. If there's a need to read keys that may have been filtered by
/// RangeCacheMemoryEngine (as indicated by read_ts and safe_point of the
/// cached region), we resort to using a the disk engine's snapshot instead.
#[derive(Clone)]
pub struct RangeCacheMemoryEngine {
    pub(crate) core: Arc<RwLock<RangeCacheMemoryEngineCore>>,
    pub(crate) rocks_engine: Option<RocksEngine>,
    bg_work_manager: Arc<BgWorkManager>,
    memory_controller: Arc<MemoryController>,
    statistics: Arc<Statistics>,
    config: Arc<VersionTrack<RangeCacheEngineConfig>>,
}

impl RangeCacheMemoryEngine {
    pub fn new(options: RangeCacheEngineOptions) -> Self {
        info!("init range cache memory engine";);
        let core = Arc::new(RwLock::new(RangeCacheMemoryEngineCore::new()));
        let skiplist_engine = { core.read().engine().clone() };

        let RangeCacheEngineOptions { config, statistics } = options;
        assert!(config.value().enabled);
        let memory_controller = Arc::new(MemoryController::new(config.clone(), skiplist_engine));

        let bg_work_manager = Arc::new(BgWorkManager::new(
            core.clone(),
            config.value().gc_interval.0,
            memory_controller.clone(),
        ));

        Self {
            core,
            rocks_engine: None,
            bg_work_manager,
            memory_controller,
            statistics: statistics.unwrap(),
            config,
        }
    }

    pub fn new_range(&self, range: CacheRange) {
        let mut core = self.core.write();
        core.range_manager.new_range(range);
    }

    /// Load the range in the in-memory engine.
    // This method only push the range in the `pending_range` where sometime
    // later in `prepare_for_apply`, the range will be scheduled to load snapshot
    // data into engine.
    pub fn load_range(&self, range: CacheRange) -> result::Result<(), LoadFailedReason> {
        let mut core = self.core.write();
        core.mut_range_manager().load_range(range)
    }

    /// Evict a range from the in-memory engine. After this call, the range will
    /// not be readable, but the data of the range may not be deleted
    /// immediately due to some ongoing snapshots.
    pub fn evict_range(&self, range: &CacheRange) {
        let mut core = self.core.write();
        if core.range_manager.evict_range(range) {
            drop(core);
            // The range can be deleted directly.
            if let Err(e) = self
                .bg_worker_manager()
                .schedule_task(BackgroundTask::DeleteRange(vec![range.clone()]))
            {
                error!(
                    "schedule delete range failed";
                    "err" => ?e,
                );
                assert!(tikv_util::thread_group::is_shutdown(!cfg!(test)));
            }
        }
    }

    // It handles the pending range and check whether to buffer write for this
    // range.
    pub(crate) fn prepare_for_apply(&self, range: &CacheRange) -> RangeCacheStatus {
        let core = self.core.upgradable_read();
        let range_manager = core.range_manager();
        if range_manager.pending_ranges_in_loading_contains(range) {
            return RangeCacheStatus::Loading;
        }
        if range_manager.contains_range(range) {
            return RangeCacheStatus::Cached;
        }

        let mut overlapped = false;
        // check whether the range is in pending_range and we can schedule load task if
        // it is
        if let Some((idx, (left_range, right_range))) = range_manager
            .pending_ranges
            .iter()
            .enumerate()
            .find_map(|(idx, r)| {
                if r.contains_range(range) {
                    // The `range` may be a proper subset of `r` and we should split it in this case
                    // and push the rest back to `pending_range` so that each range only schedules
                    // load task of its own.
                    Some((idx, r.split_off(range)))
<<<<<<< HEAD
                } else if range.contains_range(r) {
                    // todo(SpadeA): merge occurs
                    info!("range contains r which is unexpected";
                        "range" => ?range,
=======
                } else if range.overlaps(r) {
                    // Pending range `range` does not contains the applying range `r` but overlap
                    // with it, which means the pending range is out dated, we remove it directly.
                    info!(
                        "out of date pending ranges";
                        "applying_range" => ?range,
>>>>>>> 0f799eda
                        "pending_range" => ?r,
                    );
                    overlapped = true;
                    Some((idx, (None, None)))
                } else {
                    None
                }
            })
        {
            let mut core = RwLockUpgradableReadGuard::upgrade(core);

            if overlapped {
                core.mut_range_manager().pending_ranges.swap_remove(idx);
                return RangeCacheStatus::NotInCache;
            }

            let range_manager = core.mut_range_manager();
            if let Some(left_range) = left_range {
                range_manager.pending_ranges.push(left_range);
            }

            if let Some(right_range) = right_range {
                range_manager.pending_ranges.push(right_range);
            }

            let range_manager = core.mut_range_manager();
            range_manager.pending_ranges.swap_remove(idx);
            let rocks_snap = Arc::new(self.rocks_engine.as_ref().unwrap().snapshot(None));
            // Here, we use the range in `pending_ranges` rather than the parameter range as
            // the region may be splitted.
            range_manager
                .pending_ranges_loading_data
                .push_back((range.clone(), rocks_snap, false));
            info!(
                "Range to load";
                "Tag" => &range.tag,
                "Cached" => range_manager.ranges().len(),
                "Pending" => range_manager.pending_ranges_loading_data.len(),
            );
            if let Err(e) = self
                .bg_worker_manager()
                .schedule_task(BackgroundTask::LoadRange)
            {
                error!(
                    "schedule range load failed";
                    "err" => ?e,
                    "tag" => &range.tag,
                );
                assert!(tikv_util::thread_group::is_shutdown(!cfg!(test)));
            }
            // We have scheduled the range to loading data, so the writes of the range
            // should be buffered
            return RangeCacheStatus::Loading;
        }

        RangeCacheStatus::NotInCache
    }

    // The writes in `handle_pending_range_in_loading_buffer` indicating the ranges
    // of the writes are pending_ranges that are still loading data at the time of
    // `prepare_for_apply`. But some of them may have been finished the load and
    // become a normal range so that the writes should be written to the engine
    // directly rather than cached. This method decides which writes should be
    // cached and which writes should be written directly.
    pub(crate) fn handle_pending_range_in_loading_buffer(
        &self,
        seq: u64,
        pending_range_in_loading_buffer: Vec<RangeCacheWriteBatchEntry>,
    ) -> (Vec<RangeCacheWriteBatchEntry>, SkiplistEngine) {
        if !pending_range_in_loading_buffer.is_empty() {
            let core = self.core.upgradable_read();
            let (group_entries_to_cache, entries_to_write) =
                group_write_batch_entries(pending_range_in_loading_buffer, core.range_manager());
            let engine = core.engine().clone();
            if !group_entries_to_cache.is_empty() {
                let mut core = RwLockUpgradableReadGuard::upgrade(core);
                for (range, write_batches) in group_entries_to_cache {
                    core.cached_write_batch
                        .entry(range)
                        .or_default()
                        .extend(write_batches.into_iter().map(|e| (seq, e)));
                }
            }
            (entries_to_write, engine)
        } else {
            let core = self.core.read();
            (vec![], core.engine().clone())
        }
    }

    pub fn bg_worker_manager(&self) -> &BgWorkManager {
        &self.bg_work_manager
    }

    pub(crate) fn memory_controller(&self) -> Arc<MemoryController> {
        self.memory_controller.clone()
    }

    pub(crate) fn statistics(&self) -> Arc<Statistics> {
        self.statistics.clone()
    }
}

impl RangeCacheMemoryEngine {
    pub fn core(&self) -> &Arc<RwLock<RangeCacheMemoryEngineCore>> {
        &self.core
    }
}

impl Debug for RangeCacheMemoryEngine {
    fn fmt(&self, f: &mut fmt::Formatter<'_>) -> fmt::Result {
        write!(f, "Range Cache Memory Engine")
    }
}

impl RangeCacheEngine for RangeCacheMemoryEngine {
    type Snapshot = RangeCacheSnapshot;

    fn snapshot(
        &self,
        range: CacheRange,
        read_ts: u64,
        seq_num: u64,
    ) -> result::Result<Self::Snapshot, FailedReason> {
        RangeCacheSnapshot::new(self.clone(), range, read_ts, seq_num)
    }

    type DiskEngine = RocksEngine;
    fn set_disk_engine(&mut self, disk_engine: Self::DiskEngine) {
        self.rocks_engine = Some(disk_engine);
    }

    type RangeHintService = PdRangeHintService;
    fn start_hint_service(&self, range_hint_service: Self::RangeHintService) {
        self.bg_worker_manager()
            .start_bg_hint_service(range_hint_service)
    }

    fn get_range_for_key(&self, key: &[u8]) -> Option<CacheRange> {
        let core = self.core.read();
        core.range_manager().get_range_for_key(key)
    }

    fn enabled(&self) -> bool {
        self.config.value().enabled
    }
}

impl Iterable for RangeCacheMemoryEngine {
    type Iterator = RangeCacheIterator;

    fn iterator_opt(&self, _: &str, _: IterOptions) -> Result<Self::Iterator> {
        // This engine does not support creating iterators directly by the engine.
        panic!("iterator_opt is not supported on creating by RangeCacheMemoryEngine directly")
    }
}

#[cfg(test)]
pub mod tests {
    use std::sync::Arc;

    use engine_traits::CacheRange;
    use tikv_util::config::VersionTrack;

    use crate::{RangeCacheEngineConfig, RangeCacheEngineOptions, RangeCacheMemoryEngine};

    #[test]
    fn test_overlap_with_pending() {
        let engine = RangeCacheMemoryEngine::new(RangeCacheEngineOptions::new(Arc::new(
            VersionTrack::new(RangeCacheEngineConfig::config_for_test()),
        )));
        let range1 = CacheRange::new(b"k1".to_vec(), b"k3".to_vec());
        engine.load_range(range1).unwrap();

        let range2 = CacheRange::new(b"k1".to_vec(), b"k5".to_vec());
        engine.prepare_for_apply(&range2);
        assert!(
            engine.core.read().range_manager().pending_ranges.is_empty()
                && engine
                    .core
                    .read()
                    .range_manager()
                    .pending_ranges_loading_data
                    .is_empty()
        );

        let range1 = CacheRange::new(b"k1".to_vec(), b"k3".to_vec());
        engine.load_range(range1).unwrap();

        let range2 = CacheRange::new(b"k2".to_vec(), b"k5".to_vec());
        engine.prepare_for_apply(&range2);
        assert!(
            engine.core.read().range_manager().pending_ranges.is_empty()
                && engine
                    .core
                    .read()
                    .range_manager()
                    .pending_ranges_loading_data
                    .is_empty()
        );
    }
}<|MERGE_RESOLUTION|>--- conflicted
+++ resolved
@@ -48,27 +48,18 @@
 
 pub(crate) fn id_to_cf(id: usize) -> &'static str {
     match id {
-<<<<<<< HEAD
-        0 => CF_DEFAULT,
-        1 => CF_LOCK,
-        2 => CF_WRITE,
-=======
         CF_DEFAULT_USIZE => CF_DEFAULT,
         CF_LOCK_USIZE => CF_LOCK,
         CF_WRITE_USIZE => CF_WRITE,
->>>>>>> 0f799eda
         _ => panic!("unrecognized id {}", id),
     }
 }
 
-<<<<<<< HEAD
-=======
 #[inline]
 pub(crate) fn is_lock_cf(cf: usize) -> bool {
     cf == CF_LOCK_USIZE
 }
 
->>>>>>> 0f799eda
 // A wrapper for skiplist to provide some check and clean up worker
 #[derive(Clone)]
 pub struct SkiplistHandle(Arc<SkipList<InternalBytes, InternalBytes>>);
@@ -346,19 +337,12 @@
                     // and push the rest back to `pending_range` so that each range only schedules
                     // load task of its own.
                     Some((idx, r.split_off(range)))
-<<<<<<< HEAD
-                } else if range.contains_range(r) {
-                    // todo(SpadeA): merge occurs
-                    info!("range contains r which is unexpected";
-                        "range" => ?range,
-=======
                 } else if range.overlaps(r) {
                     // Pending range `range` does not contains the applying range `r` but overlap
                     // with it, which means the pending range is out dated, we remove it directly.
                     info!(
                         "out of date pending ranges";
                         "applying_range" => ?range,
->>>>>>> 0f799eda
                         "pending_range" => ?r,
                     );
                     overlapped = true;
