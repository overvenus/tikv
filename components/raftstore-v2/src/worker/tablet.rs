--- conflicted
+++ resolved
@@ -58,7 +58,6 @@
         region_id: u64,
         cb: Option<Box<dyn FnOnce() + Send>>,
     },
-<<<<<<< HEAD
     DeleteRange {
         region_id: u64,
         tablet: EK,
@@ -68,11 +67,8 @@
         use_delete_range: bool,
         cb: Box<dyn FnOnce() + Send>,
     },
-=======
-
     // Gc snapshot
     SnapGc(Box<[TabletSnapKey]>),
->>>>>>> 00121f1b
 }
 
 impl<EK> Display for Task<EK> {
@@ -120,7 +116,6 @@
                     on_flush_finish.is_some()
                 )
             }
-<<<<<<< HEAD
             Task::DeleteRange {
                 region_id,
                 cf,
@@ -136,10 +131,10 @@
                     log_wrappers::Value::key(end_key),
                     region_id,
                 )
-=======
+            }
+
             Task::SnapGc(snap_keys) => {
                 write!(f, "gc snapshot {:?}", snap_keys)
->>>>>>> 00121f1b
             }
         }
     }
@@ -537,11 +532,8 @@
             Task::DirectDestroy { tablet, .. } => self.direct_destroy(tablet),
             Task::CleanupImportSst(ssts) => self.cleanup_ssts(ssts),
             Task::Flush { region_id, cb } => self.flush_tablet(region_id, cb),
-<<<<<<< HEAD
             delete_range @ Task::DeleteRange { .. } => self.delete_range(delete_range),
-=======
             Task::SnapGc(keys) => self.snap_gc(keys),
->>>>>>> 00121f1b
         }
     }
 }
