// Copyright 2018 TiKV Project Authors. Licensed under Apache-2.0.

use std::env;
use std::fmt;
use std::fs::File;
use std::io;
use std::io::prelude::*;
use std::sync::Mutex;

use slog::{self, Drain, OwnedKVList, Record};
use time;

struct Serializer<'a>(&'a mut dyn std::io::Write);

impl<'a> slog::ser::Serializer for Serializer<'a> {
    fn emit_arguments(&mut self, key: slog::Key, val: &std::fmt::Arguments<'_>) -> slog::Result {
        write!(self.0, ", {}: {}", key, val)?;
        Ok(())
    }
}

/// A logger that add a test case tag before each line of log.
struct CaseTraceLogger {
    f: Option<Mutex<File>>,
}

// FIXME: Remove this type when slog::Never implements Display.
#[derive(Debug)]
enum Never {}

impl fmt::Display for Never {
    fn fmt(&self, f: &mut fmt::Formatter<'_>) -> fmt::Result {
        fmt::Debug::fmt(self, f)
    }
}

impl CaseTraceLogger {
    fn write_log(
<<<<<<< HEAD
        w: &mut dyn io::Write,
        record: &Record<'_>,
        values: &OwnedKVList,
    ) -> Result<(), io::Error> {
=======
        w: &mut dyn std::io::Write,
        record: &Record<'_>,
        values: &OwnedKVList,
    ) -> Result<(), std::io::Error> {
>>>>>>> 190b6a13
        use slog::KV;

        let tag = tikv_util::get_tag_from_thread_name().map_or_else(|| "".to_owned(), |s| s + " ");
        let t = time::now();
        let time_str = time::strftime("%Y/%m/%d %H:%M:%S.%f", &t).unwrap();
        write!(
            w,
            "{}{} {}:{}: [{}] {}",
            tag,
            &time_str[..time_str.len() - 6],
            record.file().rsplit('/').nth(0).unwrap(),
            record.line(),
            record.level(),
            record.msg(),
        )?;
        {
            let mut s = Serializer(w);
            record.kv().serialize(record, &mut s)?;
            values.serialize(record, &mut s)?;
        }
        writeln!(w)?;
        w.flush()?;
        Ok(())
    }
}

impl Drain for CaseTraceLogger {
    type Ok = ();
    type Err = Never;
    fn log(&self, record: &Record<'_>, values: &OwnedKVList) -> Result<Self::Ok, Self::Err> {
        if let Some(ref out) = self.f {
            let mut w = out.lock().unwrap();
            let _ = Self::write_log(&mut *w, record, values);
        } else {
            let mut w = io::stderr();
            let _ = Self::write_log(&mut w, record, values);
        }
        Ok(())
    }
}

impl Drop for CaseTraceLogger {
    fn drop(&mut self) {
        if let Some(ref w) = self.f {
            w.lock().unwrap().flush().unwrap();
        }
    }
}

// A help function to initial logger.
pub fn init_log_for_test() {
    let output = env::var("LOG_FILE").ok();
    let level = tikv_util::logger::get_level_by_string(
        &env::var("LOG_LEVEL").unwrap_or_else(|_| "debug".to_owned()),
    )
    .unwrap();
    let writer = output.map(|f| Mutex::new(File::create(f).unwrap()));
    // we don't mind set it multiple times.
    let drain = CaseTraceLogger { f: writer };

    // Collects following targets.
    const ENABLED_TARGETS: &[&str] = &[
        "tikv::",
        "tests::",
        "benches::",
        "integrations::",
        "failpoints::",
        "raft::",
        // Collects logs for test components.
        "test_",
    ];
    let filtered = drain.filter(|record| {
        ENABLED_TARGETS
            .iter()
            .any(|target| record.module().starts_with(target))
    });

    // CaseTraceLogger relies on test's thread name, however slog_async has
    // its own thread, and the name is "".
    // TODO: Enable the slog_async when the [Custom test frameworks][1] is mature,
    //       and hook the slog_async logger to every test cases.
    //
    // [1]: https://github.com/rust-lang/rfcs/blob/master/text/2318-custom-test-frameworks.md
    tikv_util::logger::init_log(
        filtered, level, false, // disable async drainer
        true,  // init std log
    )
    .unwrap()
}<|MERGE_RESOLUTION|>--- conflicted
+++ resolved
@@ -36,17 +36,10 @@
 
 impl CaseTraceLogger {
     fn write_log(
-<<<<<<< HEAD
-        w: &mut dyn io::Write,
-        record: &Record<'_>,
-        values: &OwnedKVList,
-    ) -> Result<(), io::Error> {
-=======
         w: &mut dyn std::io::Write,
         record: &Record<'_>,
         values: &OwnedKVList,
     ) -> Result<(), std::io::Error> {
->>>>>>> 190b6a13
         use slog::KV;
 
         let tag = tikv_util::get_tag_from_thread_name().map_or_else(|| "".to_owned(), |s| s + " ");
